--- conflicted
+++ resolved
@@ -1,317 +1,300 @@
-﻿/*
-  KeePass Password Safe - The Open-Source Password Manager
-  Copyright (C) 2003-2018 Dominik Reichl <dominik.reichl@t-online.de>
-
-  This program is free software; you can redistribute it and/or modify
-  it under the terms of the GNU General Public License as published by
-  the Free Software Foundation; either version 2 of the License, or
-  (at your option) any later version.
-
-  This program is distributed in the hope that it will be useful,
-  but WITHOUT ANY WARRANTY; without even the implied warranty of
-  MERCHANTABILITY or FITNESS FOR A PARTICULAR PURPOSE.  See the
-  GNU General Public License for more details.
-
-  You should have received a copy of the GNU General Public License
-  along with this program; if not, write to the Free Software
-  Foundation, Inc., 51 Franklin St, Fifth Floor, Boston, MA  02110-1301  USA
-*/
-
-using System;
-using System.Collections.Generic;
-using System.Diagnostics;
-using System.IO;
-<<<<<<< HEAD
-=======
-using System.Security.Cryptography;
->>>>>>> 2a4b4365
-using System.Text;
-using System.Threading;
-using System.Xml.Serialization;
-
-using KeePass.Forms;
-using KeePass.Native;
-using KeePass.UI;
-
-using KeePassLib;
-using KeePassLib.Cryptography;
-using KeePassLib.Serialization;
-using KeePassLib.Utility;
-
-namespace KeePass.Util
-{
-	public sealed class IpcParamEx
-	{
-		public string Message { get; set; }
-
-		public string Param0 { get; set; }
-		public string Param1 { get; set; }
-		public string Param2 { get; set; }
-		public string Param3 { get; set; }
-		public string Param4 { get; set; }
-
-		public IpcParamEx()
-		{
-			this.Message = string.Empty;
-			this.Param0 = string.Empty;
-			this.Param1 = string.Empty;
-			this.Param2 = string.Empty;
-			this.Param3 = string.Empty;
-			this.Param4 = string.Empty;
-		}
-		
-		public IpcParamEx(string strMessage, string strParam0, string strParam1,
-			string strParam2, string strParam3, string strParam4)
-		{
-			this.Message = (strMessage ?? string.Empty);
-			this.Param0 = (strParam0 ?? string.Empty);
-			this.Param1 = (strParam1 ?? string.Empty);
-			this.Param2 = (strParam2 ?? string.Empty);
-			this.Param3 = (strParam3 ?? string.Empty);
-			this.Param4 = (strParam4 ?? string.Empty);
-		}
-	}
-
-	public sealed class IpcEventArgs : EventArgs
-	{
-		private readonly string m_strName;
-		public string Name { get { return m_strName; } }
-
-		private readonly CommandLineArgs m_args;
-		public CommandLineArgs Args { get { return m_args; } }
-
-		public IpcEventArgs(string strName, CommandLineArgs clArgs)
-		{
-			if(strName == null) throw new ArgumentNullException("strName");
-
-			m_strName = strName;
-			m_args = clArgs;
-		}
-	}
-
-	public static class IpcUtilEx
-	{
-		internal const string IpcMsgFilePreID = "KeePassIPC-";
-		// internal const string IpcMsgFilePostID = "-Msgs.tmp";
-
-		public const string CmdOpenDatabase = "OpenDatabase";
-		public const string CmdOpenEntryUrl = "OpenEntryUrl";
-		public const string CmdIpcEvent = "IpcEvent";
-
-		private static readonly byte[] IpcOptEnt = new byte[] {
-			0x51, 0xE4, 0xCA, 0x4B, 0xBB, 0x63, 0x57, 0x21
-		};
-
-		/// <summary>
-		/// Event that is raised e.g. when running KeePass with the
-		/// <c>AppDefs.CommandLineOptions.IpcEvent</c> command line parameter.
-		/// </summary>
-		/// <!-- https://sourceforge.net/p/keepass/feature-requests/1870/ -->
-		public static event EventHandler<IpcEventArgs> IpcEvent;
-
-		public static void SendGlobalMessage(IpcParamEx ipcMsg)
-		{
-			if(ipcMsg == null) throw new ArgumentNullException("ipcMsg");
-
-			int nId = (int)(MemUtil.BytesToUInt32(CryptoRandom.Instance.GetRandomBytes(
-				4)) & 0x7FFFFFFF);
-
-			if(!WriteIpcInfoFile(nId, ipcMsg)) return;
-
-			try
-			{
-				// NativeMethods.SendMessage((IntPtr)NativeMethods.HWND_BROADCAST,
-				//	Program.ApplicationMessage, (IntPtr)Program.AppMessage.IpcByFile,
-				//	(IntPtr)nId);
-
-				// IntPtr pResult = new IntPtr(0);
-				// NativeMethods.SendMessageTimeout((IntPtr)NativeMethods.HWND_BROADCAST,
-				//	Program.ApplicationMessage, (IntPtr)Program.AppMessage.IpcByFile,
-				//	(IntPtr)nId, NativeMethods.SMTO_ABORTIFHUNG, 5000, ref pResult);
-
-				IpcBroadcast.Send(Program.AppMessage.IpcByFile, nId, true);
-			}
-			catch(Exception) { Debug.Assert(false); }
-
-			string strIpcFile = GetIpcFilePath(nId);
-			for(int r = 0; r < 50; ++r)
-			{
-				try { if(!File.Exists(strIpcFile)) break; }
-				catch(Exception) { }
-				Thread.Sleep(20);
-			}
-
-			RemoveIpcInfoFile(nId);
-		}
-
-		private static string GetIpcFilePath(int nId)
-		{
-			try
-			{
-				string str = UrlUtil.GetTempPath();
-				str = UrlUtil.EnsureTerminatingSeparator(str, false);
-				
-				return (str + IpcMsgFilePreID + nId.ToString() + ".tmp");
-			}
-			catch(Exception) { Debug.Assert(false); }
-
-			return null;
-		}
-
-		private static bool WriteIpcInfoFile(int nId, IpcParamEx ipcMsg)
-		{
-			string strPath = GetIpcFilePath(nId);
-			if(string.IsNullOrEmpty(strPath)) return false;
-
-			try
-			{
-<<<<<<< HEAD
-				using(FileStream fs = new FileStream(strPath, FileMode.Create,
-					FileAccess.Write, FileShare.None))
-				{
-					XmlUtilEx.Serialize<IpcParamEx>(fs, ipcMsg);
-=======
-				using(MemoryStream ms = new MemoryStream())
-				{
-					XmlUtilEx.Serialize<IpcParamEx>(ms, ipcMsg);
-
-					byte[] pb = ms.ToArray();
-					byte[] pbCmp = MemUtil.Compress(pb);
-					byte[] pbEnc = CryptoUtil.ProtectData(pbCmp, IpcOptEnt,
-						DataProtectionScope.CurrentUser);
-
-					File.WriteAllBytes(strPath, pbEnc);
->>>>>>> 2a4b4365
-				}
-
-				return true;
-			}
-			catch(Exception) { Debug.Assert(false); }
-
-			return false;
-		}
-
-		private static void RemoveIpcInfoFile(int nId)
-		{
-			string strPath = GetIpcFilePath(nId);
-			if(string.IsNullOrEmpty(strPath)) return;
-
-			try { if(File.Exists(strPath)) File.Delete(strPath); }
-			catch(Exception) { Debug.Assert(false); }
-		}
-
-		private static IpcParamEx LoadIpcInfoFile(int nId)
-		{
-			string strPath = GetIpcFilePath(nId);
-			if(string.IsNullOrEmpty(strPath)) return null;
-
-			string strMtxName = (IpcMsgFilePreID + nId.ToString());
-			// Mutex m = Program.TrySingleInstanceLock(strMtxName, true);
-			bool bMutex = GlobalMutexPool.CreateMutex(strMtxName, true);
-			// if(m == null) return null;
-			if(!bMutex) return null;
-
-			IpcParamEx ipcParam = null;
-			try
-			{
-<<<<<<< HEAD
-				using(FileStream fs = new FileStream(strPath, FileMode.Open,
-					FileAccess.Read, FileShare.Read))
-				{
-					ipcParam = XmlUtilEx.Deserialize<IpcParamEx>(fs);
-=======
-				byte[] pbEnc = File.ReadAllBytes(strPath);
-				byte[] pbCmp = CryptoUtil.UnprotectData(pbEnc, IpcOptEnt,
-					DataProtectionScope.CurrentUser);
-				byte[] pb = MemUtil.Decompress(pbCmp);
-
-				using(MemoryStream ms = new MemoryStream(pb, false))
-				{
-					ipcParam = XmlUtilEx.Deserialize<IpcParamEx>(ms);
->>>>>>> 2a4b4365
-				}
-			}
-			catch(Exception) { Debug.Assert(!File.Exists(strPath)); }
-
-			RemoveIpcInfoFile(nId);
-
-			// Program.DestroyMutex(m, true);
-			if(!GlobalMutexPool.ReleaseMutex(strMtxName)) { Debug.Assert(false); }
-			return ipcParam;
-		}
-
-		public static void ProcessGlobalMessage(int nId, MainForm mf)
-		{
-			if(mf == null) throw new ArgumentNullException("mf");
-
-			IpcParamEx ipcMsg = LoadIpcInfoFile(nId);
-			if(ipcMsg == null) return;
-
-			if(ipcMsg.Message == CmdOpenDatabase)
-			{
-				mf.UIBlockAutoUnlock(true);
-				mf.EnsureVisibleForegroundWindow(true, true);
-				mf.UIBlockAutoUnlock(false);
-
-				// Don't try to open another database while a dialog
-				// is displayed (3489098)
-				if(GlobalWindowManager.WindowCount > 0) return;
-
-				string[] vArgs = CommandLineArgs.SafeDeserialize(ipcMsg.Param0);
-				if(vArgs == null) { Debug.Assert(false); return; }
-
-				CommandLineArgs args = new CommandLineArgs(vArgs);
-				Program.CommandLineArgs.CopyFrom(args);
-
-				mf.OpenDatabase(mf.IocFromCommandLine(), KeyUtil.KeyFromCommandLine(
-					Program.CommandLineArgs), true);
-			}
-			else if(ipcMsg.Message == CmdOpenEntryUrl) OpenEntryUrl(ipcMsg, mf);
-			else if(ipcMsg.Message == CmdIpcEvent)
-			{
-				try
-				{
-					if(IpcUtilEx.IpcEvent == null) return;
-
-					string strName = ipcMsg.Param0;
-					if(string.IsNullOrEmpty(strName)) { Debug.Assert(false); return; }
-
-					string[] vArgs = CommandLineArgs.SafeDeserialize(ipcMsg.Param1);
-					if(vArgs == null) { Debug.Assert(false); return; }
-
-					CommandLineArgs clArgs = new CommandLineArgs(vArgs);
-
-					IpcEventArgs e = new IpcEventArgs(strName, clArgs);
-					IpcUtilEx.IpcEvent(null, e);
-				}
-				catch(Exception) { Debug.Assert(false); }
-			}
-			else { Debug.Assert(false); }
-		}
-
-		private static void OpenEntryUrl(IpcParamEx ip, MainForm mf)
-		{
-			string strUuid = ip.Param0;
-			if(string.IsNullOrEmpty(strUuid)) return; // No assert (user data)
-
-			byte[] pbUuid = MemUtil.HexStringToByteArray(strUuid);
-			if((pbUuid == null) || (pbUuid.Length != PwUuid.UuidSize)) return;
-			PwUuid pwUuid = new PwUuid(pbUuid);
-
-			List<PwDocument> lDocs = mf.DocumentManager.GetDocuments(int.MinValue);
-			foreach(PwDocument pwDoc in lDocs)
-			{
-				if(pwDoc == null) { Debug.Assert(false); continue; }
-
-				PwDatabase pdb = pwDoc.Database;
-				if((pdb == null) || !pdb.IsOpen) continue;
-
-				PwEntry pe = pdb.RootGroup.FindEntry(pwUuid, true);
-				if(pe == null) continue;
-
-				mf.PerformDefaultUrlAction(new PwEntry[] { pe }, true);
-				break;
-			}
-		}
-	}
-}
+﻿/*
+  KeePass Password Safe - The Open-Source Password Manager
+  Copyright (C) 2003-2018 Dominik Reichl <dominik.reichl@t-online.de>
+
+  This program is free software; you can redistribute it and/or modify
+  it under the terms of the GNU General Public License as published by
+  the Free Software Foundation; either version 2 of the License, or
+  (at your option) any later version.
+
+  This program is distributed in the hope that it will be useful,
+  but WITHOUT ANY WARRANTY; without even the implied warranty of
+  MERCHANTABILITY or FITNESS FOR A PARTICULAR PURPOSE.  See the
+  GNU General Public License for more details.
+
+  You should have received a copy of the GNU General Public License
+  along with this program; if not, write to the Free Software
+  Foundation, Inc., 51 Franklin St, Fifth Floor, Boston, MA  02110-1301  USA
+*/
+
+using System;
+using System.Collections.Generic;
+using System.Diagnostics;
+using System.IO;
+using System.Security.Cryptography;
+using System.Text;
+using System.Threading;
+using System.Xml.Serialization;
+
+using KeePass.Forms;
+using KeePass.Native;
+using KeePass.UI;
+
+using KeePassLib;
+using KeePassLib.Cryptography;
+using KeePassLib.Serialization;
+using KeePassLib.Utility;
+
+namespace KeePass.Util
+{
+	public sealed class IpcParamEx
+	{
+		public string Message { get; set; }
+
+		public string Param0 { get; set; }
+		public string Param1 { get; set; }
+		public string Param2 { get; set; }
+		public string Param3 { get; set; }
+		public string Param4 { get; set; }
+
+		public IpcParamEx()
+		{
+			this.Message = string.Empty;
+			this.Param0 = string.Empty;
+			this.Param1 = string.Empty;
+			this.Param2 = string.Empty;
+			this.Param3 = string.Empty;
+			this.Param4 = string.Empty;
+		}
+		
+		public IpcParamEx(string strMessage, string strParam0, string strParam1,
+			string strParam2, string strParam3, string strParam4)
+		{
+			this.Message = (strMessage ?? string.Empty);
+			this.Param0 = (strParam0 ?? string.Empty);
+			this.Param1 = (strParam1 ?? string.Empty);
+			this.Param2 = (strParam2 ?? string.Empty);
+			this.Param3 = (strParam3 ?? string.Empty);
+			this.Param4 = (strParam4 ?? string.Empty);
+		}
+	}
+
+	public sealed class IpcEventArgs : EventArgs
+	{
+		private readonly string m_strName;
+		public string Name { get { return m_strName; } }
+
+		private readonly CommandLineArgs m_args;
+		public CommandLineArgs Args { get { return m_args; } }
+
+		public IpcEventArgs(string strName, CommandLineArgs clArgs)
+		{
+			if(strName == null) throw new ArgumentNullException("strName");
+
+			m_strName = strName;
+			m_args = clArgs;
+		}
+	}
+
+	public static class IpcUtilEx
+	{
+		internal const string IpcMsgFilePreID = "KeePassIPC-";
+		// internal const string IpcMsgFilePostID = "-Msgs.tmp";
+
+		public const string CmdOpenDatabase = "OpenDatabase";
+		public const string CmdOpenEntryUrl = "OpenEntryUrl";
+		public const string CmdIpcEvent = "IpcEvent";
+
+		private static readonly byte[] IpcOptEnt = new byte[] {
+			0x51, 0xE4, 0xCA, 0x4B, 0xBB, 0x63, 0x57, 0x21
+		};
+
+		/// <summary>
+		/// Event that is raised e.g. when running KeePass with the
+		/// <c>AppDefs.CommandLineOptions.IpcEvent</c> command line parameter.
+		/// </summary>
+		/// <!-- https://sourceforge.net/p/keepass/feature-requests/1870/ -->
+		public static event EventHandler<IpcEventArgs> IpcEvent;
+
+		public static void SendGlobalMessage(IpcParamEx ipcMsg)
+		{
+			if(ipcMsg == null) throw new ArgumentNullException("ipcMsg");
+
+			int nId = (int)(MemUtil.BytesToUInt32(CryptoRandom.Instance.GetRandomBytes(
+				4)) & 0x7FFFFFFF);
+
+			if(!WriteIpcInfoFile(nId, ipcMsg)) return;
+
+			try
+			{
+				// NativeMethods.SendMessage((IntPtr)NativeMethods.HWND_BROADCAST,
+				//	Program.ApplicationMessage, (IntPtr)Program.AppMessage.IpcByFile,
+				//	(IntPtr)nId);
+
+				// IntPtr pResult = new IntPtr(0);
+				// NativeMethods.SendMessageTimeout((IntPtr)NativeMethods.HWND_BROADCAST,
+				//	Program.ApplicationMessage, (IntPtr)Program.AppMessage.IpcByFile,
+				//	(IntPtr)nId, NativeMethods.SMTO_ABORTIFHUNG, 5000, ref pResult);
+
+				IpcBroadcast.Send(Program.AppMessage.IpcByFile, nId, true);
+			}
+			catch(Exception) { Debug.Assert(false); }
+
+			string strIpcFile = GetIpcFilePath(nId);
+			for(int r = 0; r < 50; ++r)
+			{
+				try { if(!File.Exists(strIpcFile)) break; }
+				catch(Exception) { }
+				Thread.Sleep(20);
+			}
+
+			RemoveIpcInfoFile(nId);
+		}
+
+		private static string GetIpcFilePath(int nId)
+		{
+			try
+			{
+				string str = UrlUtil.GetTempPath();
+				str = UrlUtil.EnsureTerminatingSeparator(str, false);
+				
+				return (str + IpcMsgFilePreID + nId.ToString() + ".tmp");
+			}
+			catch(Exception) { Debug.Assert(false); }
+
+			return null;
+		}
+
+		private static bool WriteIpcInfoFile(int nId, IpcParamEx ipcMsg)
+		{
+			string strPath = GetIpcFilePath(nId);
+			if(string.IsNullOrEmpty(strPath)) return false;
+
+			try
+			{
+				using(MemoryStream ms = new MemoryStream())
+				{
+					XmlUtilEx.Serialize<IpcParamEx>(ms, ipcMsg);
+
+					byte[] pb = ms.ToArray();
+					byte[] pbCmp = MemUtil.Compress(pb);
+					byte[] pbEnc = CryptoUtil.ProtectData(pbCmp, IpcOptEnt,
+						DataProtectionScope.CurrentUser);
+
+					File.WriteAllBytes(strPath, pbEnc);
+				}
+
+				return true;
+			}
+			catch(Exception) { Debug.Assert(false); }
+
+			return false;
+		}
+
+		private static void RemoveIpcInfoFile(int nId)
+		{
+			string strPath = GetIpcFilePath(nId);
+			if(string.IsNullOrEmpty(strPath)) return;
+
+			try { if(File.Exists(strPath)) File.Delete(strPath); }
+			catch(Exception) { Debug.Assert(false); }
+		}
+
+		private static IpcParamEx LoadIpcInfoFile(int nId)
+		{
+			string strPath = GetIpcFilePath(nId);
+			if(string.IsNullOrEmpty(strPath)) return null;
+
+			string strMtxName = (IpcMsgFilePreID + nId.ToString());
+			// Mutex m = Program.TrySingleInstanceLock(strMtxName, true);
+			bool bMutex = GlobalMutexPool.CreateMutex(strMtxName, true);
+			// if(m == null) return null;
+			if(!bMutex) return null;
+
+			IpcParamEx ipcParam = null;
+			try
+			{
+				byte[] pbEnc = File.ReadAllBytes(strPath);
+				byte[] pbCmp = CryptoUtil.UnprotectData(pbEnc, IpcOptEnt,
+					DataProtectionScope.CurrentUser);
+				byte[] pb = MemUtil.Decompress(pbCmp);
+
+				using(MemoryStream ms = new MemoryStream(pb, false))
+				{
+					ipcParam = XmlUtilEx.Deserialize<IpcParamEx>(ms);
+				}
+			}
+			catch(Exception) { Debug.Assert(!File.Exists(strPath)); }
+
+			RemoveIpcInfoFile(nId);
+
+			// Program.DestroyMutex(m, true);
+			if(!GlobalMutexPool.ReleaseMutex(strMtxName)) { Debug.Assert(false); }
+			return ipcParam;
+		}
+
+		public static void ProcessGlobalMessage(int nId, MainForm mf)
+		{
+			if(mf == null) throw new ArgumentNullException("mf");
+
+			IpcParamEx ipcMsg = LoadIpcInfoFile(nId);
+			if(ipcMsg == null) return;
+
+			if(ipcMsg.Message == CmdOpenDatabase)
+			{
+				mf.UIBlockAutoUnlock(true);
+				mf.EnsureVisibleForegroundWindow(true, true);
+				mf.UIBlockAutoUnlock(false);
+
+				// Don't try to open another database while a dialog
+				// is displayed (3489098)
+				if(GlobalWindowManager.WindowCount > 0) return;
+
+				string[] vArgs = CommandLineArgs.SafeDeserialize(ipcMsg.Param0);
+				if(vArgs == null) { Debug.Assert(false); return; }
+
+				CommandLineArgs args = new CommandLineArgs(vArgs);
+				Program.CommandLineArgs.CopyFrom(args);
+
+				mf.OpenDatabase(mf.IocFromCommandLine(), KeyUtil.KeyFromCommandLine(
+					Program.CommandLineArgs), true);
+			}
+			else if(ipcMsg.Message == CmdOpenEntryUrl) OpenEntryUrl(ipcMsg, mf);
+			else if(ipcMsg.Message == CmdIpcEvent)
+			{
+				try
+				{
+					if(IpcUtilEx.IpcEvent == null) return;
+
+					string strName = ipcMsg.Param0;
+					if(string.IsNullOrEmpty(strName)) { Debug.Assert(false); return; }
+
+					string[] vArgs = CommandLineArgs.SafeDeserialize(ipcMsg.Param1);
+					if(vArgs == null) { Debug.Assert(false); return; }
+
+					CommandLineArgs clArgs = new CommandLineArgs(vArgs);
+
+					IpcEventArgs e = new IpcEventArgs(strName, clArgs);
+					IpcUtilEx.IpcEvent(null, e);
+				}
+				catch(Exception) { Debug.Assert(false); }
+			}
+			else { Debug.Assert(false); }
+		}
+
+		private static void OpenEntryUrl(IpcParamEx ip, MainForm mf)
+		{
+			string strUuid = ip.Param0;
+			if(string.IsNullOrEmpty(strUuid)) return; // No assert (user data)
+
+			byte[] pbUuid = MemUtil.HexStringToByteArray(strUuid);
+			if((pbUuid == null) || (pbUuid.Length != PwUuid.UuidSize)) return;
+			PwUuid pwUuid = new PwUuid(pbUuid);
+
+			List<PwDocument> lDocs = mf.DocumentManager.GetDocuments(int.MinValue);
+			foreach(PwDocument pwDoc in lDocs)
+			{
+				if(pwDoc == null) { Debug.Assert(false); continue; }
+
+				PwDatabase pdb = pwDoc.Database;
+				if((pdb == null) || !pdb.IsOpen) continue;
+
+				PwEntry pe = pdb.RootGroup.FindEntry(pwUuid, true);
+				if(pe == null) continue;
+
+				mf.PerformDefaultUrlAction(new PwEntry[] { pe }, true);
+				break;
+			}
+		}
+	}
+}
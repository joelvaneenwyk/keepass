﻿namespace KeePass.Forms
{
	partial class MainForm
	{
		/// <summary>
		/// Erforderliche Designervariable.
		/// </summary>
		private System.ComponentModel.IContainer components = null;

		/// <summary>
		/// Verwendete Ressourcen bereinigen.
		/// </summary>
		/// <param name="disposing">True, wenn verwaltete Ressourcen gelöscht werden sollen; andernfalls False.</param>
		protected override void Dispose(bool disposing)
		{
			if(disposing && (components != null))
			{
				components.Dispose();
			}
			base.Dispose(disposing);
		}

		#region Vom Windows Form-Designer generierter Code

		/// <summary>
		/// Erforderliche Methode für die Designerunterstützung.
		/// Der Inhalt der Methode darf nicht mit dem Code-Editor geändert werden.
		/// </summary>
		private void InitializeComponent()
		{
			this.components = new System.ComponentModel.Container();
			this.m_ctxGroupList = new KeePass.UI.CustomContextMenuStripEx(this.components);
			this.m_ctxGroupFind = new System.Windows.Forms.ToolStripMenuItem();
			this.m_ctxPwList = new KeePass.UI.CustomContextMenuStripEx(this.components);
			this.m_ctxEntryUrl = new System.Windows.Forms.ToolStripMenuItem();
			this.m_ctxEntryCopyString = new System.Windows.Forms.ToolStripMenuItem();
			this.m_ctxEntryAttachments = new System.Windows.Forms.ToolStripMenuItem();
			this.m_ctxEntrySep0 = new System.Windows.Forms.ToolStripSeparator();
			this.m_ctxEntryAutoTypeAdv = new System.Windows.Forms.ToolStripMenuItem();
			this.m_ctxEntrySep1 = new System.Windows.Forms.ToolStripSeparator();
			this.m_ctxEntryEditQuick = new System.Windows.Forms.ToolStripMenuItem();
			this.m_ctxEntryTagAdd = new System.Windows.Forms.ToolStripMenuItem();
			this.m_ctxEntryTagRemove = new System.Windows.Forms.ToolStripMenuItem();
			this.m_ctxEntrySep2 = new System.Windows.Forms.ToolStripSeparator();
			this.m_ctxEntryRearrange = new System.Windows.Forms.ToolStripMenuItem();
			this.m_ctxEntryMoveToGroup = new System.Windows.Forms.ToolStripMenuItem();
			this.m_menuMain = new KeePass.UI.CustomMenuStripEx();
			this.m_menuFile = new System.Windows.Forms.ToolStripMenuItem();
			this.m_menuFileNew = new System.Windows.Forms.ToolStripMenuItem();
			this.m_menuFileOpen = new System.Windows.Forms.ToolStripMenuItem();
			this.m_menuFileOpenLocal = new System.Windows.Forms.ToolStripMenuItem();
			this.m_menuFileOpenUrl = new System.Windows.Forms.ToolStripMenuItem();
			this.m_menuFileOpenSep0 = new System.Windows.Forms.ToolStripSeparator();
			this.m_menuFileFind = new System.Windows.Forms.ToolStripMenuItem();
			this.m_menuFileFindInFolder = new System.Windows.Forms.ToolStripMenuItem();
			this.m_menuFileRecent = new System.Windows.Forms.ToolStripMenuItem();
			this.m_menuFileRecentDummy = new System.Windows.Forms.ToolStripMenuItem();
			this.m_menuFileClose = new System.Windows.Forms.ToolStripMenuItem();
			this.m_menuFileSep0 = new System.Windows.Forms.ToolStripSeparator();
			this.m_menuFileSave = new System.Windows.Forms.ToolStripMenuItem();
			this.m_menuFileSaveAs = new System.Windows.Forms.ToolStripMenuItem();
			this.m_menuFileSaveAsLocal = new System.Windows.Forms.ToolStripMenuItem();
			this.m_menuFileSaveAsUrl = new System.Windows.Forms.ToolStripMenuItem();
			this.m_menuFileSaveAsSep0 = new System.Windows.Forms.ToolStripSeparator();
			this.m_menuFileSaveAsCopy = new System.Windows.Forms.ToolStripMenuItem();
			this.m_menuFileSep1 = new System.Windows.Forms.ToolStripSeparator();
			this.m_menuFileDbSettings = new System.Windows.Forms.ToolStripMenuItem();
			this.m_menuFileChangeMasterKey = new System.Windows.Forms.ToolStripMenuItem();
			this.m_menuFileSep2 = new System.Windows.Forms.ToolStripSeparator();
			this.m_menuFilePrint = new System.Windows.Forms.ToolStripMenuItem();
			this.m_menuFilePrintDatabase = new System.Windows.Forms.ToolStripMenuItem();
			this.m_menuFilePrintEmSheet = new System.Windows.Forms.ToolStripMenuItem();
			this.m_menuFileSep3 = new System.Windows.Forms.ToolStripSeparator();
			this.m_menuFileImport = new System.Windows.Forms.ToolStripMenuItem();
			this.m_menuFileExport = new System.Windows.Forms.ToolStripMenuItem();
			this.m_menuFileSync = new System.Windows.Forms.ToolStripMenuItem();
			this.m_menuFileSyncFile = new System.Windows.Forms.ToolStripMenuItem();
			this.m_menuFileSyncUrl = new System.Windows.Forms.ToolStripMenuItem();
			this.m_menuFileSyncSep0 = new System.Windows.Forms.ToolStripSeparator();
			this.m_menuFileSyncRecent = new System.Windows.Forms.ToolStripMenuItem();
			this.m_menuFileSyncRecentDummy = new System.Windows.Forms.ToolStripMenuItem();
			this.m_menuFileSep4 = new System.Windows.Forms.ToolStripSeparator();
			this.m_menuFileLock = new System.Windows.Forms.ToolStripMenuItem();
			this.m_menuFileExit = new System.Windows.Forms.ToolStripMenuItem();
			this.m_menuGroup = new System.Windows.Forms.ToolStripMenuItem();
			this.m_menuGroupAdd = new System.Windows.Forms.ToolStripMenuItem();
			this.m_menuGroupEdit = new System.Windows.Forms.ToolStripMenuItem();
			this.m_menuGroupDuplicate = new System.Windows.Forms.ToolStripMenuItem();
			this.m_menuGroupDelete = new System.Windows.Forms.ToolStripMenuItem();
			this.m_menuGroupSep0 = new System.Windows.Forms.ToolStripSeparator();
			this.m_menuGroupRearrange = new System.Windows.Forms.ToolStripMenuItem();
			this.m_menuGroupMoveToTop = new System.Windows.Forms.ToolStripMenuItem();
			this.m_menuGroupMoveOneUp = new System.Windows.Forms.ToolStripMenuItem();
			this.m_menuGroupMoveOneDown = new System.Windows.Forms.ToolStripMenuItem();
			this.m_menuGroupMoveToBottom = new System.Windows.Forms.ToolStripMenuItem();
			this.m_menuGroupMoveSep0 = new System.Windows.Forms.ToolStripSeparator();
			this.m_menuGroupSort = new System.Windows.Forms.ToolStripMenuItem();
			this.m_menuGroupSortRec = new System.Windows.Forms.ToolStripMenuItem();
			this.m_menuGroupMoveSep1 = new System.Windows.Forms.ToolStripSeparator();
			this.m_menuGroupExpand = new System.Windows.Forms.ToolStripMenuItem();
			this.m_menuGroupCollapse = new System.Windows.Forms.ToolStripMenuItem();
			this.m_menuGroupSep1 = new System.Windows.Forms.ToolStripSeparator();
			this.m_menuGroupEmptyRB = new System.Windows.Forms.ToolStripMenuItem();
			this.m_menuGroupSep2 = new System.Windows.Forms.ToolStripSeparator();
			this.m_menuGroupPrint = new System.Windows.Forms.ToolStripMenuItem();
			this.m_menuGroupExport = new System.Windows.Forms.ToolStripMenuItem();
			this.m_menuEntry = new System.Windows.Forms.ToolStripMenuItem();
			this.m_menuEntryCopyUserName = new System.Windows.Forms.ToolStripMenuItem();
			this.m_menuEntryCopyPassword = new System.Windows.Forms.ToolStripMenuItem();
			this.m_menuEntryUrl = new System.Windows.Forms.ToolStripMenuItem();
			this.m_menuEntryOpenUrl = new System.Windows.Forms.ToolStripMenuItem();
			this.m_menuEntryCopyUrl = new System.Windows.Forms.ToolStripMenuItem();
			this.m_menuEntryCopyString = new System.Windows.Forms.ToolStripMenuItem();
			this.m_menuEntryAttachments = new System.Windows.Forms.ToolStripMenuItem();
			this.m_menuEntrySaveAttachedFiles = new System.Windows.Forms.ToolStripMenuItem();
			this.m_menuEntrySep0 = new System.Windows.Forms.ToolStripSeparator();
			this.m_menuEntryPerformAutoType = new System.Windows.Forms.ToolStripMenuItem();
			this.m_menuEntryAutoTypeAdv = new System.Windows.Forms.ToolStripMenuItem();
			this.m_menuEntrySep1 = new System.Windows.Forms.ToolStripSeparator();
			this.m_menuEntryAdd = new System.Windows.Forms.ToolStripMenuItem();
			this.m_menuEntryEdit = new System.Windows.Forms.ToolStripMenuItem();
			this.m_menuEntryEditQuick = new System.Windows.Forms.ToolStripMenuItem();
			this.m_menuEntryIcon = new System.Windows.Forms.ToolStripMenuItem();
			this.m_menuEntryColor = new System.Windows.Forms.ToolStripMenuItem();
			this.m_menuEntryColorStandard = new System.Windows.Forms.ToolStripMenuItem();
			this.m_menuEntryColorSep0 = new System.Windows.Forms.ToolStripSeparator();
			this.m_menuEntryColorLightRed = new System.Windows.Forms.ToolStripMenuItem();
			this.m_menuEntryColorLightGreen = new System.Windows.Forms.ToolStripMenuItem();
			this.m_menuEntryColorLightBlue = new System.Windows.Forms.ToolStripMenuItem();
			this.m_menuEntryColorLightYellow = new System.Windows.Forms.ToolStripMenuItem();
			this.m_menuEntryColorSep1 = new System.Windows.Forms.ToolStripSeparator();
			this.m_menuEntryColorCustom = new System.Windows.Forms.ToolStripMenuItem();
			this.m_menuEntryEditQuickSep0 = new System.Windows.Forms.ToolStripSeparator();
			this.m_menuEntryTagAdd = new System.Windows.Forms.ToolStripMenuItem();
			this.m_menuEntryTagNew = new System.Windows.Forms.ToolStripMenuItem();
			this.m_menuEntryTagRemove = new System.Windows.Forms.ToolStripMenuItem();
			this.m_menuEntryEditQuickSep1 = new System.Windows.Forms.ToolStripSeparator();
			this.m_menuEntryExpiresNow = new System.Windows.Forms.ToolStripMenuItem();
			this.m_menuEntryExpiresNever = new System.Windows.Forms.ToolStripMenuItem();
			this.m_menuEntryDuplicate = new System.Windows.Forms.ToolStripMenuItem();
			this.m_menuEntryDelete = new System.Windows.Forms.ToolStripMenuItem();
			this.m_menuEntrySep2 = new System.Windows.Forms.ToolStripSeparator();
			this.m_menuEntrySelectAll = new System.Windows.Forms.ToolStripMenuItem();
			this.m_menuEntrySep3 = new System.Windows.Forms.ToolStripSeparator();
			this.m_menuEntryRearrange = new System.Windows.Forms.ToolStripMenuItem();
			this.m_menuEntryMoveToTop = new System.Windows.Forms.ToolStripMenuItem();
			this.m_menuEntryMoveOneUp = new System.Windows.Forms.ToolStripMenuItem();
			this.m_menuEntryMoveOneDown = new System.Windows.Forms.ToolStripMenuItem();
			this.m_menuEntryMoveToBottom = new System.Windows.Forms.ToolStripMenuItem();
			this.m_menuEntryRearrangeSep0 = new System.Windows.Forms.ToolStripSeparator();
			this.m_menuEntryMoveToGroup = new System.Windows.Forms.ToolStripMenuItem();
			this.m_menuEntryDX = new System.Windows.Forms.ToolStripMenuItem();
			this.m_menuEntryClipCopy = new System.Windows.Forms.ToolStripMenuItem();
			this.m_menuEntryClipCopyPlain = new System.Windows.Forms.ToolStripMenuItem();
			this.m_menuEntryClipPaste = new System.Windows.Forms.ToolStripMenuItem();
			this.m_menuEntryDXSep0 = new System.Windows.Forms.ToolStripSeparator();
			this.m_menuEntryPrint = new System.Windows.Forms.ToolStripMenuItem();
			this.m_menuEntryExport = new System.Windows.Forms.ToolStripMenuItem();
			this.m_menuFind = new System.Windows.Forms.ToolStripMenuItem();
			this.m_menuFindInDatabase = new System.Windows.Forms.ToolStripMenuItem();
			this.m_menuFindInGroup = new System.Windows.Forms.ToolStripMenuItem();
			this.m_menuFindSep0 = new System.Windows.Forms.ToolStripSeparator();
			this.m_menuFindTag = new System.Windows.Forms.ToolStripMenuItem();
			this.m_menuFindSep1 = new System.Windows.Forms.ToolStripSeparator();
			this.m_menuFindAll = new System.Windows.Forms.ToolStripMenuItem();
			this.m_menuFindParentGroup = new System.Windows.Forms.ToolStripMenuItem();
			this.m_menuFindSep2 = new System.Windows.Forms.ToolStripSeparator();
			this.m_menuFindExp = new System.Windows.Forms.ToolStripMenuItem();
			this.m_menuFindExpIn = new System.Windows.Forms.ToolStripMenuItem();
			this.m_menuFindExp1 = new System.Windows.Forms.ToolStripMenuItem();
			this.m_menuFindExp2 = new System.Windows.Forms.ToolStripMenuItem();
			this.m_menuFindExp3 = new System.Windows.Forms.ToolStripMenuItem();
			this.m_menuFindExp7 = new System.Windows.Forms.ToolStripMenuItem();
			this.m_menuFindExp14 = new System.Windows.Forms.ToolStripMenuItem();
			this.m_menuFindExp30 = new System.Windows.Forms.ToolStripMenuItem();
			this.m_menuFindExp60 = new System.Windows.Forms.ToolStripMenuItem();
			this.m_menuFindExpInSep0 = new System.Windows.Forms.ToolStripSeparator();
			this.m_menuFindExpInF = new System.Windows.Forms.ToolStripMenuItem();
			this.m_menuFindSep3 = new System.Windows.Forms.ToolStripSeparator();
			this.m_menuFindLastMod = new System.Windows.Forms.ToolStripMenuItem();
			this.m_menuFindLarge = new System.Windows.Forms.ToolStripMenuItem();
			this.m_menuFindSep4 = new System.Windows.Forms.ToolStripSeparator();
			this.m_menuFindDupPasswords = new System.Windows.Forms.ToolStripMenuItem();
			this.m_menuFindSimPasswordsP = new System.Windows.Forms.ToolStripMenuItem();
			this.m_menuFindSimPasswordsC = new System.Windows.Forms.ToolStripMenuItem();
			this.m_menuFindPwQuality = new System.Windows.Forms.ToolStripMenuItem();
			this.m_menuView = new System.Windows.Forms.ToolStripMenuItem();
			this.m_menuChangeLanguage = new System.Windows.Forms.ToolStripMenuItem();
			this.m_menuViewSep0 = new System.Windows.Forms.ToolStripSeparator();
			this.m_menuViewShowToolBar = new System.Windows.Forms.ToolStripMenuItem();
			this.m_menuViewShowEntryView = new System.Windows.Forms.ToolStripMenuItem();
			this.m_menuViewWindowLayout = new System.Windows.Forms.ToolStripMenuItem();
			this.m_menuViewWindowsStacked = new System.Windows.Forms.ToolStripMenuItem();
			this.m_menuViewWindowsSideBySide = new System.Windows.Forms.ToolStripMenuItem();
			this.m_menuViewSep1 = new System.Windows.Forms.ToolStripSeparator();
			this.m_menuViewAlwaysOnTop = new System.Windows.Forms.ToolStripMenuItem();
			this.m_menuViewSep2 = new System.Windows.Forms.ToolStripSeparator();
			this.m_menuViewConfigColumns = new System.Windows.Forms.ToolStripMenuItem();
			this.m_menuViewSortBy = new System.Windows.Forms.ToolStripMenuItem();
			this.m_menuViewTanOptions = new System.Windows.Forms.ToolStripMenuItem();
			this.m_menuViewTanSimpleList = new System.Windows.Forms.ToolStripMenuItem();
			this.m_menuViewTanIndices = new System.Windows.Forms.ToolStripMenuItem();
			this.m_menuViewEntryListGrouping = new System.Windows.Forms.ToolStripMenuItem();
			this.m_menuViewSep3 = new System.Windows.Forms.ToolStripSeparator();
			this.m_menuViewShowEntriesOfSubGroups = new System.Windows.Forms.ToolStripMenuItem();
			this.m_menuTools = new System.Windows.Forms.ToolStripMenuItem();
			this.m_menuToolsPwGenerator = new System.Windows.Forms.ToolStripMenuItem();
			this.m_menuToolsGeneratePwList = new System.Windows.Forms.ToolStripMenuItem();
			this.m_menuToolsSep0 = new System.Windows.Forms.ToolStripSeparator();
			this.m_menuToolsTanWizard = new System.Windows.Forms.ToolStripMenuItem();
			this.m_menuToolsDb = new System.Windows.Forms.ToolStripMenuItem();
			this.m_menuToolsDbMaintenance = new System.Windows.Forms.ToolStripMenuItem();
			this.m_menuToolsDbSep0 = new System.Windows.Forms.ToolStripSeparator();
			this.m_menuToolsDbDelDupEntries = new System.Windows.Forms.ToolStripMenuItem();
			this.m_menuToolsDbDelEmptyGroups = new System.Windows.Forms.ToolStripMenuItem();
			this.m_menuToolsDbDelUnusedIcons = new System.Windows.Forms.ToolStripMenuItem();
			this.m_menuToolsDbSep1 = new System.Windows.Forms.ToolStripSeparator();
			this.m_menuToolsDbXmlRep = new System.Windows.Forms.ToolStripMenuItem();
			this.m_menuToolsSep1 = new System.Windows.Forms.ToolStripSeparator();
			this.m_menuToolsTriggers = new System.Windows.Forms.ToolStripMenuItem();
			this.m_menuToolsPlugins = new System.Windows.Forms.ToolStripMenuItem();
			this.m_menuToolsSep2 = new System.Windows.Forms.ToolStripSeparator();
			this.m_menuToolsOptions = new System.Windows.Forms.ToolStripMenuItem();
			this.m_menuHelp = new System.Windows.Forms.ToolStripMenuItem();
			this.m_menuHelpContents = new System.Windows.Forms.ToolStripMenuItem();
			this.m_menuHelpSelectSource = new System.Windows.Forms.ToolStripMenuItem();
			this.m_menuHelpSep0 = new System.Windows.Forms.ToolStripSeparator();
			this.m_menuHelpWebsite = new System.Windows.Forms.ToolStripMenuItem();
			this.m_menuHelpDonate = new System.Windows.Forms.ToolStripMenuItem();
			this.m_menuHelpSep1 = new System.Windows.Forms.ToolStripSeparator();
			this.m_menuHelpCheckForUpdates = new System.Windows.Forms.ToolStripMenuItem();
			this.m_menuHelpSep2 = new System.Windows.Forms.ToolStripSeparator();
			this.m_menuHelpAbout = new System.Windows.Forms.ToolStripMenuItem();
			this.m_toolMain = new KeePass.UI.CustomToolStripEx();
			this.m_tbNewDatabase = new System.Windows.Forms.ToolStripButton();
			this.m_tbOpenDatabase = new System.Windows.Forms.ToolStripButton();
			this.m_tbSaveDatabase = new System.Windows.Forms.ToolStripButton();
			this.m_tbSaveAll = new System.Windows.Forms.ToolStripButton();
			this.m_tbSep0 = new System.Windows.Forms.ToolStripSeparator();
			this.m_tbAddEntry = new System.Windows.Forms.ToolStripSplitButton();
			this.m_tbAddEntryDefault = new System.Windows.Forms.ToolStripMenuItem();
			this.m_tbSep1 = new System.Windows.Forms.ToolStripSeparator();
			this.m_tbCopyUserName = new System.Windows.Forms.ToolStripButton();
			this.m_tbCopyPassword = new System.Windows.Forms.ToolStripButton();
			this.m_tbOpenUrl = new System.Windows.Forms.ToolStripSplitButton();
			this.m_tbOpenUrlDefault = new System.Windows.Forms.ToolStripMenuItem();
			this.m_tbCopyUrl = new System.Windows.Forms.ToolStripButton();
			this.m_tbAutoType = new System.Windows.Forms.ToolStripButton();
			this.m_tbSep4 = new System.Windows.Forms.ToolStripSeparator();
			this.m_tbFind = new System.Windows.Forms.ToolStripButton();
			this.m_tbEntryViewsDropDown = new System.Windows.Forms.ToolStripDropDownButton();
			this.m_tbViewsShowAll = new System.Windows.Forms.ToolStripMenuItem();
			this.m_tbViewsShowExpired = new System.Windows.Forms.ToolStripMenuItem();
			this.m_tbSep2 = new System.Windows.Forms.ToolStripSeparator();
			this.m_tbLockWorkspace = new System.Windows.Forms.ToolStripButton();
			this.m_tbSep3 = new System.Windows.Forms.ToolStripSeparator();
			this.m_tbQuickFind = new System.Windows.Forms.ToolStripComboBox();
			this.m_tbCloseTab = new System.Windows.Forms.ToolStripButton();
			this.m_statusMain = new System.Windows.Forms.StatusStrip();
			this.m_statusPartSelected = new System.Windows.Forms.ToolStripStatusLabel();
			this.m_statusPartInfo = new System.Windows.Forms.ToolStripStatusLabel();
			this.m_statusPartProgress = new System.Windows.Forms.ToolStripProgressBar();
			this.m_statusClipboard = new System.Windows.Forms.ToolStripProgressBar();
			this.m_ctxTray = new KeePass.UI.CustomContextMenuStripEx(this.components);
			this.m_ctxTrayTray = new System.Windows.Forms.ToolStripMenuItem();
			this.m_ctxTraySep0 = new System.Windows.Forms.ToolStripSeparator();
			this.m_ctxTrayGenPw = new System.Windows.Forms.ToolStripMenuItem();
			this.m_ctxTraySep1 = new System.Windows.Forms.ToolStripSeparator();
			this.m_ctxTrayOptions = new System.Windows.Forms.ToolStripMenuItem();
			this.m_ctxTraySep2 = new System.Windows.Forms.ToolStripSeparator();
			this.m_ctxTrayCancel = new System.Windows.Forms.ToolStripMenuItem();
			this.m_ctxTrayLock = new System.Windows.Forms.ToolStripMenuItem();
			this.m_ctxTrayFileExit = new System.Windows.Forms.ToolStripMenuItem();
			this.m_timerMain = new System.Windows.Forms.Timer(this.components);
			this.m_tabMain = new System.Windows.Forms.TabControl();
			this.m_splitHorizontal = new KeePass.UI.CustomSplitContainerEx();
			this.m_splitVertical = new KeePass.UI.CustomSplitContainerEx();
			this.m_tvGroups = new KeePass.UI.CustomTreeViewEx();
			this.m_lvEntries = new KeePass.UI.CustomListViewEx();
			this.m_richEntryView = new KeePass.UI.CustomRichTextBoxEx();
			this.m_ctxGroupList.SuspendLayout();
			this.m_ctxPwList.SuspendLayout();
			this.m_menuMain.SuspendLayout();
			this.m_toolMain.SuspendLayout();
			this.m_statusMain.SuspendLayout();
			this.m_ctxTray.SuspendLayout();
			this.m_splitHorizontal.Panel1.SuspendLayout();
			this.m_splitHorizontal.Panel2.SuspendLayout();
			this.m_splitHorizontal.SuspendLayout();
			this.m_splitVertical.Panel1.SuspendLayout();
			this.m_splitVertical.Panel2.SuspendLayout();
			this.m_splitVertical.SuspendLayout();
			this.SuspendLayout();
			// 
			// m_ctxGroupList
			// 
			this.m_ctxGroupList.Items.AddRange(new System.Windows.Forms.ToolStripItem[] {
            this.m_ctxGroupFind});
			this.m_ctxGroupList.Name = "m_ctxGroupList";
			this.m_ctxGroupList.Size = new System.Drawing.Size(181, 26);
			this.m_ctxGroupList.Opening += new System.ComponentModel.CancelEventHandler(this.OnCtxGroupListOpening);
			// 
			// m_ctxGroupFind
			// 
			this.m_ctxGroupFind.Image = global::KeePass.Properties.Resources.B16x16_XMag;
			this.m_ctxGroupFind.Name = "m_ctxGroupFind";
			this.m_ctxGroupFind.Size = new System.Drawing.Size(180, 22);
			this.m_ctxGroupFind.Text = "&Find in This Group...";
			this.m_ctxGroupFind.Click += new System.EventHandler(this.OnFindInGroup);
			// 
			// m_ctxPwList
			// 
			this.m_ctxPwList.Items.AddRange(new System.Windows.Forms.ToolStripItem[] {
            this.m_ctxEntryUrl,
            this.m_ctxEntryCopyString,
            this.m_ctxEntryAttachments,
            this.m_ctxEntrySep0,
            this.m_ctxEntryAutoTypeAdv,
            this.m_ctxEntrySep1,
            this.m_ctxEntryEditQuick,
            this.m_ctxEntrySep2,
            this.m_ctxEntryRearrange});
			this.m_ctxPwList.Name = "m_ctxPwList";
<<<<<<< HEAD
			this.m_ctxPwList.Size = new System.Drawing.Size(163, 176);
=======
			this.m_ctxPwList.Size = new System.Drawing.Size(163, 154);
>>>>>>> 025dd5f9
			this.m_ctxPwList.Opening += new System.ComponentModel.CancelEventHandler(this.OnCtxPwListOpening);
			// 
			// m_ctxEntryUrl
			// 
			this.m_ctxEntryUrl.Name = "m_ctxEntryUrl";
<<<<<<< HEAD
			this.m_ctxEntryUrl.Size = new System.Drawing.Size(176, 22);
=======
			this.m_ctxEntryUrl.Size = new System.Drawing.Size(162, 22);
>>>>>>> 025dd5f9
			this.m_ctxEntryUrl.Text = "<URL(s)>";
			// 
			// m_ctxEntryCopyString
			// 
			this.m_ctxEntryCopyString.Name = "m_ctxEntryCopyString";
<<<<<<< HEAD
			this.m_ctxEntryCopyString.Size = new System.Drawing.Size(176, 22);
=======
			this.m_ctxEntryCopyString.Size = new System.Drawing.Size(162, 22);
>>>>>>> 025dd5f9
			this.m_ctxEntryCopyString.Text = "<CopyField>";
			// 
			// m_ctxEntryAttachments
			// 
			this.m_ctxEntryAttachments.Name = "m_ctxEntryAttachments";
<<<<<<< HEAD
			this.m_ctxEntryAttachments.Size = new System.Drawing.Size(176, 22);
=======
			this.m_ctxEntryAttachments.Size = new System.Drawing.Size(162, 22);
>>>>>>> 025dd5f9
			this.m_ctxEntryAttachments.Text = "<Attachments>";
			// 
			// m_ctxEntrySep0
			// 
			this.m_ctxEntrySep0.Name = "m_ctxEntrySep0";
<<<<<<< HEAD
			this.m_ctxEntrySep0.Size = new System.Drawing.Size(173, 6);
=======
			this.m_ctxEntrySep0.Size = new System.Drawing.Size(159, 6);
>>>>>>> 025dd5f9
			// 
			// m_ctxEntryAutoTypeAdv
			// 
			this.m_ctxEntryAutoTypeAdv.Name = "m_ctxEntryAutoTypeAdv";
<<<<<<< HEAD
			this.m_ctxEntryAutoTypeAdv.Size = new System.Drawing.Size(166, 22);
=======
			this.m_ctxEntryAutoTypeAdv.Size = new System.Drawing.Size(162, 22);
>>>>>>> 025dd5f9
			this.m_ctxEntryAutoTypeAdv.Text = "<AutoTypeAdv>";
			// 
			// m_ctxEntrySep1
			// 
			this.m_ctxEntrySep1.Name = "m_ctxEntrySep1";
<<<<<<< HEAD
			this.m_ctxEntrySep1.Size = new System.Drawing.Size(173, 6);
=======
			this.m_ctxEntrySep1.Size = new System.Drawing.Size(159, 6);
>>>>>>> 025dd5f9
			// 
			// m_ctxEntryEditQuick
			// 
			this.m_ctxEntryEditQuick.DropDownItems.AddRange(new System.Windows.Forms.ToolStripItem[] {
            this.m_ctxEntryTagAdd,
            this.m_ctxEntryTagRemove});
			this.m_ctxEntryEditQuick.Name = "m_ctxEntryEditQuick";
			this.m_ctxEntryEditQuick.Size = new System.Drawing.Size(162, 22);
			this.m_ctxEntryEditQuick.Text = "<EditQuick>";
			// 
			// m_ctxEntryTagAdd
			// 
			this.m_ctxEntryTagAdd.Name = "m_ctxEntryTagAdd";
			this.m_ctxEntryTagAdd.Size = new System.Drawing.Size(152, 22);
			this.m_ctxEntryTagAdd.Text = "<AddTag>";
			this.m_ctxEntryTagAdd.DropDownOpening += new System.EventHandler(this.OnEntryTagAddOpening);
			// 
			// m_ctxEntryTagRemove
			// 
			this.m_ctxEntryTagRemove.Name = "m_ctxEntryTagRemove";
			this.m_ctxEntryTagRemove.Size = new System.Drawing.Size(152, 22);
			this.m_ctxEntryTagRemove.Text = "<RemoveTag>";
			this.m_ctxEntryTagRemove.DropDownOpening += new System.EventHandler(this.OnEntryTagRemoveOpening);
			// 
			// m_ctxEntrySep2
			// 
			this.m_ctxEntrySep2.Name = "m_ctxEntrySep2";
<<<<<<< HEAD
			this.m_ctxEntrySep2.Size = new System.Drawing.Size(173, 6);
=======
			this.m_ctxEntrySep2.Size = new System.Drawing.Size(159, 6);
>>>>>>> 025dd5f9
			// 
			// m_ctxEntryRearrange
			// 
			this.m_ctxEntryRearrange.DropDownItems.AddRange(new System.Windows.Forms.ToolStripItem[] {
            this.m_ctxEntryMoveToGroup});
			this.m_ctxEntryRearrange.Name = "m_ctxEntryRearrange";
			this.m_ctxEntryRearrange.Size = new System.Drawing.Size(162, 22);
			this.m_ctxEntryRearrange.Text = "<Rearrange>";
			// 
			// m_ctxEntryMoveToGroup
			// 
			this.m_ctxEntryMoveToGroup.Name = "m_ctxEntryMoveToGroup";
			this.m_ctxEntryMoveToGroup.Size = new System.Drawing.Size(166, 22);
			this.m_ctxEntryMoveToGroup.Text = "<MoveToGroup>";
			this.m_ctxEntryMoveToGroup.DropDownOpening += new System.EventHandler(this.OnEntryMoveToGroupOpening);
			// 
			// m_menuMain
			// 
			this.m_menuMain.Items.AddRange(new System.Windows.Forms.ToolStripItem[] {
            this.m_menuFile,
            this.m_menuGroup,
            this.m_menuEntry,
            this.m_menuFind,
            this.m_menuView,
            this.m_menuTools,
            this.m_menuHelp});
			this.m_menuMain.Location = new System.Drawing.Point(0, 0);
			this.m_menuMain.Name = "m_menuMain";
			this.m_menuMain.Size = new System.Drawing.Size(654, 24);
			this.m_menuMain.TabIndex = 0;
			// 
			// m_menuFile
			// 
			this.m_menuFile.DropDownItems.AddRange(new System.Windows.Forms.ToolStripItem[] {
            this.m_menuFileNew,
            this.m_menuFileOpen,
            this.m_menuFileRecent,
            this.m_menuFileClose,
            this.m_menuFileSep0,
            this.m_menuFileSave,
            this.m_menuFileSaveAs,
            this.m_menuFileSep1,
            this.m_menuFileDbSettings,
            this.m_menuFileChangeMasterKey,
            this.m_menuFileSep2,
            this.m_menuFilePrint,
            this.m_menuFileSep3,
            this.m_menuFileImport,
            this.m_menuFileExport,
            this.m_menuFileSync,
            this.m_menuFileSep4,
            this.m_menuFileLock,
            this.m_menuFileExit});
			this.m_menuFile.Name = "m_menuFile";
			this.m_menuFile.Size = new System.Drawing.Size(37, 20);
			this.m_menuFile.Text = "&File";
			// 
			// m_menuFileNew
			// 
			this.m_menuFileNew.Image = global::KeePass.Properties.Resources.B16x16_FileNew;
			this.m_menuFileNew.Name = "m_menuFileNew";
			this.m_menuFileNew.Size = new System.Drawing.Size(185, 22);
			this.m_menuFileNew.Text = "&New...";
			this.m_menuFileNew.Click += new System.EventHandler(this.OnFileNew);
			// 
			// m_menuFileOpen
			// 
			this.m_menuFileOpen.DropDownItems.AddRange(new System.Windows.Forms.ToolStripItem[] {
            this.m_menuFileOpenLocal,
            this.m_menuFileOpenUrl,
            this.m_menuFileOpenSep0,
            this.m_menuFileFind,
            this.m_menuFileFindInFolder});
			this.m_menuFileOpen.Name = "m_menuFileOpen";
			this.m_menuFileOpen.Size = new System.Drawing.Size(185, 22);
			this.m_menuFileOpen.Text = "&Open";
			// 
			// m_menuFileOpenLocal
			// 
			this.m_menuFileOpenLocal.Image = global::KeePass.Properties.Resources.B16x16_Folder_Yellow_Open;
			this.m_menuFileOpenLocal.Name = "m_menuFileOpenLocal";
			this.m_menuFileOpenLocal.Size = new System.Drawing.Size(189, 22);
			this.m_menuFileOpenLocal.Text = "Open &File...";
			this.m_menuFileOpenLocal.Click += new System.EventHandler(this.OnFileOpen);
			// 
			// m_menuFileOpenUrl
			// 
			this.m_menuFileOpenUrl.Image = global::KeePass.Properties.Resources.B16x16_Browser;
			this.m_menuFileOpenUrl.Name = "m_menuFileOpenUrl";
			this.m_menuFileOpenUrl.Size = new System.Drawing.Size(189, 22);
			this.m_menuFileOpenUrl.Text = "Open &URL...";
			this.m_menuFileOpenUrl.Click += new System.EventHandler(this.OnFileOpenUrl);
			// 
			// m_menuFileOpenSep0
			// 
			this.m_menuFileOpenSep0.Name = "m_menuFileOpenSep0";
			this.m_menuFileOpenSep0.Size = new System.Drawing.Size(186, 6);
			// 
			// m_menuFileFind
			// 
			this.m_menuFileFind.Image = global::KeePass.Properties.Resources.B16x16_XMag;
			this.m_menuFileFind.Name = "m_menuFileFind";
			this.m_menuFileFind.Size = new System.Drawing.Size(189, 22);
			this.m_menuFileFind.Text = "F&ind Files...";
			this.m_menuFileFind.Click += new System.EventHandler(this.OnFileFind);
			// 
			// m_menuFileFindInFolder
			// 
			this.m_menuFileFindInFolder.Image = global::KeePass.Properties.Resources.B16x16_XMag;
			this.m_menuFileFindInFolder.Name = "m_menuFileFindInFolder";
			this.m_menuFileFindInFolder.Size = new System.Drawing.Size(189, 22);
			this.m_menuFileFindInFolder.Text = "Fi&nd Files (In Folder)...";
			this.m_menuFileFindInFolder.Click += new System.EventHandler(this.OnFileFindInFolder);
			// 
			// m_menuFileRecent
			// 
			this.m_menuFileRecent.DropDownItems.AddRange(new System.Windows.Forms.ToolStripItem[] {
            this.m_menuFileRecentDummy});
			this.m_menuFileRecent.Name = "m_menuFileRecent";
			this.m_menuFileRecent.Size = new System.Drawing.Size(185, 22);
			this.m_menuFileRecent.Text = "Open &Recent";
			// 
			// m_menuFileRecentDummy
			// 
			this.m_menuFileRecentDummy.Name = "m_menuFileRecentDummy";
			this.m_menuFileRecentDummy.Size = new System.Drawing.Size(90, 22);
			this.m_menuFileRecentDummy.Text = "<>";
			// 
			// m_menuFileClose
			// 
			this.m_menuFileClose.Image = global::KeePass.Properties.Resources.B16x16_File_Close;
			this.m_menuFileClose.Name = "m_menuFileClose";
			this.m_menuFileClose.Size = new System.Drawing.Size(185, 22);
			this.m_menuFileClose.Text = "&Close";
			this.m_menuFileClose.Click += new System.EventHandler(this.OnFileClose);
			// 
			// m_menuFileSep0
			// 
			this.m_menuFileSep0.Name = "m_menuFileSep0";
			this.m_menuFileSep0.Size = new System.Drawing.Size(182, 6);
			// 
			// m_menuFileSave
			// 
			this.m_menuFileSave.Image = global::KeePass.Properties.Resources.B16x16_FileSave;
			this.m_menuFileSave.Name = "m_menuFileSave";
			this.m_menuFileSave.Size = new System.Drawing.Size(185, 22);
			this.m_menuFileSave.Text = "&Save";
			this.m_menuFileSave.Click += new System.EventHandler(this.OnFileSave);
			// 
			// m_menuFileSaveAs
			// 
			this.m_menuFileSaveAs.DropDownItems.AddRange(new System.Windows.Forms.ToolStripItem[] {
            this.m_menuFileSaveAsLocal,
            this.m_menuFileSaveAsUrl,
            this.m_menuFileSaveAsSep0,
            this.m_menuFileSaveAsCopy});
			this.m_menuFileSaveAs.Name = "m_menuFileSaveAs";
			this.m_menuFileSaveAs.Size = new System.Drawing.Size(185, 22);
			this.m_menuFileSaveAs.Text = "Save &As";
			// 
			// m_menuFileSaveAsLocal
			// 
			this.m_menuFileSaveAsLocal.Image = global::KeePass.Properties.Resources.B16x16_FileSaveAs;
			this.m_menuFileSaveAsLocal.Name = "m_menuFileSaveAsLocal";
			this.m_menuFileSaveAsLocal.Size = new System.Drawing.Size(173, 22);
			this.m_menuFileSaveAsLocal.Text = "Save to &File...";
			this.m_menuFileSaveAsLocal.Click += new System.EventHandler(this.OnFileSaveAs);
			// 
			// m_menuFileSaveAsUrl
			// 
			this.m_menuFileSaveAsUrl.Image = global::KeePass.Properties.Resources.B16x16_Browser;
			this.m_menuFileSaveAsUrl.Name = "m_menuFileSaveAsUrl";
			this.m_menuFileSaveAsUrl.Size = new System.Drawing.Size(173, 22);
			this.m_menuFileSaveAsUrl.Text = "Save to &URL...";
			this.m_menuFileSaveAsUrl.Click += new System.EventHandler(this.OnFileSaveAsUrl);
			// 
			// m_menuFileSaveAsSep0
			// 
			this.m_menuFileSaveAsSep0.Name = "m_menuFileSaveAsSep0";
			this.m_menuFileSaveAsSep0.Size = new System.Drawing.Size(170, 6);
			// 
			// m_menuFileSaveAsCopy
			// 
			this.m_menuFileSaveAsCopy.Image = global::KeePass.Properties.Resources.B16x16_FileSaveAs;
			this.m_menuFileSaveAsCopy.Name = "m_menuFileSaveAsCopy";
			this.m_menuFileSaveAsCopy.Size = new System.Drawing.Size(173, 22);
			this.m_menuFileSaveAsCopy.Text = "Save &Copy to File...";
			this.m_menuFileSaveAsCopy.Click += new System.EventHandler(this.OnFileSaveAsCopy);
			// 
			// m_menuFileSep1
			// 
			this.m_menuFileSep1.Name = "m_menuFileSep1";
			this.m_menuFileSep1.Size = new System.Drawing.Size(182, 6);
			// 
			// m_menuFileDbSettings
			// 
			this.m_menuFileDbSettings.Image = global::KeePass.Properties.Resources.B16x16_Package_Development;
			this.m_menuFileDbSettings.Name = "m_menuFileDbSettings";
			this.m_menuFileDbSettings.Size = new System.Drawing.Size(185, 22);
			this.m_menuFileDbSettings.Text = "&Database Settings...";
			this.m_menuFileDbSettings.Click += new System.EventHandler(this.OnFileDbSettings);
			// 
			// m_menuFileChangeMasterKey
			// 
			this.m_menuFileChangeMasterKey.Image = global::KeePass.Properties.Resources.B16x16_File_Locked;
			this.m_menuFileChangeMasterKey.Name = "m_menuFileChangeMasterKey";
			this.m_menuFileChangeMasterKey.Size = new System.Drawing.Size(185, 22);
			this.m_menuFileChangeMasterKey.Text = "Change &Master Key...";
			this.m_menuFileChangeMasterKey.Click += new System.EventHandler(this.OnFileChangeMasterKey);
			// 
			// m_menuFileSep2
			// 
			this.m_menuFileSep2.Name = "m_menuFileSep2";
			this.m_menuFileSep2.Size = new System.Drawing.Size(182, 6);
			// 
			// m_menuFilePrint
			// 
			this.m_menuFilePrint.DropDownItems.AddRange(new System.Windows.Forms.ToolStripItem[] {
            this.m_menuFilePrintDatabase,
            this.m_menuFilePrintEmSheet});
			this.m_menuFilePrint.Name = "m_menuFilePrint";
			this.m_menuFilePrint.Size = new System.Drawing.Size(185, 22);
			this.m_menuFilePrint.Text = "&Print";
			// 
			// m_menuFilePrintDatabase
			// 
			this.m_menuFilePrintDatabase.Image = global::KeePass.Properties.Resources.B16x16_FilePrint;
			this.m_menuFilePrintDatabase.Name = "m_menuFilePrintDatabase";
			this.m_menuFilePrintDatabase.Size = new System.Drawing.Size(202, 22);
			this.m_menuFilePrintDatabase.Text = "&Print...";
			this.m_menuFilePrintDatabase.Click += new System.EventHandler(this.OnFilePrint);
			// 
			// m_menuFilePrintEmSheet
			// 
			this.m_menuFilePrintEmSheet.Image = global::KeePass.Properties.Resources.B16x16_KOrganizer;
			this.m_menuFilePrintEmSheet.Name = "m_menuFilePrintEmSheet";
			this.m_menuFilePrintEmSheet.Size = new System.Drawing.Size(202, 22);
			this.m_menuFilePrintEmSheet.Text = "Print &Emergency Sheet...";
			this.m_menuFilePrintEmSheet.Click += new System.EventHandler(this.OnFilePrintEmSheet);
			// 
			// m_menuFileSep3
			// 
			this.m_menuFileSep3.Name = "m_menuFileSep3";
			this.m_menuFileSep3.Size = new System.Drawing.Size(182, 6);
			// 
			// m_menuFileImport
			// 
			this.m_menuFileImport.Image = global::KeePass.Properties.Resources.B16x16_Folder_Inbox;
			this.m_menuFileImport.Name = "m_menuFileImport";
			this.m_menuFileImport.Size = new System.Drawing.Size(185, 22);
			this.m_menuFileImport.Text = "&Import...";
			this.m_menuFileImport.Click += new System.EventHandler(this.OnFileImport);
			// 
			// m_menuFileExport
			// 
			this.m_menuFileExport.Image = global::KeePass.Properties.Resources.B16x16_Folder_Outbox;
			this.m_menuFileExport.Name = "m_menuFileExport";
			this.m_menuFileExport.Size = new System.Drawing.Size(185, 22);
			this.m_menuFileExport.Text = "&Export...";
			this.m_menuFileExport.Click += new System.EventHandler(this.OnFileExport);
			// 
			// m_menuFileSync
			// 
			this.m_menuFileSync.DropDownItems.AddRange(new System.Windows.Forms.ToolStripItem[] {
            this.m_menuFileSyncFile,
            this.m_menuFileSyncUrl,
            this.m_menuFileSyncSep0,
            this.m_menuFileSyncRecent});
			this.m_menuFileSync.Name = "m_menuFileSync";
			this.m_menuFileSync.Size = new System.Drawing.Size(185, 22);
			this.m_menuFileSync.Text = "S&ynchronize";
			// 
			// m_menuFileSyncFile
			// 
			this.m_menuFileSyncFile.Image = global::KeePass.Properties.Resources.B16x16_Reload_Page;
			this.m_menuFileSyncFile.Name = "m_menuFileSyncFile";
			this.m_menuFileSyncFile.RightToLeftAutoMirrorImage = true;
			this.m_menuFileSyncFile.Size = new System.Drawing.Size(197, 22);
			this.m_menuFileSyncFile.Text = "Synchronize with &File...";
			this.m_menuFileSyncFile.Click += new System.EventHandler(this.OnFileSynchronize);
			// 
			// m_menuFileSyncUrl
			// 
			this.m_menuFileSyncUrl.Image = global::KeePass.Properties.Resources.B16x16_Reload_Page;
			this.m_menuFileSyncUrl.Name = "m_menuFileSyncUrl";
			this.m_menuFileSyncUrl.RightToLeftAutoMirrorImage = true;
			this.m_menuFileSyncUrl.Size = new System.Drawing.Size(197, 22);
			this.m_menuFileSyncUrl.Text = "Synchronize with &URL...";
			this.m_menuFileSyncUrl.Click += new System.EventHandler(this.OnFileSynchronizeUrl);
			// 
			// m_menuFileSyncSep0
			// 
			this.m_menuFileSyncSep0.Name = "m_menuFileSyncSep0";
			this.m_menuFileSyncSep0.Size = new System.Drawing.Size(194, 6);
			// 
			// m_menuFileSyncRecent
			// 
			this.m_menuFileSyncRecent.DropDownItems.AddRange(new System.Windows.Forms.ToolStripItem[] {
            this.m_menuFileSyncRecentDummy});
			this.m_menuFileSyncRecent.Name = "m_menuFileSyncRecent";
			this.m_menuFileSyncRecent.Size = new System.Drawing.Size(197, 22);
			this.m_menuFileSyncRecent.Text = "&Recent Files";
			// 
			// m_menuFileSyncRecentDummy
			// 
			this.m_menuFileSyncRecentDummy.Name = "m_menuFileSyncRecentDummy";
			this.m_menuFileSyncRecentDummy.Size = new System.Drawing.Size(90, 22);
			this.m_menuFileSyncRecentDummy.Text = "<>";
			// 
			// m_menuFileSep4
			// 
			this.m_menuFileSep4.Name = "m_menuFileSep4";
			this.m_menuFileSep4.Size = new System.Drawing.Size(182, 6);
			// 
			// m_menuFileLock
			// 
			this.m_menuFileLock.Image = global::KeePass.Properties.Resources.B16x16_LockWorkspace;
			this.m_menuFileLock.Name = "m_menuFileLock";
			this.m_menuFileLock.Size = new System.Drawing.Size(185, 22);
			this.m_menuFileLock.Text = "&Lock Workspace";
			this.m_menuFileLock.Click += new System.EventHandler(this.OnFileLock);
			// 
			// m_menuFileExit
			// 
			this.m_menuFileExit.Image = global::KeePass.Properties.Resources.B16x16_Exit;
			this.m_menuFileExit.Name = "m_menuFileExit";
			this.m_menuFileExit.Size = new System.Drawing.Size(185, 22);
			this.m_menuFileExit.Text = "E&xit";
			this.m_menuFileExit.Click += new System.EventHandler(this.OnFileExit);
			// 
			// m_menuGroup
			// 
			this.m_menuGroup.DropDownItems.AddRange(new System.Windows.Forms.ToolStripItem[] {
            this.m_menuGroupAdd,
            this.m_menuGroupEdit,
            this.m_menuGroupDuplicate,
            this.m_menuGroupDelete,
            this.m_menuGroupSep0,
            this.m_menuGroupRearrange,
            this.m_menuGroupSep1,
            this.m_menuGroupEmptyRB,
            this.m_menuGroupSep2,
            this.m_menuGroupPrint,
            this.m_menuGroupExport});
			this.m_menuGroup.Name = "m_menuGroup";
			this.m_menuGroup.Size = new System.Drawing.Size(52, 20);
			this.m_menuGroup.Text = "&Group";
			this.m_menuGroup.DropDownOpening += new System.EventHandler(this.OnGroupDropDownOpening);
			// 
			// m_menuGroupAdd
			// 
			this.m_menuGroupAdd.Image = global::KeePass.Properties.Resources.B16x16_Folder_New_Ex;
			this.m_menuGroupAdd.Name = "m_menuGroupAdd";
			this.m_menuGroupAdd.Size = new System.Drawing.Size(171, 22);
			this.m_menuGroupAdd.Text = "&Add Group...";
			this.m_menuGroupAdd.Click += new System.EventHandler(this.OnGroupsAdd);
			// 
			// m_menuGroupEdit
			// 
			this.m_menuGroupEdit.Image = global::KeePass.Properties.Resources.B16x16_Folder_Txt;
			this.m_menuGroupEdit.Name = "m_menuGroupEdit";
			this.m_menuGroupEdit.Size = new System.Drawing.Size(171, 22);
			this.m_menuGroupEdit.Text = "&Edit Group...";
			this.m_menuGroupEdit.Click += new System.EventHandler(this.OnGroupsEdit);
			// 
			// m_menuGroupDuplicate
			// 
			this.m_menuGroupDuplicate.Image = global::KeePass.Properties.Resources.B16x16_Folder_2;
			this.m_menuGroupDuplicate.Name = "m_menuGroupDuplicate";
			this.m_menuGroupDuplicate.Size = new System.Drawing.Size(171, 22);
			this.m_menuGroupDuplicate.Text = "D&uplicate Group...";
			this.m_menuGroupDuplicate.Click += new System.EventHandler(this.OnGroupsDuplicate);
			// 
			// m_menuGroupDelete
			// 
			this.m_menuGroupDelete.Image = global::KeePass.Properties.Resources.B16x16_Folder_Locked;
			this.m_menuGroupDelete.Name = "m_menuGroupDelete";
			this.m_menuGroupDelete.Size = new System.Drawing.Size(171, 22);
			this.m_menuGroupDelete.Text = "&Delete Group";
			this.m_menuGroupDelete.Click += new System.EventHandler(this.OnGroupsDelete);
			// 
			// m_menuGroupSep0
			// 
			this.m_menuGroupSep0.Name = "m_menuGroupSep0";
			this.m_menuGroupSep0.Size = new System.Drawing.Size(168, 6);
			// 
			// m_menuGroupRearrange
			// 
			this.m_menuGroupRearrange.DropDownItems.AddRange(new System.Windows.Forms.ToolStripItem[] {
            this.m_menuGroupMoveToTop,
            this.m_menuGroupMoveOneUp,
            this.m_menuGroupMoveOneDown,
            this.m_menuGroupMoveToBottom,
            this.m_menuGroupMoveSep0,
            this.m_menuGroupSort,
            this.m_menuGroupSortRec,
            this.m_menuGroupMoveSep1,
            this.m_menuGroupExpand,
            this.m_menuGroupCollapse});
			this.m_menuGroupRearrange.Name = "m_menuGroupRearrange";
			this.m_menuGroupRearrange.Size = new System.Drawing.Size(171, 22);
			this.m_menuGroupRearrange.Text = "&Rearrange";
			// 
			// m_menuGroupMoveToTop
			// 
			this.m_menuGroupMoveToTop.Image = global::KeePass.Properties.Resources.B16x16_2UpArrow;
			this.m_menuGroupMoveToTop.Name = "m_menuGroupMoveToTop";
			this.m_menuGroupMoveToTop.Size = new System.Drawing.Size(199, 22);
			this.m_menuGroupMoveToTop.Text = "Move Group to &Top";
			this.m_menuGroupMoveToTop.Click += new System.EventHandler(this.OnGroupsMoveToTop);
			// 
			// m_menuGroupMoveOneUp
			// 
			this.m_menuGroupMoveOneUp.Image = global::KeePass.Properties.Resources.B16x16_1UpArrow;
			this.m_menuGroupMoveOneUp.Name = "m_menuGroupMoveOneUp";
			this.m_menuGroupMoveOneUp.Size = new System.Drawing.Size(199, 22);
			this.m_menuGroupMoveOneUp.Text = "Move Group One &Up";
			this.m_menuGroupMoveOneUp.Click += new System.EventHandler(this.OnGroupsMoveOneUp);
			// 
			// m_menuGroupMoveOneDown
			// 
			this.m_menuGroupMoveOneDown.Image = global::KeePass.Properties.Resources.B16x16_1DownArrow;
			this.m_menuGroupMoveOneDown.Name = "m_menuGroupMoveOneDown";
			this.m_menuGroupMoveOneDown.Size = new System.Drawing.Size(199, 22);
			this.m_menuGroupMoveOneDown.Text = "Move Group One &Down";
			this.m_menuGroupMoveOneDown.Click += new System.EventHandler(this.OnGroupsMoveOneDown);
			// 
			// m_menuGroupMoveToBottom
			// 
			this.m_menuGroupMoveToBottom.Image = global::KeePass.Properties.Resources.B16x16_2DownArrow;
			this.m_menuGroupMoveToBottom.Name = "m_menuGroupMoveToBottom";
			this.m_menuGroupMoveToBottom.Size = new System.Drawing.Size(199, 22);
			this.m_menuGroupMoveToBottom.Text = "Move Group to &Bottom";
			this.m_menuGroupMoveToBottom.Click += new System.EventHandler(this.OnGroupsMoveToBottom);
			// 
			// m_menuGroupMoveSep0
			// 
			this.m_menuGroupMoveSep0.Name = "m_menuGroupMoveSep0";
			this.m_menuGroupMoveSep0.Size = new System.Drawing.Size(196, 6);
			// 
			// m_menuGroupSort
			// 
			this.m_menuGroupSort.Image = global::KeePass.Properties.Resources.B16x16_KaboodleLoop;
			this.m_menuGroupSort.Name = "m_menuGroupSort";
			this.m_menuGroupSort.Size = new System.Drawing.Size(199, 22);
			this.m_menuGroupSort.Text = "&Sort Direct Subgroups";
			this.m_menuGroupSort.Click += new System.EventHandler(this.OnGroupsSort);
			// 
			// m_menuGroupSortRec
			// 
			this.m_menuGroupSortRec.Image = global::KeePass.Properties.Resources.B16x16_KaboodleLoop;
			this.m_menuGroupSortRec.Name = "m_menuGroupSortRec";
			this.m_menuGroupSortRec.Size = new System.Drawing.Size(199, 22);
			this.m_menuGroupSortRec.Text = "Sort &Recursively";
			this.m_menuGroupSortRec.Click += new System.EventHandler(this.OnGroupsSortRec);
			// 
			// m_menuGroupMoveSep1
			// 
			this.m_menuGroupMoveSep1.Name = "m_menuGroupMoveSep1";
			this.m_menuGroupMoveSep1.Size = new System.Drawing.Size(196, 6);
			// 
			// m_menuGroupExpand
			// 
			this.m_menuGroupExpand.Image = global::KeePass.Properties.Resources.B16x16_Folder_Blue_Open;
			this.m_menuGroupExpand.Name = "m_menuGroupExpand";
			this.m_menuGroupExpand.Size = new System.Drawing.Size(199, 22);
			this.m_menuGroupExpand.Text = "&Expand Recursively";
			this.m_menuGroupExpand.Click += new System.EventHandler(this.OnGroupsExpand);
			// 
			// m_menuGroupCollapse
			// 
			this.m_menuGroupCollapse.Image = global::KeePass.Properties.Resources.B16x16_Folder;
			this.m_menuGroupCollapse.Name = "m_menuGroupCollapse";
			this.m_menuGroupCollapse.Size = new System.Drawing.Size(199, 22);
			this.m_menuGroupCollapse.Text = "&Collapse Recursively";
			this.m_menuGroupCollapse.Click += new System.EventHandler(this.OnGroupsCollapse);
			// 
			// m_menuGroupSep1
			// 
			this.m_menuGroupSep1.Name = "m_menuGroupSep1";
			this.m_menuGroupSep1.Size = new System.Drawing.Size(168, 6);
			// 
			// m_menuGroupEmptyRB
			// 
			this.m_menuGroupEmptyRB.Image = global::KeePass.Properties.Resources.B16x16_Trashcan_Full;
			this.m_menuGroupEmptyRB.Name = "m_menuGroupEmptyRB";
			this.m_menuGroupEmptyRB.Size = new System.Drawing.Size(171, 22);
			this.m_menuGroupEmptyRB.Text = "E&mpty Recycle Bin";
			this.m_menuGroupEmptyRB.Click += new System.EventHandler(this.OnGroupsEmptyRB);
			// 
			// m_menuGroupSep2
			// 
			this.m_menuGroupSep2.Name = "m_menuGroupSep2";
			this.m_menuGroupSep2.Size = new System.Drawing.Size(168, 6);
			// 
			// m_menuGroupPrint
			// 
			this.m_menuGroupPrint.Image = global::KeePass.Properties.Resources.B16x16_FilePrint;
			this.m_menuGroupPrint.Name = "m_menuGroupPrint";
			this.m_menuGroupPrint.Size = new System.Drawing.Size(171, 22);
			this.m_menuGroupPrint.Text = "&Print Group...";
			this.m_menuGroupPrint.Click += new System.EventHandler(this.OnGroupsPrint);
			// 
			// m_menuGroupExport
			// 
			this.m_menuGroupExport.Image = global::KeePass.Properties.Resources.B16x16_Folder_Outbox;
			this.m_menuGroupExport.Name = "m_menuGroupExport";
			this.m_menuGroupExport.Size = new System.Drawing.Size(171, 22);
			this.m_menuGroupExport.Text = "E&xport Group...";
			this.m_menuGroupExport.Click += new System.EventHandler(this.OnGroupsExport);
			// 
			// m_menuEntry
			// 
			this.m_menuEntry.DropDownItems.AddRange(new System.Windows.Forms.ToolStripItem[] {
            this.m_menuEntryCopyUserName,
            this.m_menuEntryCopyPassword,
            this.m_menuEntryUrl,
            this.m_menuEntryCopyString,
            this.m_menuEntryAttachments,
            this.m_menuEntrySaveAttachedFiles,
            this.m_menuEntrySep0,
            this.m_menuEntryPerformAutoType,
            this.m_menuEntryAutoTypeAdv,
            this.m_menuEntrySep1,
            this.m_menuEntryAdd,
            this.m_menuEntryEdit,
            this.m_menuEntryEditQuick,
            this.m_menuEntryDuplicate,
            this.m_menuEntryDelete,
            this.m_menuEntrySep2,
            this.m_menuEntrySelectAll,
            this.m_menuEntrySep3,
            this.m_menuEntryRearrange,
            this.m_menuEntryDX});
			this.m_menuEntry.Name = "m_menuEntry";
			this.m_menuEntry.Size = new System.Drawing.Size(46, 20);
			this.m_menuEntry.Text = "&Entry";
			this.m_menuEntry.DropDownOpening += new System.EventHandler(this.OnEntryDropDownOpening);
			// 
			// m_menuEntryCopyUserName
			// 
			this.m_menuEntryCopyUserName.Image = global::KeePass.Properties.Resources.B16x16_Personal;
			this.m_menuEntryCopyUserName.Name = "m_menuEntryCopyUserName";
			this.m_menuEntryCopyUserName.Size = new System.Drawing.Size(208, 22);
			this.m_menuEntryCopyUserName.Text = "Copy &User Name";
			this.m_menuEntryCopyUserName.Click += new System.EventHandler(this.OnEntryCopyUserName);
			// 
			// m_menuEntryCopyPassword
			// 
			this.m_menuEntryCopyPassword.Image = global::KeePass.Properties.Resources.B16x16_KGPG_Info;
			this.m_menuEntryCopyPassword.Name = "m_menuEntryCopyPassword";
			this.m_menuEntryCopyPassword.Size = new System.Drawing.Size(208, 22);
			this.m_menuEntryCopyPassword.Text = "<>";
			this.m_menuEntryCopyPassword.Click += new System.EventHandler(this.OnEntryCopyPassword);
			// 
			// m_menuEntryUrl
			// 
			this.m_menuEntryUrl.DropDownItems.AddRange(new System.Windows.Forms.ToolStripItem[] {
            this.m_menuEntryOpenUrl,
            this.m_menuEntryCopyUrl});
			this.m_menuEntryUrl.Name = "m_menuEntryUrl";
			this.m_menuEntryUrl.Size = new System.Drawing.Size(208, 22);
			this.m_menuEntryUrl.Text = "UR&L(s)";
			// 
			// m_menuEntryOpenUrl
			// 
			this.m_menuEntryOpenUrl.Image = global::KeePass.Properties.Resources.B16x16_FTP;
			this.m_menuEntryOpenUrl.Name = "m_menuEntryOpenUrl";
			this.m_menuEntryOpenUrl.Size = new System.Drawing.Size(103, 22);
			this.m_menuEntryOpenUrl.Text = "&Open";
			this.m_menuEntryOpenUrl.Click += new System.EventHandler(this.OnEntryOpenUrl);
			// 
			// m_menuEntryCopyUrl
			// 
			this.m_menuEntryCopyUrl.Image = global::KeePass.Properties.Resources.B16x16_EditCopyUrl;
			this.m_menuEntryCopyUrl.Name = "m_menuEntryCopyUrl";
			this.m_menuEntryCopyUrl.Size = new System.Drawing.Size(103, 22);
			this.m_menuEntryCopyUrl.Text = "&Copy";
			this.m_menuEntryCopyUrl.Click += new System.EventHandler(this.OnEntryCopyURL);
			// 
			// m_menuEntryCopyString
			// 
			this.m_menuEntryCopyString.Name = "m_menuEntryCopyString";
			this.m_menuEntryCopyString.Size = new System.Drawing.Size(208, 22);
			this.m_menuEntryCopyString.Text = "&Copy Field";
			// 
			// m_menuEntryAttachments
			// 
			this.m_menuEntryAttachments.Name = "m_menuEntryAttachments";
			this.m_menuEntryAttachments.Size = new System.Drawing.Size(208, 22);
			this.m_menuEntryAttachments.Text = "Attach&ments";
			// 
			// m_menuEntrySaveAttachedFiles
			// 
			this.m_menuEntrySaveAttachedFiles.Image = global::KeePass.Properties.Resources.B16x16_Attach;
			this.m_menuEntrySaveAttachedFiles.Name = "m_menuEntrySaveAttachedFiles";
			this.m_menuEntrySaveAttachedFiles.Size = new System.Drawing.Size(208, 22);
			this.m_menuEntrySaveAttachedFiles.Text = "Save Attached &File(s) To...";
			this.m_menuEntrySaveAttachedFiles.Click += new System.EventHandler(this.OnEntrySaveAttachments);
			// 
			// m_menuEntrySep0
			// 
			this.m_menuEntrySep0.Name = "m_menuEntrySep0";
			this.m_menuEntrySep0.Size = new System.Drawing.Size(205, 6);
			// 
			// m_menuEntryPerformAutoType
			// 
			this.m_menuEntryPerformAutoType.Image = global::KeePass.Properties.Resources.B16x16_KTouch;
			this.m_menuEntryPerformAutoType.Name = "m_menuEntryPerformAutoType";
			this.m_menuEntryPerformAutoType.Size = new System.Drawing.Size(208, 22);
			this.m_menuEntryPerformAutoType.Text = "Perform Auto-&Type";
			this.m_menuEntryPerformAutoType.Click += new System.EventHandler(this.OnEntryPerformAutoType);
			// 
			// m_menuEntryAutoTypeAdv
			// 
			this.m_menuEntryAutoTypeAdv.Name = "m_menuEntryAutoTypeAdv";
			this.m_menuEntryAutoTypeAdv.Size = new System.Drawing.Size(208, 22);
			this.m_menuEntryAutoTypeAdv.Text = "Perform Aut&o-Type";
			// 
			// m_menuEntrySep1
			// 
			this.m_menuEntrySep1.Name = "m_menuEntrySep1";
			this.m_menuEntrySep1.Size = new System.Drawing.Size(205, 6);
			// 
			// m_menuEntryAdd
			// 
			this.m_menuEntryAdd.Image = global::KeePass.Properties.Resources.B16x16_KGPG_Import;
			this.m_menuEntryAdd.Name = "m_menuEntryAdd";
			this.m_menuEntryAdd.Size = new System.Drawing.Size(208, 22);
			this.m_menuEntryAdd.Text = "&Add Entry...";
			this.m_menuEntryAdd.Click += new System.EventHandler(this.OnEntryAdd);
			// 
			// m_menuEntryEdit
			// 
			this.m_menuEntryEdit.Image = global::KeePass.Properties.Resources.B16x16_KGPG_Sign;
			this.m_menuEntryEdit.Name = "m_menuEntryEdit";
			this.m_menuEntryEdit.Size = new System.Drawing.Size(208, 22);
			this.m_menuEntryEdit.Text = "&Edit Entry...";
			this.m_menuEntryEdit.Click += new System.EventHandler(this.OnEntryEdit);
			// 
			// m_menuEntryEditQuick
			// 
			this.m_menuEntryEditQuick.DropDownItems.AddRange(new System.Windows.Forms.ToolStripItem[] {
            this.m_menuEntryIcon,
            this.m_menuEntryColor,
            this.m_menuEntryEditQuickSep0,
            this.m_menuEntryTagAdd,
            this.m_menuEntryTagRemove,
            this.m_menuEntryEditQuickSep1,
            this.m_menuEntryExpiresNow,
            this.m_menuEntryExpiresNever});
			this.m_menuEntryEditQuick.Name = "m_menuEntryEditQuick";
			this.m_menuEntryEditQuick.Size = new System.Drawing.Size(208, 22);
			this.m_menuEntryEditQuick.Text = "Edit Entry (&Quick)";
			// 
			// m_menuEntryIcon
			// 
			this.m_menuEntryIcon.Image = global::KeePass.Properties.Resources.B16x16_Spreadsheet;
			this.m_menuEntryIcon.Name = "m_menuEntryIcon";
			this.m_menuEntryIcon.Size = new System.Drawing.Size(147, 22);
			this.m_menuEntryIcon.Text = "&Icon...";
			this.m_menuEntryIcon.Click += new System.EventHandler(this.OnEntryMassSetIcon);
			// 
			// m_menuEntryColor
			// 
			this.m_menuEntryColor.DropDownItems.AddRange(new System.Windows.Forms.ToolStripItem[] {
            this.m_menuEntryColorStandard,
            this.m_menuEntryColorSep0,
            this.m_menuEntryColorLightRed,
            this.m_menuEntryColorLightGreen,
            this.m_menuEntryColorLightBlue,
            this.m_menuEntryColorLightYellow,
            this.m_menuEntryColorSep1,
            this.m_menuEntryColorCustom});
			this.m_menuEntryColor.Name = "m_menuEntryColor";
			this.m_menuEntryColor.Size = new System.Drawing.Size(147, 22);
			this.m_menuEntryColor.Text = "&Color";
			// 
			// m_menuEntryColorStandard
			// 
			this.m_menuEntryColorStandard.Name = "m_menuEntryColorStandard";
			this.m_menuEntryColorStandard.Size = new System.Drawing.Size(157, 22);
			this.m_menuEntryColorStandard.Text = "&Standard";
			this.m_menuEntryColorStandard.Click += new System.EventHandler(this.OnEntryColorStandard);
			// 
			// m_menuEntryColorSep0
			// 
			this.m_menuEntryColorSep0.Name = "m_menuEntryColorSep0";
			this.m_menuEntryColorSep0.Size = new System.Drawing.Size(154, 6);
			// 
			// m_menuEntryColorLightRed
			// 
			this.m_menuEntryColorLightRed.Name = "m_menuEntryColorLightRed";
			this.m_menuEntryColorLightRed.Size = new System.Drawing.Size(157, 22);
			this.m_menuEntryColorLightRed.Text = "Light &Red";
			this.m_menuEntryColorLightRed.Click += new System.EventHandler(this.OnEntryColorLightRed);
			// 
			// m_menuEntryColorLightGreen
			// 
			this.m_menuEntryColorLightGreen.Name = "m_menuEntryColorLightGreen";
			this.m_menuEntryColorLightGreen.Size = new System.Drawing.Size(157, 22);
			this.m_menuEntryColorLightGreen.Text = "Light &Green";
			this.m_menuEntryColorLightGreen.Click += new System.EventHandler(this.OnEntryColorLightGreen);
			// 
			// m_menuEntryColorLightBlue
			// 
			this.m_menuEntryColorLightBlue.Name = "m_menuEntryColorLightBlue";
			this.m_menuEntryColorLightBlue.Size = new System.Drawing.Size(157, 22);
			this.m_menuEntryColorLightBlue.Text = "Light &Blue";
			this.m_menuEntryColorLightBlue.Click += new System.EventHandler(this.OnEntryColorLightBlue);
			// 
			// m_menuEntryColorLightYellow
			// 
			this.m_menuEntryColorLightYellow.Name = "m_menuEntryColorLightYellow";
			this.m_menuEntryColorLightYellow.Size = new System.Drawing.Size(157, 22);
			this.m_menuEntryColorLightYellow.Text = "Light &Yellow";
			this.m_menuEntryColorLightYellow.Click += new System.EventHandler(this.OnEntryColorLightYellow);
			// 
			// m_menuEntryColorSep1
			// 
			this.m_menuEntryColorSep1.Name = "m_menuEntryColorSep1";
			this.m_menuEntryColorSep1.Size = new System.Drawing.Size(154, 6);
			// 
			// m_menuEntryColorCustom
			// 
			this.m_menuEntryColorCustom.Name = "m_menuEntryColorCustom";
			this.m_menuEntryColorCustom.Size = new System.Drawing.Size(157, 22);
			this.m_menuEntryColorCustom.Text = "&Custom Color...";
			this.m_menuEntryColorCustom.Click += new System.EventHandler(this.OnEntryColorCustom);
			// 
			// m_menuEntryEditQuickSep0
			// 
			this.m_menuEntryEditQuickSep0.Name = "m_menuEntryEditQuickSep0";
			this.m_menuEntryEditQuickSep0.Size = new System.Drawing.Size(144, 6);
			// 
			// m_menuEntryTagAdd
			// 
			this.m_menuEntryTagAdd.DropDownItems.AddRange(new System.Windows.Forms.ToolStripItem[] {
            this.m_menuEntryTagNew});
			this.m_menuEntryTagAdd.Name = "m_menuEntryTagAdd";
			this.m_menuEntryTagAdd.Size = new System.Drawing.Size(147, 22);
			this.m_menuEntryTagAdd.Text = "Add &Tag";
			this.m_menuEntryTagAdd.DropDownOpening += new System.EventHandler(this.OnEntryTagAddOpening);
			// 
			// m_menuEntryTagNew
			// 
			this.m_menuEntryTagNew.Image = global::KeePass.Properties.Resources.B16x16_KNotes;
			this.m_menuEntryTagNew.Name = "m_menuEntryTagNew";
			this.m_menuEntryTagNew.Size = new System.Drawing.Size(129, 22);
			this.m_menuEntryTagNew.Text = "&New Tag...";
			this.m_menuEntryTagNew.Click += new System.EventHandler(this.OnEntrySelectedNewTag);
			// 
			// m_menuEntryTagRemove
			// 
			this.m_menuEntryTagRemove.Name = "m_menuEntryTagRemove";
			this.m_menuEntryTagRemove.Size = new System.Drawing.Size(147, 22);
			this.m_menuEntryTagRemove.Text = "&Remove Tag";
			this.m_menuEntryTagRemove.DropDownOpening += new System.EventHandler(this.OnEntryTagRemoveOpening);
			// 
			// m_menuEntryEditQuickSep1
			// 
			this.m_menuEntryEditQuickSep1.Name = "m_menuEntryEditQuickSep1";
			this.m_menuEntryEditQuickSep1.Size = new System.Drawing.Size(144, 6);
			// 
			// m_menuEntryExpiresNow
			// 
			this.m_menuEntryExpiresNow.Image = global::KeePass.Properties.Resources.B16x16_History_Clear;
			this.m_menuEntryExpiresNow.Name = "m_menuEntryExpiresNow";
			this.m_menuEntryExpiresNow.Size = new System.Drawing.Size(147, 22);
			this.m_menuEntryExpiresNow.Text = "&Expires: Now";
			this.m_menuEntryExpiresNow.Click += new System.EventHandler(this.OnEntryExpiresNow);
			// 
			// m_menuEntryExpiresNever
			// 
			this.m_menuEntryExpiresNever.Image = global::KeePass.Properties.Resources.B16x16_History_Clear;
			this.m_menuEntryExpiresNever.Name = "m_menuEntryExpiresNever";
			this.m_menuEntryExpiresNever.Size = new System.Drawing.Size(147, 22);
			this.m_menuEntryExpiresNever.Text = "Expires: &Never";
			this.m_menuEntryExpiresNever.Click += new System.EventHandler(this.OnEntryExpiresNever);
			// 
			// m_menuEntryDuplicate
			// 
			this.m_menuEntryDuplicate.Image = global::KeePass.Properties.Resources.B16x16_KGPG_Key2;
			this.m_menuEntryDuplicate.Name = "m_menuEntryDuplicate";
			this.m_menuEntryDuplicate.Size = new System.Drawing.Size(208, 22);
			this.m_menuEntryDuplicate.Text = "Dupl&icate Entry...";
			this.m_menuEntryDuplicate.Click += new System.EventHandler(this.OnEntryDuplicate);
			// 
			// m_menuEntryDelete
			// 
			this.m_menuEntryDelete.Image = global::KeePass.Properties.Resources.B16x16_DeleteEntry;
			this.m_menuEntryDelete.Name = "m_menuEntryDelete";
			this.m_menuEntryDelete.Size = new System.Drawing.Size(208, 22);
			this.m_menuEntryDelete.Text = "&Delete Entry";
			this.m_menuEntryDelete.Click += new System.EventHandler(this.OnEntryDelete);
			// 
			// m_menuEntrySep2
			// 
			this.m_menuEntrySep2.Name = "m_menuEntrySep2";
			this.m_menuEntrySep2.Size = new System.Drawing.Size(205, 6);
			// 
			// m_menuEntrySelectAll
			// 
			this.m_menuEntrySelectAll.Name = "m_menuEntrySelectAll";
			this.m_menuEntrySelectAll.Size = new System.Drawing.Size(208, 22);
			this.m_menuEntrySelectAll.Text = "&Select All";
			this.m_menuEntrySelectAll.Click += new System.EventHandler(this.OnEntrySelectAll);
			// 
			// m_menuEntrySep3
			// 
			this.m_menuEntrySep3.Name = "m_menuEntrySep3";
			this.m_menuEntrySep3.Size = new System.Drawing.Size(205, 6);
			// 
			// m_menuEntryRearrange
			// 
			this.m_menuEntryRearrange.DropDownItems.AddRange(new System.Windows.Forms.ToolStripItem[] {
            this.m_menuEntryMoveToTop,
            this.m_menuEntryMoveOneUp,
            this.m_menuEntryMoveOneDown,
            this.m_menuEntryMoveToBottom,
            this.m_menuEntryRearrangeSep0,
            this.m_menuEntryMoveToGroup});
			this.m_menuEntryRearrange.Name = "m_menuEntryRearrange";
			this.m_menuEntryRearrange.Size = new System.Drawing.Size(208, 22);
			this.m_menuEntryRearrange.Text = "&Rearrange";
			// 
			// m_menuEntryMoveToTop
			// 
			this.m_menuEntryMoveToTop.Image = global::KeePass.Properties.Resources.B16x16_2UpArrow;
			this.m_menuEntryMoveToTop.Name = "m_menuEntryMoveToTop";
			this.m_menuEntryMoveToTop.Size = new System.Drawing.Size(193, 22);
			this.m_menuEntryMoveToTop.Text = "Move Entry to &Top";
			this.m_menuEntryMoveToTop.Click += new System.EventHandler(this.OnEntryMoveToTop);
			// 
			// m_menuEntryMoveOneUp
			// 
			this.m_menuEntryMoveOneUp.Image = global::KeePass.Properties.Resources.B16x16_1UpArrow;
			this.m_menuEntryMoveOneUp.Name = "m_menuEntryMoveOneUp";
			this.m_menuEntryMoveOneUp.Size = new System.Drawing.Size(193, 22);
			this.m_menuEntryMoveOneUp.Text = "Move Entry One &Up";
			this.m_menuEntryMoveOneUp.Click += new System.EventHandler(this.OnEntryMoveOneUp);
			// 
			// m_menuEntryMoveOneDown
			// 
			this.m_menuEntryMoveOneDown.Image = global::KeePass.Properties.Resources.B16x16_1DownArrow;
			this.m_menuEntryMoveOneDown.Name = "m_menuEntryMoveOneDown";
			this.m_menuEntryMoveOneDown.Size = new System.Drawing.Size(193, 22);
			this.m_menuEntryMoveOneDown.Text = "Move Entry One &Down";
			this.m_menuEntryMoveOneDown.Click += new System.EventHandler(this.OnEntryMoveOneDown);
			// 
			// m_menuEntryMoveToBottom
			// 
			this.m_menuEntryMoveToBottom.Image = global::KeePass.Properties.Resources.B16x16_2DownArrow;
			this.m_menuEntryMoveToBottom.Name = "m_menuEntryMoveToBottom";
			this.m_menuEntryMoveToBottom.Size = new System.Drawing.Size(193, 22);
			this.m_menuEntryMoveToBottom.Text = "Move Entry to &Bottom";
			this.m_menuEntryMoveToBottom.Click += new System.EventHandler(this.OnEntryMoveToBottom);
			// 
			// m_menuEntryRearrangeSep0
			// 
			this.m_menuEntryRearrangeSep0.Name = "m_menuEntryRearrangeSep0";
			this.m_menuEntryRearrangeSep0.Size = new System.Drawing.Size(190, 6);
			// 
			// m_menuEntryMoveToGroup
			// 
			this.m_menuEntryMoveToGroup.Name = "m_menuEntryMoveToGroup";
			this.m_menuEntryMoveToGroup.Size = new System.Drawing.Size(193, 22);
			this.m_menuEntryMoveToGroup.Text = "Move to &Group";
			this.m_menuEntryMoveToGroup.DropDownOpening += new System.EventHandler(this.OnEntryMoveToGroupOpening);
			// 
			// m_menuEntryDX
			// 
			this.m_menuEntryDX.DropDownItems.AddRange(new System.Windows.Forms.ToolStripItem[] {
            this.m_menuEntryClipCopy,
            this.m_menuEntryClipCopyPlain,
            this.m_menuEntryClipPaste,
            this.m_menuEntryDXSep0,
            this.m_menuEntryPrint,
            this.m_menuEntryExport});
			this.m_menuEntryDX.Name = "m_menuEntryDX";
			this.m_menuEntryDX.Size = new System.Drawing.Size(208, 22);
			this.m_menuEntryDX.Text = "Data E&xchange";
			this.m_menuEntryDX.DropDownOpening += new System.EventHandler(this.OnEntryDXOpening);
			// 
			// m_menuEntryClipCopy
			// 
			this.m_menuEntryClipCopy.Image = global::KeePass.Properties.Resources.B16x16_EditCopy;
			this.m_menuEntryClipCopy.Name = "m_menuEntryClipCopy";
			this.m_menuEntryClipCopy.Size = new System.Drawing.Size(211, 22);
			this.m_menuEntryClipCopy.Text = "&Copy Entry (Encrypted)";
			this.m_menuEntryClipCopy.Click += new System.EventHandler(this.OnEntryClipCopy);
			// 
			// m_menuEntryClipCopyPlain
			// 
			this.m_menuEntryClipCopyPlain.Image = global::KeePass.Properties.Resources.B16x16_EditCopy;
			this.m_menuEntryClipCopyPlain.Name = "m_menuEntryClipCopyPlain";
			this.m_menuEntryClipCopyPlain.Size = new System.Drawing.Size(211, 22);
			this.m_menuEntryClipCopyPlain.Text = "Copy Entry (&Unencrypted)";
			this.m_menuEntryClipCopyPlain.Click += new System.EventHandler(this.OnEntryClipCopyPlain);
			// 
			// m_menuEntryClipPaste
			// 
			this.m_menuEntryClipPaste.Image = global::KeePass.Properties.Resources.B16x16_EditPaste;
			this.m_menuEntryClipPaste.Name = "m_menuEntryClipPaste";
			this.m_menuEntryClipPaste.Size = new System.Drawing.Size(211, 22);
			this.m_menuEntryClipPaste.Text = "&Paste Entry";
			this.m_menuEntryClipPaste.Click += new System.EventHandler(this.OnEntryClipPaste);
			// 
			// m_menuEntryDXSep0
			// 
			this.m_menuEntryDXSep0.Name = "m_menuEntryDXSep0";
			this.m_menuEntryDXSep0.Size = new System.Drawing.Size(208, 6);
			// 
			// m_menuEntryPrint
			// 
			this.m_menuEntryPrint.Image = global::KeePass.Properties.Resources.B16x16_FilePrint;
			this.m_menuEntryPrint.Name = "m_menuEntryPrint";
			this.m_menuEntryPrint.Size = new System.Drawing.Size(211, 22);
			this.m_menuEntryPrint.Text = "P&rint Entry...";
			this.m_menuEntryPrint.Click += new System.EventHandler(this.OnEntrySelectedPrint);
			// 
			// m_menuEntryExport
			// 
			this.m_menuEntryExport.Image = global::KeePass.Properties.Resources.B16x16_Folder_Outbox;
			this.m_menuEntryExport.Name = "m_menuEntryExport";
			this.m_menuEntryExport.Size = new System.Drawing.Size(211, 22);
			this.m_menuEntryExport.Text = "&Export Entry...";
			this.m_menuEntryExport.Click += new System.EventHandler(this.OnEntrySelectedExport);
			// 
			// m_menuFind
			// 
			this.m_menuFind.DropDownItems.AddRange(new System.Windows.Forms.ToolStripItem[] {
            this.m_menuFindInDatabase,
            this.m_menuFindInGroup,
            this.m_menuFindSep0,
            this.m_menuFindTag,
            this.m_menuFindSep1,
            this.m_menuFindAll,
            this.m_menuFindParentGroup,
            this.m_menuFindSep2,
            this.m_menuFindExp,
            this.m_menuFindExpIn,
            this.m_menuFindSep3,
            this.m_menuFindLastMod,
            this.m_menuFindLarge,
            this.m_menuFindSep4,
            this.m_menuFindDupPasswords,
            this.m_menuFindSimPasswordsP,
            this.m_menuFindSimPasswordsC,
            this.m_menuFindPwQuality});
			this.m_menuFind.Name = "m_menuFind";
			this.m_menuFind.Size = new System.Drawing.Size(42, 20);
			this.m_menuFind.Text = "F&ind";
			// 
			// m_menuFindInDatabase
			// 
			this.m_menuFindInDatabase.Image = global::KeePass.Properties.Resources.B16x16_XMag;
			this.m_menuFindInDatabase.Name = "m_menuFindInDatabase";
			this.m_menuFindInDatabase.Size = new System.Drawing.Size(230, 22);
			this.m_menuFindInDatabase.Text = "&Find...";
			this.m_menuFindInDatabase.Click += new System.EventHandler(this.OnFindInDatabase);
			// 
			// m_menuFindInGroup
			// 
			this.m_menuFindInGroup.Image = global::KeePass.Properties.Resources.B16x16_XMag;
			this.m_menuFindInGroup.Name = "m_menuFindInGroup";
			this.m_menuFindInGroup.Size = new System.Drawing.Size(230, 22);
			this.m_menuFindInGroup.Text = "F&ind in Selected Group...";
			this.m_menuFindInGroup.Click += new System.EventHandler(this.OnFindInGroup);
			// 
			// m_menuFindSep0
			// 
			this.m_menuFindSep0.Name = "m_menuFindSep0";
			this.m_menuFindSep0.Size = new System.Drawing.Size(227, 6);
			// 
			// m_menuFindTag
			// 
			this.m_menuFindTag.Name = "m_menuFindTag";
			this.m_menuFindTag.Size = new System.Drawing.Size(230, 22);
			this.m_menuFindTag.Text = "&Tag";
			this.m_menuFindTag.DropDownOpening += new System.EventHandler(this.OnFindTagOpening);
			// 
			// m_menuFindSep1
			// 
			this.m_menuFindSep1.Name = "m_menuFindSep1";
			this.m_menuFindSep1.Size = new System.Drawing.Size(227, 6);
			// 
			// m_menuFindAll
			// 
			this.m_menuFindAll.Image = global::KeePass.Properties.Resources.B16x16_KGPG_Key3;
			this.m_menuFindAll.Name = "m_menuFindAll";
			this.m_menuFindAll.Size = new System.Drawing.Size(230, 22);
			this.m_menuFindAll.Text = "&All";
			this.m_menuFindAll.Click += new System.EventHandler(this.OnFindAll);
			// 
			// m_menuFindParentGroup
			// 
			this.m_menuFindParentGroup.Image = global::KeePass.Properties.Resources.B16x16_Folder_Blue_Open;
			this.m_menuFindParentGroup.Name = "m_menuFindParentGroup";
			this.m_menuFindParentGroup.Size = new System.Drawing.Size(230, 22);
			this.m_menuFindParentGroup.Text = "Selected Entry\'s &Group";
			this.m_menuFindParentGroup.Click += new System.EventHandler(this.OnFindParentGroup);
			// 
			// m_menuFindSep2
			// 
			this.m_menuFindSep2.Name = "m_menuFindSep2";
			this.m_menuFindSep2.Size = new System.Drawing.Size(227, 6);
			// 
			// m_menuFindExp
			// 
			this.m_menuFindExp.Image = global::KeePass.Properties.Resources.B16x16_History_Clear;
			this.m_menuFindExp.Name = "m_menuFindExp";
			this.m_menuFindExp.Size = new System.Drawing.Size(230, 22);
			this.m_menuFindExp.Text = "&Expired";
			this.m_menuFindExp.Click += new System.EventHandler(this.OnFindExp);
			// 
			// m_menuFindExpIn
			// 
			this.m_menuFindExpIn.DropDownItems.AddRange(new System.Windows.Forms.ToolStripItem[] {
            this.m_menuFindExp1,
            this.m_menuFindExp2,
            this.m_menuFindExp3,
            this.m_menuFindExp7,
            this.m_menuFindExp14,
            this.m_menuFindExp30,
            this.m_menuFindExp60,
            this.m_menuFindExpInSep0,
            this.m_menuFindExpInF});
			this.m_menuFindExpIn.Name = "m_menuFindExpIn";
			this.m_menuFindExpIn.Size = new System.Drawing.Size(230, 22);
			this.m_menuFindExpIn.Text = "E&xpiring In";
			// 
			// m_menuFindExp1
			// 
			this.m_menuFindExp1.Image = global::KeePass.Properties.Resources.B16x16_History_Clear;
			this.m_menuFindExp1.Name = "m_menuFindExp1";
			this.m_menuFindExp1.Size = new System.Drawing.Size(124, 22);
			this.m_menuFindExp1.Text = "&1 Day";
			this.m_menuFindExp1.Click += new System.EventHandler(this.OnFindExp1);
			// 
			// m_menuFindExp2
			// 
			this.m_menuFindExp2.Image = global::KeePass.Properties.Resources.B16x16_History_Clear;
			this.m_menuFindExp2.Name = "m_menuFindExp2";
			this.m_menuFindExp2.Size = new System.Drawing.Size(124, 22);
			this.m_menuFindExp2.Text = "&2 Days";
			this.m_menuFindExp2.Click += new System.EventHandler(this.OnFindExp2);
			// 
			// m_menuFindExp3
			// 
			this.m_menuFindExp3.Image = global::KeePass.Properties.Resources.B16x16_History_Clear;
			this.m_menuFindExp3.Name = "m_menuFindExp3";
			this.m_menuFindExp3.Size = new System.Drawing.Size(124, 22);
			this.m_menuFindExp3.Text = "&3 Days";
			this.m_menuFindExp3.Click += new System.EventHandler(this.OnFindExp3);
			// 
			// m_menuFindExp7
			// 
			this.m_menuFindExp7.Image = global::KeePass.Properties.Resources.B16x16_History_Clear;
			this.m_menuFindExp7.Name = "m_menuFindExp7";
			this.m_menuFindExp7.Size = new System.Drawing.Size(124, 22);
			this.m_menuFindExp7.Text = "1 &Week";
			this.m_menuFindExp7.Click += new System.EventHandler(this.OnFindExp7);
			// 
			// m_menuFindExp14
			// 
			this.m_menuFindExp14.Image = global::KeePass.Properties.Resources.B16x16_History_Clear;
			this.m_menuFindExp14.Name = "m_menuFindExp14";
			this.m_menuFindExp14.Size = new System.Drawing.Size(124, 22);
			this.m_menuFindExp14.Text = "2 W&eeks";
			this.m_menuFindExp14.Click += new System.EventHandler(this.OnFindExp14);
			// 
			// m_menuFindExp30
			// 
			this.m_menuFindExp30.Image = global::KeePass.Properties.Resources.B16x16_History_Clear;
			this.m_menuFindExp30.Name = "m_menuFindExp30";
			this.m_menuFindExp30.Size = new System.Drawing.Size(124, 22);
			this.m_menuFindExp30.Text = "1 &Month";
			this.m_menuFindExp30.Click += new System.EventHandler(this.OnFindExp30);
			// 
			// m_menuFindExp60
			// 
			this.m_menuFindExp60.Image = global::KeePass.Properties.Resources.B16x16_History_Clear;
			this.m_menuFindExp60.Name = "m_menuFindExp60";
			this.m_menuFindExp60.Size = new System.Drawing.Size(124, 22);
			this.m_menuFindExp60.Text = "2 M&onths";
			this.m_menuFindExp60.Click += new System.EventHandler(this.OnFindExp60);
			// 
			// m_menuFindExpInSep0
			// 
			this.m_menuFindExpInSep0.Name = "m_menuFindExpInSep0";
			this.m_menuFindExpInSep0.Size = new System.Drawing.Size(121, 6);
			// 
			// m_menuFindExpInF
			// 
			this.m_menuFindExpInF.Image = global::KeePass.Properties.Resources.B16x16_History_Clear;
			this.m_menuFindExpInF.Name = "m_menuFindExpInF";
			this.m_menuFindExpInF.Size = new System.Drawing.Size(124, 22);
			this.m_menuFindExpInF.Text = "&Future";
			this.m_menuFindExpInF.Click += new System.EventHandler(this.OnFindExpInF);
			// 
			// m_menuFindSep3
			// 
			this.m_menuFindSep3.Name = "m_menuFindSep3";
			this.m_menuFindSep3.Size = new System.Drawing.Size(227, 6);
			// 
			// m_menuFindLastMod
			// 
			this.m_menuFindLastMod.Image = global::KeePass.Properties.Resources.B16x16_History;
			this.m_menuFindLastMod.Name = "m_menuFindLastMod";
			this.m_menuFindLastMod.Size = new System.Drawing.Size(230, 22);
			this.m_menuFindLastMod.Text = "Last &Modified Entries...";
			this.m_menuFindLastMod.Click += new System.EventHandler(this.OnFindLastMod);
			// 
			// m_menuFindLarge
			// 
			this.m_menuFindLarge.Image = global::KeePass.Properties.Resources.B16x16_HwInfo;
			this.m_menuFindLarge.Name = "m_menuFindLarge";
			this.m_menuFindLarge.Size = new System.Drawing.Size(230, 22);
			this.m_menuFindLarge.Text = "&Large Entries...";
			this.m_menuFindLarge.Click += new System.EventHandler(this.OnFindLarge);
			// 
			// m_menuFindSep4
			// 
			this.m_menuFindSep4.Name = "m_menuFindSep4";
			this.m_menuFindSep4.Size = new System.Drawing.Size(227, 6);
			// 
			// m_menuFindDupPasswords
			// 
			this.m_menuFindDupPasswords.Image = global::KeePass.Properties.Resources.B16x16_KGPG_Key2;
			this.m_menuFindDupPasswords.Name = "m_menuFindDupPasswords";
			this.m_menuFindDupPasswords.Size = new System.Drawing.Size(230, 22);
			this.m_menuFindDupPasswords.Text = "&Duplicate Passwords...";
			this.m_menuFindDupPasswords.Click += new System.EventHandler(this.OnFindDupPasswords);
			// 
			// m_menuFindSimPasswordsP
			// 
			this.m_menuFindSimPasswordsP.Image = global::KeePass.Properties.Resources.B16x16_KGPG_Key2;
			this.m_menuFindSimPasswordsP.Name = "m_menuFindSimPasswordsP";
			this.m_menuFindSimPasswordsP.Size = new System.Drawing.Size(230, 22);
			this.m_menuFindSimPasswordsP.Text = "&Similar Passwords (Pairs)...";
			this.m_menuFindSimPasswordsP.Click += new System.EventHandler(this.OnFindSimPasswordsP);
			// 
			// m_menuFindSimPasswordsC
			// 
			this.m_menuFindSimPasswordsC.Image = global::KeePass.Properties.Resources.B16x16_KGPG_Key2;
			this.m_menuFindSimPasswordsC.Name = "m_menuFindSimPasswordsC";
			this.m_menuFindSimPasswordsC.Size = new System.Drawing.Size(230, 22);
			this.m_menuFindSimPasswordsC.Text = "Similar Passwords (&Clusters)...";
			this.m_menuFindSimPasswordsC.Click += new System.EventHandler(this.OnFindSimPasswordsC);
			// 
			// m_menuFindPwQuality
			// 
			this.m_menuFindPwQuality.Image = global::KeePass.Properties.Resources.B16x16_KOrganizer;
			this.m_menuFindPwQuality.Name = "m_menuFindPwQuality";
			this.m_menuFindPwQuality.Size = new System.Drawing.Size(230, 22);
			this.m_menuFindPwQuality.Text = "Password &Quality...";
			this.m_menuFindPwQuality.Click += new System.EventHandler(this.OnFindPwQualityReport);
			// 
			// m_menuView
			// 
			this.m_menuView.DropDownItems.AddRange(new System.Windows.Forms.ToolStripItem[] {
            this.m_menuChangeLanguage,
            this.m_menuViewSep0,
            this.m_menuViewShowToolBar,
            this.m_menuViewShowEntryView,
            this.m_menuViewWindowLayout,
            this.m_menuViewSep1,
            this.m_menuViewAlwaysOnTop,
            this.m_menuViewSep2,
            this.m_menuViewConfigColumns,
            this.m_menuViewSortBy,
            this.m_menuViewTanOptions,
            this.m_menuViewEntryListGrouping,
            this.m_menuViewSep3,
            this.m_menuViewShowEntriesOfSubGroups});
			this.m_menuView.Name = "m_menuView";
			this.m_menuView.Size = new System.Drawing.Size(44, 20);
			this.m_menuView.Text = "&View";
			// 
			// m_menuChangeLanguage
			// 
			this.m_menuChangeLanguage.Image = global::KeePass.Properties.Resources.B16x16_Keyboard_Layout;
			this.m_menuChangeLanguage.Name = "m_menuChangeLanguage";
			this.m_menuChangeLanguage.Size = new System.Drawing.Size(215, 22);
			this.m_menuChangeLanguage.Text = "Change &Language...";
			this.m_menuChangeLanguage.Click += new System.EventHandler(this.OnMenuChangeLanguage);
			// 
			// m_menuViewSep0
			// 
			this.m_menuViewSep0.Name = "m_menuViewSep0";
			this.m_menuViewSep0.Size = new System.Drawing.Size(212, 6);
			// 
			// m_menuViewShowToolBar
			// 
			this.m_menuViewShowToolBar.Name = "m_menuViewShowToolBar";
			this.m_menuViewShowToolBar.Size = new System.Drawing.Size(215, 22);
			this.m_menuViewShowToolBar.Text = "Show &Toolbar";
			this.m_menuViewShowToolBar.Click += new System.EventHandler(this.OnViewShowToolBar);
			// 
			// m_menuViewShowEntryView
			// 
			this.m_menuViewShowEntryView.Name = "m_menuViewShowEntryView";
			this.m_menuViewShowEntryView.Size = new System.Drawing.Size(215, 22);
			this.m_menuViewShowEntryView.Text = "Show &Entry View";
			this.m_menuViewShowEntryView.Click += new System.EventHandler(this.OnViewShowEntryView);
			// 
			// m_menuViewWindowLayout
			// 
			this.m_menuViewWindowLayout.DropDownItems.AddRange(new System.Windows.Forms.ToolStripItem[] {
            this.m_menuViewWindowsStacked,
            this.m_menuViewWindowsSideBySide});
			this.m_menuViewWindowLayout.Name = "m_menuViewWindowLayout";
			this.m_menuViewWindowLayout.Size = new System.Drawing.Size(215, 22);
			this.m_menuViewWindowLayout.Text = "&Window Layout";
			// 
			// m_menuViewWindowsStacked
			// 
			this.m_menuViewWindowsStacked.Image = global::KeePass.Properties.Resources.B16x16_Window_2Horz1Vert;
			this.m_menuViewWindowsStacked.Name = "m_menuViewWindowsStacked";
			this.m_menuViewWindowsStacked.Size = new System.Drawing.Size(137, 22);
			this.m_menuViewWindowsStacked.Text = "&Stacked";
			this.m_menuViewWindowsStacked.Click += new System.EventHandler(this.OnViewWindowsStacked);
			// 
			// m_menuViewWindowsSideBySide
			// 
			this.m_menuViewWindowsSideBySide.Image = global::KeePass.Properties.Resources.B16x16_Window_3Horz;
			this.m_menuViewWindowsSideBySide.Name = "m_menuViewWindowsSideBySide";
			this.m_menuViewWindowsSideBySide.Size = new System.Drawing.Size(137, 22);
			this.m_menuViewWindowsSideBySide.Text = "Side &by Side";
			this.m_menuViewWindowsSideBySide.Click += new System.EventHandler(this.OnViewWindowsSideBySide);
			// 
			// m_menuViewSep1
			// 
			this.m_menuViewSep1.Name = "m_menuViewSep1";
			this.m_menuViewSep1.Size = new System.Drawing.Size(212, 6);
			// 
			// m_menuViewAlwaysOnTop
			// 
			this.m_menuViewAlwaysOnTop.Name = "m_menuViewAlwaysOnTop";
			this.m_menuViewAlwaysOnTop.Size = new System.Drawing.Size(215, 22);
			this.m_menuViewAlwaysOnTop.Text = "&Always on Top";
			this.m_menuViewAlwaysOnTop.Click += new System.EventHandler(this.OnViewAlwaysOnTop);
			// 
			// m_menuViewSep2
			// 
			this.m_menuViewSep2.Name = "m_menuViewSep2";
			this.m_menuViewSep2.Size = new System.Drawing.Size(212, 6);
			// 
			// m_menuViewConfigColumns
			// 
			this.m_menuViewConfigColumns.Image = global::KeePass.Properties.Resources.B16x16_View_Detailed;
			this.m_menuViewConfigColumns.Name = "m_menuViewConfigColumns";
			this.m_menuViewConfigColumns.Size = new System.Drawing.Size(215, 22);
			this.m_menuViewConfigColumns.Text = "&Configure Columns...";
			this.m_menuViewConfigColumns.Click += new System.EventHandler(this.OnViewConfigColumns);
			// 
			// m_menuViewSortBy
			// 
			this.m_menuViewSortBy.Name = "m_menuViewSortBy";
			this.m_menuViewSortBy.Size = new System.Drawing.Size(215, 22);
			this.m_menuViewSortBy.Text = "&Sort By";
			// 
			// m_menuViewTanOptions
			// 
			this.m_menuViewTanOptions.DropDownItems.AddRange(new System.Windows.Forms.ToolStripItem[] {
            this.m_menuViewTanSimpleList,
            this.m_menuViewTanIndices});
			this.m_menuViewTanOptions.Name = "m_menuViewTanOptions";
			this.m_menuViewTanOptions.Size = new System.Drawing.Size(215, 22);
			this.m_menuViewTanOptions.Text = "TAN &View Options";
			// 
			// m_menuViewTanSimpleList
			// 
			this.m_menuViewTanSimpleList.Name = "m_menuViewTanSimpleList";
			this.m_menuViewTanSimpleList.Size = new System.Drawing.Size(296, 22);
			this.m_menuViewTanSimpleList.Text = "Use &Simple List View for TAN-Only Groups";
			this.m_menuViewTanSimpleList.Click += new System.EventHandler(this.OnViewTanSimpleListClick);
			// 
			// m_menuViewTanIndices
			// 
			this.m_menuViewTanIndices.Name = "m_menuViewTanIndices";
			this.m_menuViewTanIndices.Size = new System.Drawing.Size(296, 22);
			this.m_menuViewTanIndices.Text = "Show TAN &Indices in Entry Titles";
			this.m_menuViewTanIndices.Click += new System.EventHandler(this.OnViewTanIndicesClick);
			// 
			// m_menuViewEntryListGrouping
			// 
			this.m_menuViewEntryListGrouping.Name = "m_menuViewEntryListGrouping";
			this.m_menuViewEntryListGrouping.Size = new System.Drawing.Size(215, 22);
			this.m_menuViewEntryListGrouping.Text = "&Grouping in Entry List";
			// 
			// m_menuViewSep3
			// 
			this.m_menuViewSep3.Name = "m_menuViewSep3";
			this.m_menuViewSep3.Size = new System.Drawing.Size(212, 6);
			// 
			// m_menuViewShowEntriesOfSubGroups
			// 
			this.m_menuViewShowEntriesOfSubGroups.Name = "m_menuViewShowEntriesOfSubGroups";
			this.m_menuViewShowEntriesOfSubGroups.Size = new System.Drawing.Size(215, 22);
			this.m_menuViewShowEntriesOfSubGroups.Text = "Show Entries of Su&bgroups";
			this.m_menuViewShowEntriesOfSubGroups.Click += new System.EventHandler(this.OnViewShowEntriesOfSubGroups);
			// 
			// m_menuTools
			// 
			this.m_menuTools.DropDownItems.AddRange(new System.Windows.Forms.ToolStripItem[] {
            this.m_menuToolsPwGenerator,
            this.m_menuToolsGeneratePwList,
            this.m_menuToolsSep0,
            this.m_menuToolsTanWizard,
            this.m_menuToolsDb,
            this.m_menuToolsSep1,
            this.m_menuToolsTriggers,
            this.m_menuToolsPlugins,
            this.m_menuToolsSep2,
            this.m_menuToolsOptions});
			this.m_menuTools.Name = "m_menuTools";
			this.m_menuTools.Size = new System.Drawing.Size(47, 20);
			this.m_menuTools.Text = "&Tools";
			// 
			// m_menuToolsPwGenerator
			// 
			this.m_menuToolsPwGenerator.Image = global::KeePass.Properties.Resources.B16x16_Key_New;
			this.m_menuToolsPwGenerator.Name = "m_menuToolsPwGenerator";
			this.m_menuToolsPwGenerator.Size = new System.Drawing.Size(204, 22);
			this.m_menuToolsPwGenerator.Text = "&Generate Password...";
			this.m_menuToolsPwGenerator.Click += new System.EventHandler(this.OnToolsPwGenerator);
			// 
			// m_menuToolsGeneratePwList
			// 
			this.m_menuToolsGeneratePwList.Image = global::KeePass.Properties.Resources.B16x16_KGPG_Gen;
			this.m_menuToolsGeneratePwList.Name = "m_menuToolsGeneratePwList";
			this.m_menuToolsGeneratePwList.Size = new System.Drawing.Size(204, 22);
			this.m_menuToolsGeneratePwList.Text = "Generate Password &List...";
			this.m_menuToolsGeneratePwList.Click += new System.EventHandler(this.OnToolsGeneratePasswordList);
			// 
			// m_menuToolsSep0
			// 
			this.m_menuToolsSep0.Name = "m_menuToolsSep0";
			this.m_menuToolsSep0.Size = new System.Drawing.Size(201, 6);
			// 
			// m_menuToolsTanWizard
			// 
			this.m_menuToolsTanWizard.Image = global::KeePass.Properties.Resources.B16x16_Wizard;
			this.m_menuToolsTanWizard.Name = "m_menuToolsTanWizard";
			this.m_menuToolsTanWizard.Size = new System.Drawing.Size(204, 22);
			this.m_menuToolsTanWizard.Text = "&TAN Wizard...";
			this.m_menuToolsTanWizard.Click += new System.EventHandler(this.OnToolsTanWizard);
			// 
			// m_menuToolsDb
			// 
			this.m_menuToolsDb.DropDownItems.AddRange(new System.Windows.Forms.ToolStripItem[] {
            this.m_menuToolsDbMaintenance,
            this.m_menuToolsDbSep0,
            this.m_menuToolsDbDelDupEntries,
            this.m_menuToolsDbDelEmptyGroups,
            this.m_menuToolsDbDelUnusedIcons,
            this.m_menuToolsDbSep1,
            this.m_menuToolsDbXmlRep});
			this.m_menuToolsDb.Name = "m_menuToolsDb";
			this.m_menuToolsDb.Size = new System.Drawing.Size(204, 22);
			this.m_menuToolsDb.Text = "&Database Tools";
			// 
			// m_menuToolsDbMaintenance
			// 
			this.m_menuToolsDbMaintenance.Image = global::KeePass.Properties.Resources.B16x16_Package_Settings;
			this.m_menuToolsDbMaintenance.Name = "m_menuToolsDbMaintenance";
			this.m_menuToolsDbMaintenance.Size = new System.Drawing.Size(226, 22);
			this.m_menuToolsDbMaintenance.Text = "Database &Maintenance...";
			this.m_menuToolsDbMaintenance.Click += new System.EventHandler(this.OnToolsDbMaintenance);
			// 
			// m_menuToolsDbSep0
			// 
			this.m_menuToolsDbSep0.Name = "m_menuToolsDbSep0";
			this.m_menuToolsDbSep0.Size = new System.Drawing.Size(223, 6);
			// 
			// m_menuToolsDbDelDupEntries
			// 
			this.m_menuToolsDbDelDupEntries.Image = global::KeePass.Properties.Resources.B16x16_DeleteEntry;
			this.m_menuToolsDbDelDupEntries.Name = "m_menuToolsDbDelDupEntries";
			this.m_menuToolsDbDelDupEntries.Size = new System.Drawing.Size(226, 22);
			this.m_menuToolsDbDelDupEntries.Text = "Delete &Duplicate Entries";
			this.m_menuToolsDbDelDupEntries.Click += new System.EventHandler(this.OnToolsDelDupEntries);
			// 
			// m_menuToolsDbDelEmptyGroups
			// 
			this.m_menuToolsDbDelEmptyGroups.Image = global::KeePass.Properties.Resources.B16x16_Folder_Locked;
			this.m_menuToolsDbDelEmptyGroups.Name = "m_menuToolsDbDelEmptyGroups";
			this.m_menuToolsDbDelEmptyGroups.Size = new System.Drawing.Size(226, 22);
			this.m_menuToolsDbDelEmptyGroups.Text = "Delete Empty &Groups";
			this.m_menuToolsDbDelEmptyGroups.Click += new System.EventHandler(this.OnToolsDelEmptyGroups);
			// 
			// m_menuToolsDbDelUnusedIcons
			// 
			this.m_menuToolsDbDelUnusedIcons.Image = global::KeePass.Properties.Resources.B16x16_Trashcan_Full;
			this.m_menuToolsDbDelUnusedIcons.Name = "m_menuToolsDbDelUnusedIcons";
			this.m_menuToolsDbDelUnusedIcons.Size = new System.Drawing.Size(226, 22);
			this.m_menuToolsDbDelUnusedIcons.Text = "Delete Unused Custom &Icons";
			this.m_menuToolsDbDelUnusedIcons.Click += new System.EventHandler(this.OnToolsDelUnusedIcons);
			// 
			// m_menuToolsDbSep1
			// 
			this.m_menuToolsDbSep1.Name = "m_menuToolsDbSep1";
			this.m_menuToolsDbSep1.Size = new System.Drawing.Size(223, 6);
			// 
			// m_menuToolsDbXmlRep
			// 
			this.m_menuToolsDbXmlRep.Image = global::KeePass.Properties.Resources.B16x16_Binary;
			this.m_menuToolsDbXmlRep.Name = "m_menuToolsDbXmlRep";
			this.m_menuToolsDbXmlRep.Size = new System.Drawing.Size(226, 22);
			this.m_menuToolsDbXmlRep.Text = "&XML Replace...";
			this.m_menuToolsDbXmlRep.Click += new System.EventHandler(this.OnToolsXmlRep);
			// 
			// m_menuToolsSep1
			// 
			this.m_menuToolsSep1.Name = "m_menuToolsSep1";
			this.m_menuToolsSep1.Size = new System.Drawing.Size(201, 6);
			// 
			// m_menuToolsTriggers
			// 
			this.m_menuToolsTriggers.Image = global::KeePass.Properties.Resources.B16x16_Make_KDevelop;
			this.m_menuToolsTriggers.Name = "m_menuToolsTriggers";
			this.m_menuToolsTriggers.Size = new System.Drawing.Size(204, 22);
			this.m_menuToolsTriggers.Text = "T&riggers...";
			this.m_menuToolsTriggers.Click += new System.EventHandler(this.OnToolsTriggers);
			// 
			// m_menuToolsPlugins
			// 
			this.m_menuToolsPlugins.Image = global::KeePass.Properties.Resources.B16x16_BlockDevice;
			this.m_menuToolsPlugins.Name = "m_menuToolsPlugins";
			this.m_menuToolsPlugins.Size = new System.Drawing.Size(204, 22);
			this.m_menuToolsPlugins.Text = "&Plugins...";
			this.m_menuToolsPlugins.Click += new System.EventHandler(this.OnToolsPlugins);
			// 
			// m_menuToolsSep2
			// 
			this.m_menuToolsSep2.Name = "m_menuToolsSep2";
			this.m_menuToolsSep2.Size = new System.Drawing.Size(201, 6);
			// 
			// m_menuToolsOptions
			// 
			this.m_menuToolsOptions.Image = global::KeePass.Properties.Resources.B16x16_Misc;
			this.m_menuToolsOptions.Name = "m_menuToolsOptions";
			this.m_menuToolsOptions.Size = new System.Drawing.Size(204, 22);
			this.m_menuToolsOptions.Text = "&Options...";
			this.m_menuToolsOptions.Click += new System.EventHandler(this.OnToolsOptions);
			// 
			// m_menuHelp
			// 
			this.m_menuHelp.DropDownItems.AddRange(new System.Windows.Forms.ToolStripItem[] {
            this.m_menuHelpContents,
            this.m_menuHelpSelectSource,
            this.m_menuHelpSep0,
            this.m_menuHelpWebsite,
            this.m_menuHelpDonate,
            this.m_menuHelpSep1,
            this.m_menuHelpCheckForUpdates,
            this.m_menuHelpSep2,
            this.m_menuHelpAbout});
			this.m_menuHelp.Name = "m_menuHelp";
			this.m_menuHelp.Size = new System.Drawing.Size(44, 20);
			this.m_menuHelp.Text = "&Help";
			// 
			// m_menuHelpContents
			// 
			this.m_menuHelpContents.Image = global::KeePass.Properties.Resources.B16x16_Toggle_Log;
			this.m_menuHelpContents.Name = "m_menuHelpContents";
			this.m_menuHelpContents.Size = new System.Drawing.Size(171, 22);
			this.m_menuHelpContents.Text = "&Help Contents";
			this.m_menuHelpContents.Click += new System.EventHandler(this.OnHelpContents);
			// 
			// m_menuHelpSelectSource
			// 
			this.m_menuHelpSelectSource.Image = global::KeePass.Properties.Resources.B16x16_KOrganizer;
			this.m_menuHelpSelectSource.Name = "m_menuHelpSelectSource";
			this.m_menuHelpSelectSource.Size = new System.Drawing.Size(171, 22);
			this.m_menuHelpSelectSource.Text = "Help &Source...";
			this.m_menuHelpSelectSource.Click += new System.EventHandler(this.OnHelpSelectSource);
			// 
			// m_menuHelpSep0
			// 
			this.m_menuHelpSep0.Name = "m_menuHelpSep0";
			this.m_menuHelpSep0.Size = new System.Drawing.Size(168, 6);
			// 
			// m_menuHelpWebsite
			// 
			this.m_menuHelpWebsite.Image = global::KeePass.Properties.Resources.B16x16_Folder_Home;
			this.m_menuHelpWebsite.Name = "m_menuHelpWebsite";
			this.m_menuHelpWebsite.Size = new System.Drawing.Size(171, 22);
			this.m_menuHelpWebsite.Text = "KeePass &Website";
			this.m_menuHelpWebsite.Click += new System.EventHandler(this.OnHelpHomepage);
			// 
			// m_menuHelpDonate
			// 
			this.m_menuHelpDonate.Image = global::KeePass.Properties.Resources.B16x16_Identity;
			this.m_menuHelpDonate.Name = "m_menuHelpDonate";
			this.m_menuHelpDonate.Size = new System.Drawing.Size(171, 22);
			this.m_menuHelpDonate.Text = "&Donate...";
			this.m_menuHelpDonate.Click += new System.EventHandler(this.OnHelpDonate);
			// 
			// m_menuHelpSep1
			// 
			this.m_menuHelpSep1.Name = "m_menuHelpSep1";
			this.m_menuHelpSep1.Size = new System.Drawing.Size(168, 6);
			// 
			// m_menuHelpCheckForUpdates
			// 
			this.m_menuHelpCheckForUpdates.Image = global::KeePass.Properties.Resources.B16x16_FTP;
			this.m_menuHelpCheckForUpdates.Name = "m_menuHelpCheckForUpdates";
			this.m_menuHelpCheckForUpdates.Size = new System.Drawing.Size(171, 22);
			this.m_menuHelpCheckForUpdates.Text = "&Check for Updates";
			this.m_menuHelpCheckForUpdates.Click += new System.EventHandler(this.OnHelpCheckForUpdate);
			// 
			// m_menuHelpSep2
			// 
			this.m_menuHelpSep2.Name = "m_menuHelpSep2";
			this.m_menuHelpSep2.Size = new System.Drawing.Size(168, 6);
			// 
			// m_menuHelpAbout
			// 
			this.m_menuHelpAbout.Image = global::KeePass.Properties.Resources.B16x16_Help;
			this.m_menuHelpAbout.Name = "m_menuHelpAbout";
			this.m_menuHelpAbout.Size = new System.Drawing.Size(171, 22);
			this.m_menuHelpAbout.Text = "&About KeePass";
			this.m_menuHelpAbout.Click += new System.EventHandler(this.OnHelpAbout);
			// 
			// m_toolMain
			// 
			this.m_toolMain.Items.AddRange(new System.Windows.Forms.ToolStripItem[] {
            this.m_tbNewDatabase,
            this.m_tbOpenDatabase,
            this.m_tbSaveDatabase,
            this.m_tbSaveAll,
            this.m_tbSep0,
            this.m_tbAddEntry,
            this.m_tbSep1,
            this.m_tbCopyUserName,
            this.m_tbCopyPassword,
            this.m_tbOpenUrl,
            this.m_tbCopyUrl,
            this.m_tbAutoType,
            this.m_tbSep4,
            this.m_tbFind,
            this.m_tbEntryViewsDropDown,
            this.m_tbSep2,
            this.m_tbLockWorkspace,
            this.m_tbSep3,
            this.m_tbQuickFind,
            this.m_tbCloseTab});
			this.m_toolMain.Location = new System.Drawing.Point(0, 24);
			this.m_toolMain.Name = "m_toolMain";
			this.m_toolMain.Size = new System.Drawing.Size(654, 25);
			this.m_toolMain.TabIndex = 1;
			this.m_toolMain.TabStop = true;
			// 
			// m_tbNewDatabase
			// 
			this.m_tbNewDatabase.DisplayStyle = System.Windows.Forms.ToolStripItemDisplayStyle.Image;
			this.m_tbNewDatabase.Image = global::KeePass.Properties.Resources.B16x16_FileNew;
			this.m_tbNewDatabase.ImageTransparentColor = System.Drawing.Color.Magenta;
			this.m_tbNewDatabase.Name = "m_tbNewDatabase";
			this.m_tbNewDatabase.Size = new System.Drawing.Size(23, 22);
			this.m_tbNewDatabase.Click += new System.EventHandler(this.OnFileNew);
			// 
			// m_tbOpenDatabase
			// 
			this.m_tbOpenDatabase.DisplayStyle = System.Windows.Forms.ToolStripItemDisplayStyle.Image;
			this.m_tbOpenDatabase.Image = global::KeePass.Properties.Resources.B16x16_Folder_Yellow_Open;
			this.m_tbOpenDatabase.ImageTransparentColor = System.Drawing.Color.Magenta;
			this.m_tbOpenDatabase.Name = "m_tbOpenDatabase";
			this.m_tbOpenDatabase.Size = new System.Drawing.Size(23, 22);
			this.m_tbOpenDatabase.Click += new System.EventHandler(this.OnFileOpen);
			// 
			// m_tbSaveDatabase
			// 
			this.m_tbSaveDatabase.DisplayStyle = System.Windows.Forms.ToolStripItemDisplayStyle.Image;
			this.m_tbSaveDatabase.Image = global::KeePass.Properties.Resources.B16x16_FileSave;
			this.m_tbSaveDatabase.ImageTransparentColor = System.Drawing.Color.Magenta;
			this.m_tbSaveDatabase.Name = "m_tbSaveDatabase";
			this.m_tbSaveDatabase.Size = new System.Drawing.Size(23, 22);
			this.m_tbSaveDatabase.Click += new System.EventHandler(this.OnFileSave);
			// 
			// m_tbSaveAll
			// 
			this.m_tbSaveAll.DisplayStyle = System.Windows.Forms.ToolStripItemDisplayStyle.Image;
			this.m_tbSaveAll.Image = global::KeePass.Properties.Resources.B16x16_File_SaveAll;
			this.m_tbSaveAll.ImageTransparentColor = System.Drawing.Color.Magenta;
			this.m_tbSaveAll.Name = "m_tbSaveAll";
			this.m_tbSaveAll.Size = new System.Drawing.Size(23, 22);
			this.m_tbSaveAll.Click += new System.EventHandler(this.OnFileSaveAll);
			// 
			// m_tbSep0
			// 
			this.m_tbSep0.Name = "m_tbSep0";
			this.m_tbSep0.Size = new System.Drawing.Size(6, 25);
			// 
			// m_tbAddEntry
			// 
			this.m_tbAddEntry.DisplayStyle = System.Windows.Forms.ToolStripItemDisplayStyle.Image;
			this.m_tbAddEntry.DropDownItems.AddRange(new System.Windows.Forms.ToolStripItem[] {
            this.m_tbAddEntryDefault});
			this.m_tbAddEntry.Image = global::KeePass.Properties.Resources.B16x16_KGPG_Import;
			this.m_tbAddEntry.ImageTransparentColor = System.Drawing.Color.Magenta;
			this.m_tbAddEntry.Name = "m_tbAddEntry";
			this.m_tbAddEntry.Size = new System.Drawing.Size(32, 22);
			this.m_tbAddEntry.ButtonClick += new System.EventHandler(this.OnEntryAdd);
			// 
			// m_tbAddEntryDefault
			// 
			this.m_tbAddEntryDefault.Image = global::KeePass.Properties.Resources.B16x16_KGPG_Import;
			this.m_tbAddEntryDefault.Name = "m_tbAddEntryDefault";
			this.m_tbAddEntryDefault.Size = new System.Drawing.Size(90, 22);
			this.m_tbAddEntryDefault.Text = "<>";
			this.m_tbAddEntryDefault.Click += new System.EventHandler(this.OnEntryAdd);
			// 
			// m_tbSep1
			// 
			this.m_tbSep1.Name = "m_tbSep1";
			this.m_tbSep1.Size = new System.Drawing.Size(6, 25);
			// 
			// m_tbCopyUserName
			// 
			this.m_tbCopyUserName.DisplayStyle = System.Windows.Forms.ToolStripItemDisplayStyle.Image;
			this.m_tbCopyUserName.Image = global::KeePass.Properties.Resources.B16x16_Personal;
			this.m_tbCopyUserName.ImageTransparentColor = System.Drawing.Color.Magenta;
			this.m_tbCopyUserName.Name = "m_tbCopyUserName";
			this.m_tbCopyUserName.Size = new System.Drawing.Size(23, 22);
			this.m_tbCopyUserName.Click += new System.EventHandler(this.OnEntryCopyUserName);
			// 
			// m_tbCopyPassword
			// 
			this.m_tbCopyPassword.DisplayStyle = System.Windows.Forms.ToolStripItemDisplayStyle.Image;
			this.m_tbCopyPassword.Image = global::KeePass.Properties.Resources.B16x16_KGPG_Info;
			this.m_tbCopyPassword.ImageTransparentColor = System.Drawing.Color.Magenta;
			this.m_tbCopyPassword.Name = "m_tbCopyPassword";
			this.m_tbCopyPassword.Size = new System.Drawing.Size(23, 22);
			this.m_tbCopyPassword.Click += new System.EventHandler(this.OnEntryCopyPassword);
			// 
			// m_tbOpenUrl
			// 
			this.m_tbOpenUrl.DisplayStyle = System.Windows.Forms.ToolStripItemDisplayStyle.Image;
			this.m_tbOpenUrl.DropDownItems.AddRange(new System.Windows.Forms.ToolStripItem[] {
            this.m_tbOpenUrlDefault});
			this.m_tbOpenUrl.Image = global::KeePass.Properties.Resources.B16x16_FTP;
			this.m_tbOpenUrl.ImageTransparentColor = System.Drawing.Color.Magenta;
			this.m_tbOpenUrl.Name = "m_tbOpenUrl";
			this.m_tbOpenUrl.Size = new System.Drawing.Size(32, 22);
			this.m_tbOpenUrl.ButtonClick += new System.EventHandler(this.OnEntryOpenUrl);
			// 
			// m_tbOpenUrlDefault
			// 
			this.m_tbOpenUrlDefault.Image = global::KeePass.Properties.Resources.B16x16_FTP;
			this.m_tbOpenUrlDefault.Name = "m_tbOpenUrlDefault";
			this.m_tbOpenUrlDefault.Size = new System.Drawing.Size(90, 22);
			this.m_tbOpenUrlDefault.Text = "<>";
			this.m_tbOpenUrlDefault.Click += new System.EventHandler(this.OnEntryOpenUrl);
			// 
			// m_tbCopyUrl
			// 
			this.m_tbCopyUrl.DisplayStyle = System.Windows.Forms.ToolStripItemDisplayStyle.Image;
			this.m_tbCopyUrl.Image = global::KeePass.Properties.Resources.B16x16_EditCopyUrl;
			this.m_tbCopyUrl.ImageTransparentColor = System.Drawing.Color.Magenta;
			this.m_tbCopyUrl.Name = "m_tbCopyUrl";
			this.m_tbCopyUrl.Size = new System.Drawing.Size(23, 22);
			this.m_tbCopyUrl.Click += new System.EventHandler(this.OnEntryCopyURL);
			// 
			// m_tbAutoType
			// 
			this.m_tbAutoType.DisplayStyle = System.Windows.Forms.ToolStripItemDisplayStyle.Image;
			this.m_tbAutoType.Image = global::KeePass.Properties.Resources.B16x16_KTouch;
			this.m_tbAutoType.ImageTransparentColor = System.Drawing.Color.Magenta;
			this.m_tbAutoType.Name = "m_tbAutoType";
			this.m_tbAutoType.Size = new System.Drawing.Size(23, 22);
			this.m_tbAutoType.Click += new System.EventHandler(this.OnEntryPerformAutoType);
			// 
			// m_tbSep4
			// 
			this.m_tbSep4.Name = "m_tbSep4";
			this.m_tbSep4.Size = new System.Drawing.Size(6, 25);
			// 
			// m_tbFind
			// 
			this.m_tbFind.DisplayStyle = System.Windows.Forms.ToolStripItemDisplayStyle.Image;
			this.m_tbFind.Image = global::KeePass.Properties.Resources.B16x16_XMag;
			this.m_tbFind.ImageTransparentColor = System.Drawing.Color.Magenta;
			this.m_tbFind.Name = "m_tbFind";
			this.m_tbFind.Size = new System.Drawing.Size(23, 22);
			this.m_tbFind.Click += new System.EventHandler(this.OnFindInDatabase);
			// 
			// m_tbEntryViewsDropDown
			// 
			this.m_tbEntryViewsDropDown.DisplayStyle = System.Windows.Forms.ToolStripItemDisplayStyle.Image;
			this.m_tbEntryViewsDropDown.DropDownItems.AddRange(new System.Windows.Forms.ToolStripItem[] {
            this.m_tbViewsShowAll,
            this.m_tbViewsShowExpired});
			this.m_tbEntryViewsDropDown.Image = global::KeePass.Properties.Resources.B16x16_KGPG_Key3;
			this.m_tbEntryViewsDropDown.ImageTransparentColor = System.Drawing.Color.Magenta;
			this.m_tbEntryViewsDropDown.Name = "m_tbEntryViewsDropDown";
			this.m_tbEntryViewsDropDown.Size = new System.Drawing.Size(29, 22);
			this.m_tbEntryViewsDropDown.DropDownOpening += new System.EventHandler(this.OnEntryViewsByTagOpening);
			// 
			// m_tbViewsShowAll
			// 
			this.m_tbViewsShowAll.Image = global::KeePass.Properties.Resources.B16x16_KGPG_Key3;
			this.m_tbViewsShowAll.Name = "m_tbViewsShowAll";
			this.m_tbViewsShowAll.Size = new System.Drawing.Size(90, 22);
			this.m_tbViewsShowAll.Text = "<>";
			this.m_tbViewsShowAll.Click += new System.EventHandler(this.OnFindAll);
			// 
			// m_tbViewsShowExpired
			// 
			this.m_tbViewsShowExpired.Image = global::KeePass.Properties.Resources.B16x16_History_Clear;
			this.m_tbViewsShowExpired.Name = "m_tbViewsShowExpired";
			this.m_tbViewsShowExpired.Size = new System.Drawing.Size(90, 22);
			this.m_tbViewsShowExpired.Text = "<>";
			this.m_tbViewsShowExpired.Click += new System.EventHandler(this.OnFindExp);
			// 
			// m_tbSep2
			// 
			this.m_tbSep2.Name = "m_tbSep2";
			this.m_tbSep2.Size = new System.Drawing.Size(6, 25);
			// 
			// m_tbLockWorkspace
			// 
			this.m_tbLockWorkspace.DisplayStyle = System.Windows.Forms.ToolStripItemDisplayStyle.Image;
			this.m_tbLockWorkspace.Image = global::KeePass.Properties.Resources.B16x16_LockWorkspace;
			this.m_tbLockWorkspace.ImageTransparentColor = System.Drawing.Color.Magenta;
			this.m_tbLockWorkspace.Name = "m_tbLockWorkspace";
			this.m_tbLockWorkspace.Size = new System.Drawing.Size(23, 22);
			this.m_tbLockWorkspace.Click += new System.EventHandler(this.OnFileLock);
			// 
			// m_tbSep3
			// 
			this.m_tbSep3.Name = "m_tbSep3";
			this.m_tbSep3.Size = new System.Drawing.Size(6, 25);
			// 
			// m_tbQuickFind
			// 
			this.m_tbQuickFind.Name = "m_tbQuickFind";
			this.m_tbQuickFind.Size = new System.Drawing.Size(121, 25);
			this.m_tbQuickFind.SelectedIndexChanged += new System.EventHandler(this.OnQuickFindSelectedIndexChanged);
			this.m_tbQuickFind.KeyUp += new System.Windows.Forms.KeyEventHandler(this.OnQuickFindKeyUp);
			this.m_tbQuickFind.KeyDown += new System.Windows.Forms.KeyEventHandler(this.OnQuickFindKeyDown);
			// 
			// m_tbCloseTab
			// 
			this.m_tbCloseTab.Alignment = System.Windows.Forms.ToolStripItemAlignment.Right;
			this.m_tbCloseTab.DisplayStyle = System.Windows.Forms.ToolStripItemDisplayStyle.Image;
			this.m_tbCloseTab.Image = global::KeePass.Properties.Resources.B16x16_File_Close;
			this.m_tbCloseTab.ImageTransparentColor = System.Drawing.Color.Magenta;
			this.m_tbCloseTab.Name = "m_tbCloseTab";
			this.m_tbCloseTab.Size = new System.Drawing.Size(23, 22);
			this.m_tbCloseTab.Click += new System.EventHandler(this.OnFileClose);
			// 
			// m_statusMain
			// 
			this.m_statusMain.GripStyle = System.Windows.Forms.ToolStripGripStyle.Visible;
			this.m_statusMain.Items.AddRange(new System.Windows.Forms.ToolStripItem[] {
            this.m_statusPartSelected,
            this.m_statusPartInfo,
            this.m_statusPartProgress,
            this.m_statusClipboard});
			this.m_statusMain.Location = new System.Drawing.Point(0, 464);
			this.m_statusMain.Name = "m_statusMain";
			this.m_statusMain.Size = new System.Drawing.Size(654, 22);
			this.m_statusMain.TabIndex = 3;
			// 
			// m_statusPartSelected
			// 
			this.m_statusPartSelected.AutoSize = false;
			this.m_statusPartSelected.BorderSides = System.Windows.Forms.ToolStripStatusLabelBorderSides.Right;
			this.m_statusPartSelected.Name = "m_statusPartSelected";
			this.m_statusPartSelected.Size = new System.Drawing.Size(140, 17);
			this.m_statusPartSelected.Text = "0 entries";
			this.m_statusPartSelected.TextAlign = System.Drawing.ContentAlignment.MiddleLeft;
			// 
			// m_statusPartInfo
			// 
			this.m_statusPartInfo.Name = "m_statusPartInfo";
			this.m_statusPartInfo.Size = new System.Drawing.Size(245, 17);
			this.m_statusPartInfo.Spring = true;
			this.m_statusPartInfo.Text = "Ready.";
			this.m_statusPartInfo.TextAlign = System.Drawing.ContentAlignment.MiddleLeft;
			// 
			// m_statusPartProgress
			// 
			this.m_statusPartProgress.AutoSize = false;
			this.m_statusPartProgress.Name = "m_statusPartProgress";
			this.m_statusPartProgress.Size = new System.Drawing.Size(150, 16);
			this.m_statusPartProgress.Style = System.Windows.Forms.ProgressBarStyle.Continuous;
			// 
			// m_statusClipboard
			// 
			this.m_statusClipboard.AutoSize = false;
			this.m_statusClipboard.Name = "m_statusClipboard";
			this.m_statusClipboard.Size = new System.Drawing.Size(100, 16);
			this.m_statusClipboard.Style = System.Windows.Forms.ProgressBarStyle.Continuous;
			// 
			// m_ctxTray
			// 
			this.m_ctxTray.Items.AddRange(new System.Windows.Forms.ToolStripItem[] {
            this.m_ctxTrayTray,
            this.m_ctxTraySep0,
            this.m_ctxTrayGenPw,
            this.m_ctxTraySep1,
            this.m_ctxTrayOptions,
            this.m_ctxTraySep2,
            this.m_ctxTrayCancel,
            this.m_ctxTrayLock,
            this.m_ctxTrayFileExit});
			this.m_ctxTray.Name = "m_ctxTray";
			this.m_ctxTray.Size = new System.Drawing.Size(184, 154);
			this.m_ctxTray.Opening += new System.ComponentModel.CancelEventHandler(this.OnCtxTrayOpening);
			// 
			// m_ctxTrayTray
			// 
			this.m_ctxTrayTray.Image = global::KeePass.Properties.Resources.B16x16_View_Detailed;
			this.m_ctxTrayTray.Name = "m_ctxTrayTray";
			this.m_ctxTrayTray.Size = new System.Drawing.Size(183, 22);
			this.m_ctxTrayTray.Text = "&Tray / Untray";
			this.m_ctxTrayTray.Click += new System.EventHandler(this.OnTrayTray);
			// 
			// m_ctxTraySep0
			// 
			this.m_ctxTraySep0.Name = "m_ctxTraySep0";
			this.m_ctxTraySep0.Size = new System.Drawing.Size(180, 6);
			// 
			// m_ctxTrayGenPw
			// 
			this.m_ctxTrayGenPw.Image = global::KeePass.Properties.Resources.B16x16_Key_New;
			this.m_ctxTrayGenPw.Name = "m_ctxTrayGenPw";
			this.m_ctxTrayGenPw.Size = new System.Drawing.Size(183, 22);
			this.m_ctxTrayGenPw.Text = "&Generate Password...";
			this.m_ctxTrayGenPw.Click += new System.EventHandler(this.OnTrayGenPw);
			// 
			// m_ctxTraySep1
			// 
			this.m_ctxTraySep1.Name = "m_ctxTraySep1";
			this.m_ctxTraySep1.Size = new System.Drawing.Size(180, 6);
			// 
			// m_ctxTrayOptions
			// 
			this.m_ctxTrayOptions.Image = global::KeePass.Properties.Resources.B16x16_Misc;
			this.m_ctxTrayOptions.Name = "m_ctxTrayOptions";
			this.m_ctxTrayOptions.Size = new System.Drawing.Size(183, 22);
			this.m_ctxTrayOptions.Text = "&Options...";
			this.m_ctxTrayOptions.Click += new System.EventHandler(this.OnTrayOptions);
			// 
			// m_ctxTraySep2
			// 
			this.m_ctxTraySep2.Name = "m_ctxTraySep2";
			this.m_ctxTraySep2.Size = new System.Drawing.Size(180, 6);
			// 
			// m_ctxTrayCancel
			// 
			this.m_ctxTrayCancel.Image = global::KeePass.Properties.Resources.B16x16_Error;
			this.m_ctxTrayCancel.Name = "m_ctxTrayCancel";
			this.m_ctxTrayCancel.Size = new System.Drawing.Size(183, 22);
			this.m_ctxTrayCancel.Text = "&Cancel";
			this.m_ctxTrayCancel.Click += new System.EventHandler(this.OnTrayCancel);
			// 
			// m_ctxTrayLock
			// 
			this.m_ctxTrayLock.Image = global::KeePass.Properties.Resources.B16x16_LockWorkspace;
			this.m_ctxTrayLock.Name = "m_ctxTrayLock";
			this.m_ctxTrayLock.Size = new System.Drawing.Size(183, 22);
			this.m_ctxTrayLock.Text = "<>";
			this.m_ctxTrayLock.Click += new System.EventHandler(this.OnTrayLock);
			// 
			// m_ctxTrayFileExit
			// 
			this.m_ctxTrayFileExit.Image = global::KeePass.Properties.Resources.B16x16_Exit;
			this.m_ctxTrayFileExit.Name = "m_ctxTrayFileExit";
			this.m_ctxTrayFileExit.Size = new System.Drawing.Size(183, 22);
			this.m_ctxTrayFileExit.Text = "E&xit";
			this.m_ctxTrayFileExit.Click += new System.EventHandler(this.OnTrayExit);
			// 
			// m_timerMain
			// 
			this.m_timerMain.Enabled = true;
			this.m_timerMain.Interval = 1000;
			this.m_timerMain.Tick += new System.EventHandler(this.OnTimerMainTick);
			// 
			// m_tabMain
			// 
			this.m_tabMain.Dock = System.Windows.Forms.DockStyle.Top;
			this.m_tabMain.Location = new System.Drawing.Point(0, 49);
			this.m_tabMain.Name = "m_tabMain";
			this.m_tabMain.SelectedIndex = 0;
			this.m_tabMain.ShowToolTips = true;
			this.m_tabMain.Size = new System.Drawing.Size(654, 22);
			this.m_tabMain.TabIndex = 2;
			this.m_tabMain.KeyUp += new System.Windows.Forms.KeyEventHandler(this.OnTabMainKeyUp);
			this.m_tabMain.MouseClick += new System.Windows.Forms.MouseEventHandler(this.OnTabMainMouseClick);
			this.m_tabMain.SelectedIndexChanged += new System.EventHandler(this.OnTabMainSelectedIndexChanged);
			this.m_tabMain.KeyDown += new System.Windows.Forms.KeyEventHandler(this.OnTabMainKeyDown);
			// 
			// m_splitHorizontal
			// 
			this.m_splitHorizontal.Dock = System.Windows.Forms.DockStyle.Fill;
			this.m_splitHorizontal.Location = new System.Drawing.Point(0, 71);
			this.m_splitHorizontal.Name = "m_splitHorizontal";
			this.m_splitHorizontal.Orientation = System.Windows.Forms.Orientation.Horizontal;
			// 
			// m_splitHorizontal.Panel1
			// 
			this.m_splitHorizontal.Panel1.Controls.Add(this.m_splitVertical);
			// 
			// m_splitHorizontal.Panel2
			// 
			this.m_splitHorizontal.Panel2.Controls.Add(this.m_richEntryView);
			this.m_splitHorizontal.Size = new System.Drawing.Size(654, 393);
			this.m_splitHorizontal.SplitterDistance = 306;
			this.m_splitHorizontal.TabIndex = 2;
			this.m_splitHorizontal.TabStop = false;
			// 
			// m_splitVertical
			// 
			this.m_splitVertical.Dock = System.Windows.Forms.DockStyle.Fill;
			this.m_splitVertical.Location = new System.Drawing.Point(0, 0);
			this.m_splitVertical.Name = "m_splitVertical";
			// 
			// m_splitVertical.Panel1
			// 
			this.m_splitVertical.Panel1.Controls.Add(this.m_tvGroups);
			// 
			// m_splitVertical.Panel2
			// 
			this.m_splitVertical.Panel2.Controls.Add(this.m_lvEntries);
			this.m_splitVertical.Size = new System.Drawing.Size(654, 306);
			this.m_splitVertical.SplitterDistance = 177;
			this.m_splitVertical.TabIndex = 0;
			this.m_splitVertical.TabStop = false;
			// 
			// m_tvGroups
			// 
			this.m_tvGroups.AllowDrop = true;
			this.m_tvGroups.ContextMenuStrip = this.m_ctxGroupList;
			this.m_tvGroups.Dock = System.Windows.Forms.DockStyle.Fill;
			this.m_tvGroups.HideSelection = false;
			this.m_tvGroups.HotTracking = true;
			this.m_tvGroups.Location = new System.Drawing.Point(0, 0);
			this.m_tvGroups.Name = "m_tvGroups";
			this.m_tvGroups.ShowNodeToolTips = true;
			this.m_tvGroups.ShowRootLines = false;
			this.m_tvGroups.Size = new System.Drawing.Size(177, 306);
			this.m_tvGroups.TabIndex = 0;
			this.m_tvGroups.AfterCollapse += new System.Windows.Forms.TreeViewEventHandler(this.OnGroupsAfterCollapse);
			this.m_tvGroups.DragLeave += new System.EventHandler(this.OnGroupsListDragLeave);
			this.m_tvGroups.DragDrop += new System.Windows.Forms.DragEventHandler(this.OnGroupsListDragDrop);
			this.m_tvGroups.DragEnter += new System.Windows.Forms.DragEventHandler(this.OnGroupsListDragEnter);
			this.m_tvGroups.KeyUp += new System.Windows.Forms.KeyEventHandler(this.OnGroupsKeyUp);
			this.m_tvGroups.NodeMouseClick += new System.Windows.Forms.TreeNodeMouseClickEventHandler(this.OnGroupsListClickNode);
			this.m_tvGroups.KeyDown += new System.Windows.Forms.KeyEventHandler(this.OnGroupsKeyDown);
			this.m_tvGroups.AfterExpand += new System.Windows.Forms.TreeViewEventHandler(this.OnGroupsAfterExpand);
			this.m_tvGroups.ItemDrag += new System.Windows.Forms.ItemDragEventHandler(this.OnGroupsListItemDrag);
			this.m_tvGroups.DragOver += new System.Windows.Forms.DragEventHandler(this.OnGroupsListDragOver);
			// 
			// m_lvEntries
			// 
			this.m_lvEntries.AllowColumnReorder = true;
			this.m_lvEntries.ContextMenuStrip = this.m_ctxPwList;
			this.m_lvEntries.Dock = System.Windows.Forms.DockStyle.Fill;
			this.m_lvEntries.FullRowSelect = true;
			this.m_lvEntries.HideSelection = false;
			this.m_lvEntries.Location = new System.Drawing.Point(0, 0);
			this.m_lvEntries.Name = "m_lvEntries";
			this.m_lvEntries.ShowItemToolTips = true;
			this.m_lvEntries.Size = new System.Drawing.Size(473, 306);
			this.m_lvEntries.TabIndex = 0;
			this.m_lvEntries.UseCompatibleStateImageBehavior = false;
			this.m_lvEntries.View = System.Windows.Forms.View.Details;
			this.m_lvEntries.MouseDoubleClick += new System.Windows.Forms.MouseEventHandler(this.OnPwListMouseDoubleClick);
			this.m_lvEntries.ColumnWidthChanged += new System.Windows.Forms.ColumnWidthChangedEventHandler(this.OnPwListColumnWidthChanged);
			this.m_lvEntries.SelectedIndexChanged += new System.EventHandler(this.OnPwListSelectedIndexChanged);
			this.m_lvEntries.ColumnClick += new System.Windows.Forms.ColumnClickEventHandler(this.OnPwListColumnClick);
			this.m_lvEntries.MouseDown += new System.Windows.Forms.MouseEventHandler(this.OnPwListMouseDown);
			this.m_lvEntries.KeyUp += new System.Windows.Forms.KeyEventHandler(this.OnPwListKeyUp);
			this.m_lvEntries.KeyDown += new System.Windows.Forms.KeyEventHandler(this.OnPwListKeyDown);
			this.m_lvEntries.ItemDrag += new System.Windows.Forms.ItemDragEventHandler(this.OnPwListItemDrag);
			this.m_lvEntries.Click += new System.EventHandler(this.OnPwListClick);
			// 
			// m_richEntryView
			// 
			this.m_richEntryView.Dock = System.Windows.Forms.DockStyle.Fill;
			this.m_richEntryView.Location = new System.Drawing.Point(0, 0);
			this.m_richEntryView.Name = "m_richEntryView";
			this.m_richEntryView.ReadOnly = true;
			this.m_richEntryView.Size = new System.Drawing.Size(654, 83);
			this.m_richEntryView.TabIndex = 0;
			this.m_richEntryView.Text = "";
			this.m_richEntryView.KeyDown += new System.Windows.Forms.KeyEventHandler(this.OnEntryViewKeyDown);
			this.m_richEntryView.LinkClicked += new System.Windows.Forms.LinkClickedEventHandler(this.OnEntryViewLinkClicked);
			this.m_richEntryView.KeyUp += new System.Windows.Forms.KeyEventHandler(this.OnEntryViewKeyUp);
			// 
			// MainForm
			// 
			this.AutoScaleDimensions = new System.Drawing.SizeF(6F, 13F);
			this.AutoScaleMode = System.Windows.Forms.AutoScaleMode.Font;
			this.ClientSize = new System.Drawing.Size(654, 486);
			this.Controls.Add(this.m_splitHorizontal);
			this.Controls.Add(this.m_statusMain);
			this.Controls.Add(this.m_tabMain);
			this.Controls.Add(this.m_toolMain);
			this.Controls.Add(this.m_menuMain);
			this.MainMenuStrip = this.m_menuMain;
			this.Name = "MainForm";
			this.StartPosition = System.Windows.Forms.FormStartPosition.Manual;
			this.Text = "<>";
			this.Deactivate += new System.EventHandler(this.OnFormDeactivate);
			this.Load += new System.EventHandler(this.OnFormLoad);
			this.Shown += new System.EventHandler(this.OnFormShown);
			this.Activated += new System.EventHandler(this.OnFormActivated);
			this.FormClosed += new System.Windows.Forms.FormClosedEventHandler(this.OnFormClosed);
			this.FormClosing += new System.Windows.Forms.FormClosingEventHandler(this.OnFormClosing);
			this.Resize += new System.EventHandler(this.OnFormResize);
			this.m_ctxGroupList.ResumeLayout(false);
			this.m_ctxPwList.ResumeLayout(false);
			this.m_menuMain.ResumeLayout(false);
			this.m_menuMain.PerformLayout();
			this.m_toolMain.ResumeLayout(false);
			this.m_toolMain.PerformLayout();
			this.m_statusMain.ResumeLayout(false);
			this.m_statusMain.PerformLayout();
			this.m_ctxTray.ResumeLayout(false);
			this.m_splitHorizontal.Panel1.ResumeLayout(false);
			this.m_splitHorizontal.Panel2.ResumeLayout(false);
			this.m_splitHorizontal.ResumeLayout(false);
			this.m_splitVertical.Panel1.ResumeLayout(false);
			this.m_splitVertical.Panel2.ResumeLayout(false);
			this.m_splitVertical.ResumeLayout(false);
			this.ResumeLayout(false);
			this.PerformLayout();

		}

		#endregion

		private KeePass.UI.CustomMenuStripEx m_menuMain;
		private System.Windows.Forms.ToolStripMenuItem m_menuFile;
		private System.Windows.Forms.ToolStripMenuItem m_menuFileNew;
		private System.Windows.Forms.ToolStripMenuItem m_menuFileClose;
		private System.Windows.Forms.ToolStripSeparator m_menuFileSep0;
		private System.Windows.Forms.ToolStripMenuItem m_menuFileSave;
		private System.Windows.Forms.ToolStripSeparator m_menuFileSep1;
		private System.Windows.Forms.ToolStripMenuItem m_menuFileDbSettings;
		private System.Windows.Forms.ToolStripMenuItem m_menuFileChangeMasterKey;
		private System.Windows.Forms.ToolStripSeparator m_menuFileSep2;
		private System.Windows.Forms.ToolStripMenuItem m_menuFilePrint;
		private System.Windows.Forms.ToolStripSeparator m_menuFileSep3;
		private System.Windows.Forms.ToolStripMenuItem m_menuFileExport;
		private System.Windows.Forms.ToolStripSeparator m_menuFileSep4;
		private System.Windows.Forms.ToolStripMenuItem m_menuFileLock;
		private System.Windows.Forms.ToolStripMenuItem m_menuFileExit;
		private System.Windows.Forms.ToolStripMenuItem m_menuView;
		private System.Windows.Forms.ToolStripMenuItem m_menuTools;
		private System.Windows.Forms.ToolStripMenuItem m_menuHelp;
		private System.Windows.Forms.ToolStripMenuItem m_menuHelpWebsite;
		private System.Windows.Forms.ToolStripMenuItem m_menuHelpDonate;
		private System.Windows.Forms.ToolStripSeparator m_menuHelpSep0;
		private System.Windows.Forms.ToolStripMenuItem m_menuHelpContents;
		private System.Windows.Forms.ToolStripSeparator m_menuHelpSep1;
		private System.Windows.Forms.ToolStripMenuItem m_menuHelpCheckForUpdates;
		private System.Windows.Forms.ToolStripSeparator m_menuHelpSep2;
		private System.Windows.Forms.ToolStripMenuItem m_menuHelpAbout;
		private KeePass.UI.CustomToolStripEx m_toolMain;
		private System.Windows.Forms.ToolStripButton m_tbNewDatabase;
		private System.Windows.Forms.ToolStripButton m_tbOpenDatabase;
		private KeePass.UI.CustomRichTextBoxEx m_richEntryView;
		private KeePass.UI.CustomSplitContainerEx m_splitHorizontal;
		private KeePass.UI.CustomSplitContainerEx m_splitVertical;
		private KeePass.UI.CustomTreeViewEx m_tvGroups;
		private System.Windows.Forms.StatusStrip m_statusMain;
		private System.Windows.Forms.ToolStripStatusLabel m_statusPartSelected;
		private System.Windows.Forms.ToolStripStatusLabel m_statusPartInfo;
		private KeePass.UI.CustomListViewEx m_lvEntries;
		private System.Windows.Forms.ToolStripButton m_tbSaveDatabase;
		private KeePass.UI.CustomContextMenuStripEx m_ctxPwList;
		private System.Windows.Forms.ToolStripSeparator m_ctxEntrySep0;
		private System.Windows.Forms.ToolStripSeparator m_ctxEntrySep1;
		private System.Windows.Forms.ToolStripMenuItem m_ctxEntryEditQuick;
		private System.Windows.Forms.ToolStripSeparator m_ctxEntrySep2;
		private System.Windows.Forms.ToolStripMenuItem m_ctxEntryRearrange;
		private System.Windows.Forms.ToolStripMenuItem m_menuChangeLanguage;
		private System.Windows.Forms.ToolStripSeparator m_tbSep0;
		private System.Windows.Forms.ToolStripSeparator m_menuViewSep0;
		private System.Windows.Forms.ToolStripMenuItem m_menuViewShowToolBar;
		private System.Windows.Forms.ToolStripMenuItem m_menuViewShowEntryView;
		private System.Windows.Forms.ToolStripSeparator m_tbSep1;
		private System.Windows.Forms.ToolStripButton m_tbFind;
		private System.Windows.Forms.ToolStripSeparator m_tbSep2;
		private System.Windows.Forms.ToolStripButton m_tbLockWorkspace;
		private System.Windows.Forms.ToolStripSeparator m_tbSep3;
		private System.Windows.Forms.ToolStripComboBox m_tbQuickFind;
		private System.Windows.Forms.ToolStripMenuItem m_menuToolsOptions;
		private System.Windows.Forms.ToolStripSeparator m_menuViewSep1;
		private KeePass.UI.CustomContextMenuStripEx m_ctxGroupList;
		private System.Windows.Forms.ToolStripProgressBar m_statusPartProgress;
		private System.Windows.Forms.ToolStripMenuItem m_menuViewAlwaysOnTop;
		private System.Windows.Forms.ToolStripSeparator m_menuViewSep2;
		private System.Windows.Forms.ToolStripMenuItem m_menuViewConfigColumns;
		private System.Windows.Forms.ToolStripSeparator m_menuViewSep3;
		private System.Windows.Forms.ToolStripMenuItem m_menuFileRecent;
		private KeePass.UI.CustomContextMenuStripEx m_ctxTray;
		private System.Windows.Forms.ToolStripMenuItem m_ctxTrayTray;
		private System.Windows.Forms.Timer m_timerMain;
		private System.Windows.Forms.ToolStripMenuItem m_menuToolsPlugins;
		private System.Windows.Forms.ToolStripMenuItem m_ctxEntryUrl;
		private System.Windows.Forms.ToolStripMenuItem m_ctxGroupFind;
		private System.Windows.Forms.ToolStripMenuItem m_menuViewTanOptions;
		private System.Windows.Forms.ToolStripMenuItem m_menuViewTanSimpleList;
		private System.Windows.Forms.ToolStripMenuItem m_menuViewTanIndices;
		private System.Windows.Forms.ToolStripMenuItem m_menuToolsPwGenerator;
		private System.Windows.Forms.ToolStripSeparator m_menuToolsSep0;
		private System.Windows.Forms.ToolStripMenuItem m_menuToolsTanWizard;
		private System.Windows.Forms.ToolStripProgressBar m_statusClipboard;
		private System.Windows.Forms.ToolStripDropDownButton m_tbEntryViewsDropDown;
		private System.Windows.Forms.ToolStripMenuItem m_tbViewsShowAll;
		private System.Windows.Forms.ToolStripMenuItem m_tbViewsShowExpired;
		private System.Windows.Forms.ToolStripSplitButton m_tbAddEntry;
		private System.Windows.Forms.ToolStripMenuItem m_tbAddEntryDefault;
		private System.Windows.Forms.ToolStripMenuItem m_ctxEntryCopyString;
		private System.Windows.Forms.ToolStripMenuItem m_menuToolsGeneratePwList;
		private System.Windows.Forms.ToolStripSeparator m_menuToolsSep1;
		private System.Windows.Forms.ToolStripMenuItem m_menuViewWindowLayout;
		private System.Windows.Forms.ToolStripMenuItem m_menuViewWindowsStacked;
		private System.Windows.Forms.ToolStripMenuItem m_menuViewWindowsSideBySide;
		private System.Windows.Forms.ToolStripButton m_tbCopyUserName;
		private System.Windows.Forms.ToolStripButton m_tbCopyPassword;
		private System.Windows.Forms.ToolStripSeparator m_tbSep4;
		private System.Windows.Forms.ToolStripMenuItem m_menuHelpSelectSource;
		private System.Windows.Forms.ToolStripMenuItem m_menuFileOpen;
		private System.Windows.Forms.ToolStripMenuItem m_menuFileOpenLocal;
		private System.Windows.Forms.ToolStripMenuItem m_menuFileOpenUrl;
		private System.Windows.Forms.ToolStripMenuItem m_menuFileSaveAs;
		private System.Windows.Forms.ToolStripMenuItem m_menuFileSaveAsLocal;
		private System.Windows.Forms.ToolStripMenuItem m_menuFileSaveAsUrl;
		private System.Windows.Forms.ToolStripMenuItem m_menuFileImport;
		private System.Windows.Forms.ToolStripMenuItem m_ctxEntryAttachments;
		private System.Windows.Forms.ToolStripSeparator m_ctxTraySep0;
		private System.Windows.Forms.ToolStripMenuItem m_ctxTrayFileExit;
		private System.Windows.Forms.TabControl m_tabMain;
		private System.Windows.Forms.ToolStripButton m_tbSaveAll;
		private System.Windows.Forms.ToolStripButton m_tbCloseTab;
		private System.Windows.Forms.ToolStripSeparator m_menuFileSaveAsSep0;
		private System.Windows.Forms.ToolStripMenuItem m_menuFileSaveAsCopy;
		private System.Windows.Forms.ToolStripMenuItem m_menuViewShowEntriesOfSubGroups;
		private System.Windows.Forms.ToolStripMenuItem m_menuFileSync;
		private System.Windows.Forms.ToolStripMenuItem m_menuFileSyncFile;
		private System.Windows.Forms.ToolStripMenuItem m_menuFileSyncUrl;
		private System.Windows.Forms.ToolStripMenuItem m_ctxTrayLock;
		private System.Windows.Forms.ToolStripSeparator m_ctxTraySep1;
		private System.Windows.Forms.ToolStripSeparator m_menuFileSyncSep0;
		private System.Windows.Forms.ToolStripMenuItem m_menuFileSyncRecent;
		private System.Windows.Forms.ToolStripSeparator m_menuToolsSep2;
		private System.Windows.Forms.ToolStripMenuItem m_menuToolsTriggers;
		private System.Windows.Forms.ToolStripMenuItem m_ctxEntryTagAdd;
		private System.Windows.Forms.ToolStripMenuItem m_ctxEntryTagRemove;
		private System.Windows.Forms.ToolStripMenuItem m_menuViewSortBy;
		private System.Windows.Forms.ToolStripMenuItem m_menuToolsDb;
		private System.Windows.Forms.ToolStripMenuItem m_menuToolsDbMaintenance;
		private System.Windows.Forms.ToolStripMenuItem m_menuToolsDbDelDupEntries;
		private System.Windows.Forms.ToolStripSeparator m_menuToolsDbSep0;
		private System.Windows.Forms.ToolStripMenuItem m_menuToolsDbDelEmptyGroups;
		private System.Windows.Forms.ToolStripMenuItem m_menuToolsDbDelUnusedIcons;
		private System.Windows.Forms.ToolStripMenuItem m_ctxTrayOptions;
		private System.Windows.Forms.ToolStripMenuItem m_menuViewEntryListGrouping;
		private System.Windows.Forms.ToolStripSeparator m_ctxTraySep2;
		private System.Windows.Forms.ToolStripMenuItem m_ctxTrayGenPw;
		private System.Windows.Forms.ToolStripSplitButton m_tbOpenUrl;
		private System.Windows.Forms.ToolStripMenuItem m_tbOpenUrlDefault;
		private System.Windows.Forms.ToolStripButton m_tbCopyUrl;
		private System.Windows.Forms.ToolStripButton m_tbAutoType;
		private System.Windows.Forms.ToolStripSeparator m_menuToolsDbSep1;
		private System.Windows.Forms.ToolStripMenuItem m_menuToolsDbXmlRep;
		private System.Windows.Forms.ToolStripMenuItem m_menuFileRecentDummy;
		private System.Windows.Forms.ToolStripMenuItem m_menuFileSyncRecentDummy;
		private System.Windows.Forms.ToolStripMenuItem m_ctxEntryAutoTypeAdv;
		private System.Windows.Forms.ToolStripMenuItem m_ctxTrayCancel;
		private System.Windows.Forms.ToolStripMenuItem m_menuFind;
		private System.Windows.Forms.ToolStripMenuItem m_menuFindInDatabase;
		private System.Windows.Forms.ToolStripSeparator m_menuFindSep0;
		private System.Windows.Forms.ToolStripMenuItem m_menuFindAll;
		private System.Windows.Forms.ToolStripSeparator m_menuFindSep2;
		private System.Windows.Forms.ToolStripMenuItem m_menuFindExp;
		private System.Windows.Forms.ToolStripSeparator m_menuFindSep3;
		private System.Windows.Forms.ToolStripMenuItem m_menuFindDupPasswords;
		private System.Windows.Forms.ToolStripMenuItem m_menuFindSimPasswordsP;
		private System.Windows.Forms.ToolStripMenuItem m_menuFindSimPasswordsC;
		private System.Windows.Forms.ToolStripMenuItem m_menuFindPwQuality;
		private System.Windows.Forms.ToolStripSeparator m_menuFindSep4;
		private System.Windows.Forms.ToolStripMenuItem m_menuFindLarge;
		private System.Windows.Forms.ToolStripMenuItem m_menuFindLastMod;
		private System.Windows.Forms.ToolStripMenuItem m_menuFindTag;
		private System.Windows.Forms.ToolStripSeparator m_menuFindSep1;
		private System.Windows.Forms.ToolStripMenuItem m_menuFindInGroup;
		private System.Windows.Forms.ToolStripMenuItem m_menuGroup;
		private System.Windows.Forms.ToolStripMenuItem m_menuEntry;
		private System.Windows.Forms.ToolStripMenuItem m_menuFindParentGroup;
		private System.Windows.Forms.ToolStripMenuItem m_menuEntrySelectAll;
		private System.Windows.Forms.ToolStripMenuItem m_menuEntryDelete;
		private System.Windows.Forms.ToolStripMenuItem m_menuGroupAdd;
		private System.Windows.Forms.ToolStripMenuItem m_menuGroupEdit;
		private System.Windows.Forms.ToolStripMenuItem m_menuGroupDuplicate;
		private System.Windows.Forms.ToolStripMenuItem m_menuGroupDelete;
		private System.Windows.Forms.ToolStripMenuItem m_menuGroupEmptyRB;
		private System.Windows.Forms.ToolStripSeparator m_menuGroupSep0;
		private System.Windows.Forms.ToolStripMenuItem m_menuGroupPrint;
		private System.Windows.Forms.ToolStripMenuItem m_menuGroupExport;
		private System.Windows.Forms.ToolStripSeparator m_menuGroupSep1;
		private System.Windows.Forms.ToolStripMenuItem m_menuGroupRearrange;
		private System.Windows.Forms.ToolStripMenuItem m_menuEntryAdd;
		private System.Windows.Forms.ToolStripMenuItem m_menuEntryEdit;
		private System.Windows.Forms.ToolStripMenuItem m_menuEntryDuplicate;
		private System.Windows.Forms.ToolStripMenuItem m_menuEntryCopyUserName;
		private System.Windows.Forms.ToolStripMenuItem m_menuEntryCopyPassword;
		private System.Windows.Forms.ToolStripMenuItem m_menuEntryUrl;
		private System.Windows.Forms.ToolStripMenuItem m_menuEntryOpenUrl;
		private System.Windows.Forms.ToolStripMenuItem m_menuEntryCopyUrl;
		private System.Windows.Forms.ToolStripMenuItem m_menuEntryCopyString;
		private System.Windows.Forms.ToolStripMenuItem m_menuEntryAttachments;
		private System.Windows.Forms.ToolStripMenuItem m_menuEntrySaveAttachedFiles;
		private System.Windows.Forms.ToolStripSeparator m_menuEntrySep0;
		private System.Windows.Forms.ToolStripMenuItem m_menuEntryPerformAutoType;
		private System.Windows.Forms.ToolStripMenuItem m_menuEntryAutoTypeAdv;
		private System.Windows.Forms.ToolStripSeparator m_menuEntrySep1;
		private System.Windows.Forms.ToolStripSeparator m_menuEntrySep2;
		private System.Windows.Forms.ToolStripSeparator m_menuEntrySep3;
		private System.Windows.Forms.ToolStripMenuItem m_menuEntryEditQuick;
		private System.Windows.Forms.ToolStripMenuItem m_menuEntryColor;
		private System.Windows.Forms.ToolStripMenuItem m_menuEntryColorStandard;
		private System.Windows.Forms.ToolStripSeparator m_menuEntryColorSep0;
		private System.Windows.Forms.ToolStripMenuItem m_menuEntryColorLightRed;
		private System.Windows.Forms.ToolStripMenuItem m_menuEntryColorLightGreen;
		private System.Windows.Forms.ToolStripMenuItem m_menuEntryColorLightBlue;
		private System.Windows.Forms.ToolStripMenuItem m_menuEntryColorLightYellow;
		private System.Windows.Forms.ToolStripSeparator m_menuEntryColorSep1;
		private System.Windows.Forms.ToolStripMenuItem m_menuEntryColorCustom;
		private System.Windows.Forms.ToolStripMenuItem m_menuEntryDX;
		private System.Windows.Forms.ToolStripMenuItem m_menuEntryIcon;
		private System.Windows.Forms.ToolStripSeparator m_menuEntryEditQuickSep0;
		private System.Windows.Forms.ToolStripMenuItem m_menuEntryTagAdd;
		private System.Windows.Forms.ToolStripMenuItem m_menuEntryTagRemove;
		private System.Windows.Forms.ToolStripMenuItem m_menuEntryTagNew;
		private System.Windows.Forms.ToolStripMenuItem m_menuEntryPrint;
		private System.Windows.Forms.ToolStripMenuItem m_menuEntryExport;
		private System.Windows.Forms.ToolStripMenuItem m_menuEntryRearrange;
		private System.Windows.Forms.ToolStripMenuItem m_menuEntryMoveToGroup;
		private System.Windows.Forms.ToolStripMenuItem m_ctxEntryMoveToGroup;
		private System.Windows.Forms.ToolStripMenuItem m_menuEntryClipCopy;
		private System.Windows.Forms.ToolStripMenuItem m_menuEntryClipPaste;
		private System.Windows.Forms.ToolStripSeparator m_menuEntryDXSep0;
		private System.Windows.Forms.ToolStripMenuItem m_menuEntryMoveToTop;
		private System.Windows.Forms.ToolStripSeparator m_menuEntryRearrangeSep0;
		private System.Windows.Forms.ToolStripMenuItem m_menuEntryMoveOneUp;
		private System.Windows.Forms.ToolStripMenuItem m_menuEntryMoveOneDown;
		private System.Windows.Forms.ToolStripMenuItem m_menuEntryMoveToBottom;
		private System.Windows.Forms.ToolStripSeparator m_menuGroupSep2;
		private System.Windows.Forms.ToolStripMenuItem m_menuFindExpIn;
		private System.Windows.Forms.ToolStripMenuItem m_menuFindExp1;
		private System.Windows.Forms.ToolStripMenuItem m_menuFindExp2;
		private System.Windows.Forms.ToolStripMenuItem m_menuFindExp3;
		private System.Windows.Forms.ToolStripMenuItem m_menuFindExp7;
		private System.Windows.Forms.ToolStripMenuItem m_menuFindExp14;
		private System.Windows.Forms.ToolStripMenuItem m_menuFindExp30;
		private System.Windows.Forms.ToolStripMenuItem m_menuFindExp60;
		private System.Windows.Forms.ToolStripSeparator m_menuFindExpInSep0;
		private System.Windows.Forms.ToolStripMenuItem m_menuFindExpInF;
		private System.Windows.Forms.ToolStripMenuItem m_menuEntryClipCopyPlain;
		private System.Windows.Forms.ToolStripMenuItem m_menuFilePrintDatabase;
		private System.Windows.Forms.ToolStripMenuItem m_menuFilePrintEmSheet;
		private System.Windows.Forms.ToolStripSeparator m_menuEntryEditQuickSep1;
		private System.Windows.Forms.ToolStripMenuItem m_menuEntryExpiresNow;
		private System.Windows.Forms.ToolStripMenuItem m_menuEntryExpiresNever;
		private System.Windows.Forms.ToolStripMenuItem m_menuGroupMoveToTop;
		private System.Windows.Forms.ToolStripMenuItem m_menuGroupMoveOneUp;
		private System.Windows.Forms.ToolStripMenuItem m_menuGroupMoveOneDown;
		private System.Windows.Forms.ToolStripMenuItem m_menuGroupMoveToBottom;
		private System.Windows.Forms.ToolStripSeparator m_menuGroupMoveSep0;
		private System.Windows.Forms.ToolStripMenuItem m_menuGroupSort;
		private System.Windows.Forms.ToolStripMenuItem m_menuGroupSortRec;
		private System.Windows.Forms.ToolStripSeparator m_menuGroupMoveSep1;
		private System.Windows.Forms.ToolStripMenuItem m_menuGroupExpand;
		private System.Windows.Forms.ToolStripMenuItem m_menuGroupCollapse;
<<<<<<< HEAD
=======
		private System.Windows.Forms.ToolStripSeparator m_menuFileOpenSep0;
		private System.Windows.Forms.ToolStripMenuItem m_menuFileFind;
		private System.Windows.Forms.ToolStripMenuItem m_menuFileFindInFolder;
>>>>>>> 025dd5f9
	}
}

<|MERGE_RESOLUTION|>--- conflicted
+++ resolved
@@ -1,2713 +1,2678 @@
-﻿namespace KeePass.Forms
-{
-	partial class MainForm
-	{
-		/// <summary>
-		/// Erforderliche Designervariable.
-		/// </summary>
-		private System.ComponentModel.IContainer components = null;
-
-		/// <summary>
-		/// Verwendete Ressourcen bereinigen.
-		/// </summary>
-		/// <param name="disposing">True, wenn verwaltete Ressourcen gelöscht werden sollen; andernfalls False.</param>
-		protected override void Dispose(bool disposing)
-		{
-			if(disposing && (components != null))
-			{
-				components.Dispose();
-			}
-			base.Dispose(disposing);
-		}
-
-		#region Vom Windows Form-Designer generierter Code
-
-		/// <summary>
-		/// Erforderliche Methode für die Designerunterstützung.
-		/// Der Inhalt der Methode darf nicht mit dem Code-Editor geändert werden.
-		/// </summary>
-		private void InitializeComponent()
-		{
-			this.components = new System.ComponentModel.Container();
-			this.m_ctxGroupList = new KeePass.UI.CustomContextMenuStripEx(this.components);
-			this.m_ctxGroupFind = new System.Windows.Forms.ToolStripMenuItem();
-			this.m_ctxPwList = new KeePass.UI.CustomContextMenuStripEx(this.components);
-			this.m_ctxEntryUrl = new System.Windows.Forms.ToolStripMenuItem();
-			this.m_ctxEntryCopyString = new System.Windows.Forms.ToolStripMenuItem();
-			this.m_ctxEntryAttachments = new System.Windows.Forms.ToolStripMenuItem();
-			this.m_ctxEntrySep0 = new System.Windows.Forms.ToolStripSeparator();
-			this.m_ctxEntryAutoTypeAdv = new System.Windows.Forms.ToolStripMenuItem();
-			this.m_ctxEntrySep1 = new System.Windows.Forms.ToolStripSeparator();
-			this.m_ctxEntryEditQuick = new System.Windows.Forms.ToolStripMenuItem();
-			this.m_ctxEntryTagAdd = new System.Windows.Forms.ToolStripMenuItem();
-			this.m_ctxEntryTagRemove = new System.Windows.Forms.ToolStripMenuItem();
-			this.m_ctxEntrySep2 = new System.Windows.Forms.ToolStripSeparator();
-			this.m_ctxEntryRearrange = new System.Windows.Forms.ToolStripMenuItem();
-			this.m_ctxEntryMoveToGroup = new System.Windows.Forms.ToolStripMenuItem();
-			this.m_menuMain = new KeePass.UI.CustomMenuStripEx();
-			this.m_menuFile = new System.Windows.Forms.ToolStripMenuItem();
-			this.m_menuFileNew = new System.Windows.Forms.ToolStripMenuItem();
-			this.m_menuFileOpen = new System.Windows.Forms.ToolStripMenuItem();
-			this.m_menuFileOpenLocal = new System.Windows.Forms.ToolStripMenuItem();
-			this.m_menuFileOpenUrl = new System.Windows.Forms.ToolStripMenuItem();
-			this.m_menuFileOpenSep0 = new System.Windows.Forms.ToolStripSeparator();
-			this.m_menuFileFind = new System.Windows.Forms.ToolStripMenuItem();
-			this.m_menuFileFindInFolder = new System.Windows.Forms.ToolStripMenuItem();
-			this.m_menuFileRecent = new System.Windows.Forms.ToolStripMenuItem();
-			this.m_menuFileRecentDummy = new System.Windows.Forms.ToolStripMenuItem();
-			this.m_menuFileClose = new System.Windows.Forms.ToolStripMenuItem();
-			this.m_menuFileSep0 = new System.Windows.Forms.ToolStripSeparator();
-			this.m_menuFileSave = new System.Windows.Forms.ToolStripMenuItem();
-			this.m_menuFileSaveAs = new System.Windows.Forms.ToolStripMenuItem();
-			this.m_menuFileSaveAsLocal = new System.Windows.Forms.ToolStripMenuItem();
-			this.m_menuFileSaveAsUrl = new System.Windows.Forms.ToolStripMenuItem();
-			this.m_menuFileSaveAsSep0 = new System.Windows.Forms.ToolStripSeparator();
-			this.m_menuFileSaveAsCopy = new System.Windows.Forms.ToolStripMenuItem();
-			this.m_menuFileSep1 = new System.Windows.Forms.ToolStripSeparator();
-			this.m_menuFileDbSettings = new System.Windows.Forms.ToolStripMenuItem();
-			this.m_menuFileChangeMasterKey = new System.Windows.Forms.ToolStripMenuItem();
-			this.m_menuFileSep2 = new System.Windows.Forms.ToolStripSeparator();
-			this.m_menuFilePrint = new System.Windows.Forms.ToolStripMenuItem();
-			this.m_menuFilePrintDatabase = new System.Windows.Forms.ToolStripMenuItem();
-			this.m_menuFilePrintEmSheet = new System.Windows.Forms.ToolStripMenuItem();
-			this.m_menuFileSep3 = new System.Windows.Forms.ToolStripSeparator();
-			this.m_menuFileImport = new System.Windows.Forms.ToolStripMenuItem();
-			this.m_menuFileExport = new System.Windows.Forms.ToolStripMenuItem();
-			this.m_menuFileSync = new System.Windows.Forms.ToolStripMenuItem();
-			this.m_menuFileSyncFile = new System.Windows.Forms.ToolStripMenuItem();
-			this.m_menuFileSyncUrl = new System.Windows.Forms.ToolStripMenuItem();
-			this.m_menuFileSyncSep0 = new System.Windows.Forms.ToolStripSeparator();
-			this.m_menuFileSyncRecent = new System.Windows.Forms.ToolStripMenuItem();
-			this.m_menuFileSyncRecentDummy = new System.Windows.Forms.ToolStripMenuItem();
-			this.m_menuFileSep4 = new System.Windows.Forms.ToolStripSeparator();
-			this.m_menuFileLock = new System.Windows.Forms.ToolStripMenuItem();
-			this.m_menuFileExit = new System.Windows.Forms.ToolStripMenuItem();
-			this.m_menuGroup = new System.Windows.Forms.ToolStripMenuItem();
-			this.m_menuGroupAdd = new System.Windows.Forms.ToolStripMenuItem();
-			this.m_menuGroupEdit = new System.Windows.Forms.ToolStripMenuItem();
-			this.m_menuGroupDuplicate = new System.Windows.Forms.ToolStripMenuItem();
-			this.m_menuGroupDelete = new System.Windows.Forms.ToolStripMenuItem();
-			this.m_menuGroupSep0 = new System.Windows.Forms.ToolStripSeparator();
-			this.m_menuGroupRearrange = new System.Windows.Forms.ToolStripMenuItem();
-			this.m_menuGroupMoveToTop = new System.Windows.Forms.ToolStripMenuItem();
-			this.m_menuGroupMoveOneUp = new System.Windows.Forms.ToolStripMenuItem();
-			this.m_menuGroupMoveOneDown = new System.Windows.Forms.ToolStripMenuItem();
-			this.m_menuGroupMoveToBottom = new System.Windows.Forms.ToolStripMenuItem();
-			this.m_menuGroupMoveSep0 = new System.Windows.Forms.ToolStripSeparator();
-			this.m_menuGroupSort = new System.Windows.Forms.ToolStripMenuItem();
-			this.m_menuGroupSortRec = new System.Windows.Forms.ToolStripMenuItem();
-			this.m_menuGroupMoveSep1 = new System.Windows.Forms.ToolStripSeparator();
-			this.m_menuGroupExpand = new System.Windows.Forms.ToolStripMenuItem();
-			this.m_menuGroupCollapse = new System.Windows.Forms.ToolStripMenuItem();
-			this.m_menuGroupSep1 = new System.Windows.Forms.ToolStripSeparator();
-			this.m_menuGroupEmptyRB = new System.Windows.Forms.ToolStripMenuItem();
-			this.m_menuGroupSep2 = new System.Windows.Forms.ToolStripSeparator();
-			this.m_menuGroupPrint = new System.Windows.Forms.ToolStripMenuItem();
-			this.m_menuGroupExport = new System.Windows.Forms.ToolStripMenuItem();
-			this.m_menuEntry = new System.Windows.Forms.ToolStripMenuItem();
-			this.m_menuEntryCopyUserName = new System.Windows.Forms.ToolStripMenuItem();
-			this.m_menuEntryCopyPassword = new System.Windows.Forms.ToolStripMenuItem();
-			this.m_menuEntryUrl = new System.Windows.Forms.ToolStripMenuItem();
-			this.m_menuEntryOpenUrl = new System.Windows.Forms.ToolStripMenuItem();
-			this.m_menuEntryCopyUrl = new System.Windows.Forms.ToolStripMenuItem();
-			this.m_menuEntryCopyString = new System.Windows.Forms.ToolStripMenuItem();
-			this.m_menuEntryAttachments = new System.Windows.Forms.ToolStripMenuItem();
-			this.m_menuEntrySaveAttachedFiles = new System.Windows.Forms.ToolStripMenuItem();
-			this.m_menuEntrySep0 = new System.Windows.Forms.ToolStripSeparator();
-			this.m_menuEntryPerformAutoType = new System.Windows.Forms.ToolStripMenuItem();
-			this.m_menuEntryAutoTypeAdv = new System.Windows.Forms.ToolStripMenuItem();
-			this.m_menuEntrySep1 = new System.Windows.Forms.ToolStripSeparator();
-			this.m_menuEntryAdd = new System.Windows.Forms.ToolStripMenuItem();
-			this.m_menuEntryEdit = new System.Windows.Forms.ToolStripMenuItem();
-			this.m_menuEntryEditQuick = new System.Windows.Forms.ToolStripMenuItem();
-			this.m_menuEntryIcon = new System.Windows.Forms.ToolStripMenuItem();
-			this.m_menuEntryColor = new System.Windows.Forms.ToolStripMenuItem();
-			this.m_menuEntryColorStandard = new System.Windows.Forms.ToolStripMenuItem();
-			this.m_menuEntryColorSep0 = new System.Windows.Forms.ToolStripSeparator();
-			this.m_menuEntryColorLightRed = new System.Windows.Forms.ToolStripMenuItem();
-			this.m_menuEntryColorLightGreen = new System.Windows.Forms.ToolStripMenuItem();
-			this.m_menuEntryColorLightBlue = new System.Windows.Forms.ToolStripMenuItem();
-			this.m_menuEntryColorLightYellow = new System.Windows.Forms.ToolStripMenuItem();
-			this.m_menuEntryColorSep1 = new System.Windows.Forms.ToolStripSeparator();
-			this.m_menuEntryColorCustom = new System.Windows.Forms.ToolStripMenuItem();
-			this.m_menuEntryEditQuickSep0 = new System.Windows.Forms.ToolStripSeparator();
-			this.m_menuEntryTagAdd = new System.Windows.Forms.ToolStripMenuItem();
-			this.m_menuEntryTagNew = new System.Windows.Forms.ToolStripMenuItem();
-			this.m_menuEntryTagRemove = new System.Windows.Forms.ToolStripMenuItem();
-			this.m_menuEntryEditQuickSep1 = new System.Windows.Forms.ToolStripSeparator();
-			this.m_menuEntryExpiresNow = new System.Windows.Forms.ToolStripMenuItem();
-			this.m_menuEntryExpiresNever = new System.Windows.Forms.ToolStripMenuItem();
-			this.m_menuEntryDuplicate = new System.Windows.Forms.ToolStripMenuItem();
-			this.m_menuEntryDelete = new System.Windows.Forms.ToolStripMenuItem();
-			this.m_menuEntrySep2 = new System.Windows.Forms.ToolStripSeparator();
-			this.m_menuEntrySelectAll = new System.Windows.Forms.ToolStripMenuItem();
-			this.m_menuEntrySep3 = new System.Windows.Forms.ToolStripSeparator();
-			this.m_menuEntryRearrange = new System.Windows.Forms.ToolStripMenuItem();
-			this.m_menuEntryMoveToTop = new System.Windows.Forms.ToolStripMenuItem();
-			this.m_menuEntryMoveOneUp = new System.Windows.Forms.ToolStripMenuItem();
-			this.m_menuEntryMoveOneDown = new System.Windows.Forms.ToolStripMenuItem();
-			this.m_menuEntryMoveToBottom = new System.Windows.Forms.ToolStripMenuItem();
-			this.m_menuEntryRearrangeSep0 = new System.Windows.Forms.ToolStripSeparator();
-			this.m_menuEntryMoveToGroup = new System.Windows.Forms.ToolStripMenuItem();
-			this.m_menuEntryDX = new System.Windows.Forms.ToolStripMenuItem();
-			this.m_menuEntryClipCopy = new System.Windows.Forms.ToolStripMenuItem();
-			this.m_menuEntryClipCopyPlain = new System.Windows.Forms.ToolStripMenuItem();
-			this.m_menuEntryClipPaste = new System.Windows.Forms.ToolStripMenuItem();
-			this.m_menuEntryDXSep0 = new System.Windows.Forms.ToolStripSeparator();
-			this.m_menuEntryPrint = new System.Windows.Forms.ToolStripMenuItem();
-			this.m_menuEntryExport = new System.Windows.Forms.ToolStripMenuItem();
-			this.m_menuFind = new System.Windows.Forms.ToolStripMenuItem();
-			this.m_menuFindInDatabase = new System.Windows.Forms.ToolStripMenuItem();
-			this.m_menuFindInGroup = new System.Windows.Forms.ToolStripMenuItem();
-			this.m_menuFindSep0 = new System.Windows.Forms.ToolStripSeparator();
-			this.m_menuFindTag = new System.Windows.Forms.ToolStripMenuItem();
-			this.m_menuFindSep1 = new System.Windows.Forms.ToolStripSeparator();
-			this.m_menuFindAll = new System.Windows.Forms.ToolStripMenuItem();
-			this.m_menuFindParentGroup = new System.Windows.Forms.ToolStripMenuItem();
-			this.m_menuFindSep2 = new System.Windows.Forms.ToolStripSeparator();
-			this.m_menuFindExp = new System.Windows.Forms.ToolStripMenuItem();
-			this.m_menuFindExpIn = new System.Windows.Forms.ToolStripMenuItem();
-			this.m_menuFindExp1 = new System.Windows.Forms.ToolStripMenuItem();
-			this.m_menuFindExp2 = new System.Windows.Forms.ToolStripMenuItem();
-			this.m_menuFindExp3 = new System.Windows.Forms.ToolStripMenuItem();
-			this.m_menuFindExp7 = new System.Windows.Forms.ToolStripMenuItem();
-			this.m_menuFindExp14 = new System.Windows.Forms.ToolStripMenuItem();
-			this.m_menuFindExp30 = new System.Windows.Forms.ToolStripMenuItem();
-			this.m_menuFindExp60 = new System.Windows.Forms.ToolStripMenuItem();
-			this.m_menuFindExpInSep0 = new System.Windows.Forms.ToolStripSeparator();
-			this.m_menuFindExpInF = new System.Windows.Forms.ToolStripMenuItem();
-			this.m_menuFindSep3 = new System.Windows.Forms.ToolStripSeparator();
-			this.m_menuFindLastMod = new System.Windows.Forms.ToolStripMenuItem();
-			this.m_menuFindLarge = new System.Windows.Forms.ToolStripMenuItem();
-			this.m_menuFindSep4 = new System.Windows.Forms.ToolStripSeparator();
-			this.m_menuFindDupPasswords = new System.Windows.Forms.ToolStripMenuItem();
-			this.m_menuFindSimPasswordsP = new System.Windows.Forms.ToolStripMenuItem();
-			this.m_menuFindSimPasswordsC = new System.Windows.Forms.ToolStripMenuItem();
-			this.m_menuFindPwQuality = new System.Windows.Forms.ToolStripMenuItem();
-			this.m_menuView = new System.Windows.Forms.ToolStripMenuItem();
-			this.m_menuChangeLanguage = new System.Windows.Forms.ToolStripMenuItem();
-			this.m_menuViewSep0 = new System.Windows.Forms.ToolStripSeparator();
-			this.m_menuViewShowToolBar = new System.Windows.Forms.ToolStripMenuItem();
-			this.m_menuViewShowEntryView = new System.Windows.Forms.ToolStripMenuItem();
-			this.m_menuViewWindowLayout = new System.Windows.Forms.ToolStripMenuItem();
-			this.m_menuViewWindowsStacked = new System.Windows.Forms.ToolStripMenuItem();
-			this.m_menuViewWindowsSideBySide = new System.Windows.Forms.ToolStripMenuItem();
-			this.m_menuViewSep1 = new System.Windows.Forms.ToolStripSeparator();
-			this.m_menuViewAlwaysOnTop = new System.Windows.Forms.ToolStripMenuItem();
-			this.m_menuViewSep2 = new System.Windows.Forms.ToolStripSeparator();
-			this.m_menuViewConfigColumns = new System.Windows.Forms.ToolStripMenuItem();
-			this.m_menuViewSortBy = new System.Windows.Forms.ToolStripMenuItem();
-			this.m_menuViewTanOptions = new System.Windows.Forms.ToolStripMenuItem();
-			this.m_menuViewTanSimpleList = new System.Windows.Forms.ToolStripMenuItem();
-			this.m_menuViewTanIndices = new System.Windows.Forms.ToolStripMenuItem();
-			this.m_menuViewEntryListGrouping = new System.Windows.Forms.ToolStripMenuItem();
-			this.m_menuViewSep3 = new System.Windows.Forms.ToolStripSeparator();
-			this.m_menuViewShowEntriesOfSubGroups = new System.Windows.Forms.ToolStripMenuItem();
-			this.m_menuTools = new System.Windows.Forms.ToolStripMenuItem();
-			this.m_menuToolsPwGenerator = new System.Windows.Forms.ToolStripMenuItem();
-			this.m_menuToolsGeneratePwList = new System.Windows.Forms.ToolStripMenuItem();
-			this.m_menuToolsSep0 = new System.Windows.Forms.ToolStripSeparator();
-			this.m_menuToolsTanWizard = new System.Windows.Forms.ToolStripMenuItem();
-			this.m_menuToolsDb = new System.Windows.Forms.ToolStripMenuItem();
-			this.m_menuToolsDbMaintenance = new System.Windows.Forms.ToolStripMenuItem();
-			this.m_menuToolsDbSep0 = new System.Windows.Forms.ToolStripSeparator();
-			this.m_menuToolsDbDelDupEntries = new System.Windows.Forms.ToolStripMenuItem();
-			this.m_menuToolsDbDelEmptyGroups = new System.Windows.Forms.ToolStripMenuItem();
-			this.m_menuToolsDbDelUnusedIcons = new System.Windows.Forms.ToolStripMenuItem();
-			this.m_menuToolsDbSep1 = new System.Windows.Forms.ToolStripSeparator();
-			this.m_menuToolsDbXmlRep = new System.Windows.Forms.ToolStripMenuItem();
-			this.m_menuToolsSep1 = new System.Windows.Forms.ToolStripSeparator();
-			this.m_menuToolsTriggers = new System.Windows.Forms.ToolStripMenuItem();
-			this.m_menuToolsPlugins = new System.Windows.Forms.ToolStripMenuItem();
-			this.m_menuToolsSep2 = new System.Windows.Forms.ToolStripSeparator();
-			this.m_menuToolsOptions = new System.Windows.Forms.ToolStripMenuItem();
-			this.m_menuHelp = new System.Windows.Forms.ToolStripMenuItem();
-			this.m_menuHelpContents = new System.Windows.Forms.ToolStripMenuItem();
-			this.m_menuHelpSelectSource = new System.Windows.Forms.ToolStripMenuItem();
-			this.m_menuHelpSep0 = new System.Windows.Forms.ToolStripSeparator();
-			this.m_menuHelpWebsite = new System.Windows.Forms.ToolStripMenuItem();
-			this.m_menuHelpDonate = new System.Windows.Forms.ToolStripMenuItem();
-			this.m_menuHelpSep1 = new System.Windows.Forms.ToolStripSeparator();
-			this.m_menuHelpCheckForUpdates = new System.Windows.Forms.ToolStripMenuItem();
-			this.m_menuHelpSep2 = new System.Windows.Forms.ToolStripSeparator();
-			this.m_menuHelpAbout = new System.Windows.Forms.ToolStripMenuItem();
-			this.m_toolMain = new KeePass.UI.CustomToolStripEx();
-			this.m_tbNewDatabase = new System.Windows.Forms.ToolStripButton();
-			this.m_tbOpenDatabase = new System.Windows.Forms.ToolStripButton();
-			this.m_tbSaveDatabase = new System.Windows.Forms.ToolStripButton();
-			this.m_tbSaveAll = new System.Windows.Forms.ToolStripButton();
-			this.m_tbSep0 = new System.Windows.Forms.ToolStripSeparator();
-			this.m_tbAddEntry = new System.Windows.Forms.ToolStripSplitButton();
-			this.m_tbAddEntryDefault = new System.Windows.Forms.ToolStripMenuItem();
-			this.m_tbSep1 = new System.Windows.Forms.ToolStripSeparator();
-			this.m_tbCopyUserName = new System.Windows.Forms.ToolStripButton();
-			this.m_tbCopyPassword = new System.Windows.Forms.ToolStripButton();
-			this.m_tbOpenUrl = new System.Windows.Forms.ToolStripSplitButton();
-			this.m_tbOpenUrlDefault = new System.Windows.Forms.ToolStripMenuItem();
-			this.m_tbCopyUrl = new System.Windows.Forms.ToolStripButton();
-			this.m_tbAutoType = new System.Windows.Forms.ToolStripButton();
-			this.m_tbSep4 = new System.Windows.Forms.ToolStripSeparator();
-			this.m_tbFind = new System.Windows.Forms.ToolStripButton();
-			this.m_tbEntryViewsDropDown = new System.Windows.Forms.ToolStripDropDownButton();
-			this.m_tbViewsShowAll = new System.Windows.Forms.ToolStripMenuItem();
-			this.m_tbViewsShowExpired = new System.Windows.Forms.ToolStripMenuItem();
-			this.m_tbSep2 = new System.Windows.Forms.ToolStripSeparator();
-			this.m_tbLockWorkspace = new System.Windows.Forms.ToolStripButton();
-			this.m_tbSep3 = new System.Windows.Forms.ToolStripSeparator();
-			this.m_tbQuickFind = new System.Windows.Forms.ToolStripComboBox();
-			this.m_tbCloseTab = new System.Windows.Forms.ToolStripButton();
-			this.m_statusMain = new System.Windows.Forms.StatusStrip();
-			this.m_statusPartSelected = new System.Windows.Forms.ToolStripStatusLabel();
-			this.m_statusPartInfo = new System.Windows.Forms.ToolStripStatusLabel();
-			this.m_statusPartProgress = new System.Windows.Forms.ToolStripProgressBar();
-			this.m_statusClipboard = new System.Windows.Forms.ToolStripProgressBar();
-			this.m_ctxTray = new KeePass.UI.CustomContextMenuStripEx(this.components);
-			this.m_ctxTrayTray = new System.Windows.Forms.ToolStripMenuItem();
-			this.m_ctxTraySep0 = new System.Windows.Forms.ToolStripSeparator();
-			this.m_ctxTrayGenPw = new System.Windows.Forms.ToolStripMenuItem();
-			this.m_ctxTraySep1 = new System.Windows.Forms.ToolStripSeparator();
-			this.m_ctxTrayOptions = new System.Windows.Forms.ToolStripMenuItem();
-			this.m_ctxTraySep2 = new System.Windows.Forms.ToolStripSeparator();
-			this.m_ctxTrayCancel = new System.Windows.Forms.ToolStripMenuItem();
-			this.m_ctxTrayLock = new System.Windows.Forms.ToolStripMenuItem();
-			this.m_ctxTrayFileExit = new System.Windows.Forms.ToolStripMenuItem();
-			this.m_timerMain = new System.Windows.Forms.Timer(this.components);
-			this.m_tabMain = new System.Windows.Forms.TabControl();
-			this.m_splitHorizontal = new KeePass.UI.CustomSplitContainerEx();
-			this.m_splitVertical = new KeePass.UI.CustomSplitContainerEx();
-			this.m_tvGroups = new KeePass.UI.CustomTreeViewEx();
-			this.m_lvEntries = new KeePass.UI.CustomListViewEx();
-			this.m_richEntryView = new KeePass.UI.CustomRichTextBoxEx();
-			this.m_ctxGroupList.SuspendLayout();
-			this.m_ctxPwList.SuspendLayout();
-			this.m_menuMain.SuspendLayout();
-			this.m_toolMain.SuspendLayout();
-			this.m_statusMain.SuspendLayout();
-			this.m_ctxTray.SuspendLayout();
-			this.m_splitHorizontal.Panel1.SuspendLayout();
-			this.m_splitHorizontal.Panel2.SuspendLayout();
-			this.m_splitHorizontal.SuspendLayout();
-			this.m_splitVertical.Panel1.SuspendLayout();
-			this.m_splitVertical.Panel2.SuspendLayout();
-			this.m_splitVertical.SuspendLayout();
-			this.SuspendLayout();
-			// 
-			// m_ctxGroupList
-			// 
-			this.m_ctxGroupList.Items.AddRange(new System.Windows.Forms.ToolStripItem[] {
-            this.m_ctxGroupFind});
-			this.m_ctxGroupList.Name = "m_ctxGroupList";
-			this.m_ctxGroupList.Size = new System.Drawing.Size(181, 26);
-			this.m_ctxGroupList.Opening += new System.ComponentModel.CancelEventHandler(this.OnCtxGroupListOpening);
-			// 
-			// m_ctxGroupFind
-			// 
-			this.m_ctxGroupFind.Image = global::KeePass.Properties.Resources.B16x16_XMag;
-			this.m_ctxGroupFind.Name = "m_ctxGroupFind";
-			this.m_ctxGroupFind.Size = new System.Drawing.Size(180, 22);
-			this.m_ctxGroupFind.Text = "&Find in This Group...";
-			this.m_ctxGroupFind.Click += new System.EventHandler(this.OnFindInGroup);
-			// 
-			// m_ctxPwList
-			// 
-			this.m_ctxPwList.Items.AddRange(new System.Windows.Forms.ToolStripItem[] {
-            this.m_ctxEntryUrl,
-            this.m_ctxEntryCopyString,
-            this.m_ctxEntryAttachments,
-            this.m_ctxEntrySep0,
-            this.m_ctxEntryAutoTypeAdv,
-            this.m_ctxEntrySep1,
-            this.m_ctxEntryEditQuick,
-            this.m_ctxEntrySep2,
-            this.m_ctxEntryRearrange});
-			this.m_ctxPwList.Name = "m_ctxPwList";
-<<<<<<< HEAD
-			this.m_ctxPwList.Size = new System.Drawing.Size(163, 176);
-=======
-			this.m_ctxPwList.Size = new System.Drawing.Size(163, 154);
->>>>>>> 025dd5f9
-			this.m_ctxPwList.Opening += new System.ComponentModel.CancelEventHandler(this.OnCtxPwListOpening);
-			// 
-			// m_ctxEntryUrl
-			// 
-			this.m_ctxEntryUrl.Name = "m_ctxEntryUrl";
-<<<<<<< HEAD
-			this.m_ctxEntryUrl.Size = new System.Drawing.Size(176, 22);
-=======
-			this.m_ctxEntryUrl.Size = new System.Drawing.Size(162, 22);
->>>>>>> 025dd5f9
-			this.m_ctxEntryUrl.Text = "<URL(s)>";
-			// 
-			// m_ctxEntryCopyString
-			// 
-			this.m_ctxEntryCopyString.Name = "m_ctxEntryCopyString";
-<<<<<<< HEAD
-			this.m_ctxEntryCopyString.Size = new System.Drawing.Size(176, 22);
-=======
-			this.m_ctxEntryCopyString.Size = new System.Drawing.Size(162, 22);
->>>>>>> 025dd5f9
-			this.m_ctxEntryCopyString.Text = "<CopyField>";
-			// 
-			// m_ctxEntryAttachments
-			// 
-			this.m_ctxEntryAttachments.Name = "m_ctxEntryAttachments";
-<<<<<<< HEAD
-			this.m_ctxEntryAttachments.Size = new System.Drawing.Size(176, 22);
-=======
-			this.m_ctxEntryAttachments.Size = new System.Drawing.Size(162, 22);
->>>>>>> 025dd5f9
-			this.m_ctxEntryAttachments.Text = "<Attachments>";
-			// 
-			// m_ctxEntrySep0
-			// 
-			this.m_ctxEntrySep0.Name = "m_ctxEntrySep0";
-<<<<<<< HEAD
-			this.m_ctxEntrySep0.Size = new System.Drawing.Size(173, 6);
-=======
-			this.m_ctxEntrySep0.Size = new System.Drawing.Size(159, 6);
->>>>>>> 025dd5f9
-			// 
-			// m_ctxEntryAutoTypeAdv
-			// 
-			this.m_ctxEntryAutoTypeAdv.Name = "m_ctxEntryAutoTypeAdv";
-<<<<<<< HEAD
-			this.m_ctxEntryAutoTypeAdv.Size = new System.Drawing.Size(166, 22);
-=======
-			this.m_ctxEntryAutoTypeAdv.Size = new System.Drawing.Size(162, 22);
->>>>>>> 025dd5f9
-			this.m_ctxEntryAutoTypeAdv.Text = "<AutoTypeAdv>";
-			// 
-			// m_ctxEntrySep1
-			// 
-			this.m_ctxEntrySep1.Name = "m_ctxEntrySep1";
-<<<<<<< HEAD
-			this.m_ctxEntrySep1.Size = new System.Drawing.Size(173, 6);
-=======
-			this.m_ctxEntrySep1.Size = new System.Drawing.Size(159, 6);
->>>>>>> 025dd5f9
-			// 
-			// m_ctxEntryEditQuick
-			// 
-			this.m_ctxEntryEditQuick.DropDownItems.AddRange(new System.Windows.Forms.ToolStripItem[] {
-            this.m_ctxEntryTagAdd,
-            this.m_ctxEntryTagRemove});
-			this.m_ctxEntryEditQuick.Name = "m_ctxEntryEditQuick";
-			this.m_ctxEntryEditQuick.Size = new System.Drawing.Size(162, 22);
-			this.m_ctxEntryEditQuick.Text = "<EditQuick>";
-			// 
-			// m_ctxEntryTagAdd
-			// 
-			this.m_ctxEntryTagAdd.Name = "m_ctxEntryTagAdd";
-			this.m_ctxEntryTagAdd.Size = new System.Drawing.Size(152, 22);
-			this.m_ctxEntryTagAdd.Text = "<AddTag>";
-			this.m_ctxEntryTagAdd.DropDownOpening += new System.EventHandler(this.OnEntryTagAddOpening);
-			// 
-			// m_ctxEntryTagRemove
-			// 
-			this.m_ctxEntryTagRemove.Name = "m_ctxEntryTagRemove";
-			this.m_ctxEntryTagRemove.Size = new System.Drawing.Size(152, 22);
-			this.m_ctxEntryTagRemove.Text = "<RemoveTag>";
-			this.m_ctxEntryTagRemove.DropDownOpening += new System.EventHandler(this.OnEntryTagRemoveOpening);
-			// 
-			// m_ctxEntrySep2
-			// 
-			this.m_ctxEntrySep2.Name = "m_ctxEntrySep2";
-<<<<<<< HEAD
-			this.m_ctxEntrySep2.Size = new System.Drawing.Size(173, 6);
-=======
-			this.m_ctxEntrySep2.Size = new System.Drawing.Size(159, 6);
->>>>>>> 025dd5f9
-			// 
-			// m_ctxEntryRearrange
-			// 
-			this.m_ctxEntryRearrange.DropDownItems.AddRange(new System.Windows.Forms.ToolStripItem[] {
-            this.m_ctxEntryMoveToGroup});
-			this.m_ctxEntryRearrange.Name = "m_ctxEntryRearrange";
-			this.m_ctxEntryRearrange.Size = new System.Drawing.Size(162, 22);
-			this.m_ctxEntryRearrange.Text = "<Rearrange>";
-			// 
-			// m_ctxEntryMoveToGroup
-			// 
-			this.m_ctxEntryMoveToGroup.Name = "m_ctxEntryMoveToGroup";
-			this.m_ctxEntryMoveToGroup.Size = new System.Drawing.Size(166, 22);
-			this.m_ctxEntryMoveToGroup.Text = "<MoveToGroup>";
-			this.m_ctxEntryMoveToGroup.DropDownOpening += new System.EventHandler(this.OnEntryMoveToGroupOpening);
-			// 
-			// m_menuMain
-			// 
-			this.m_menuMain.Items.AddRange(new System.Windows.Forms.ToolStripItem[] {
-            this.m_menuFile,
-            this.m_menuGroup,
-            this.m_menuEntry,
-            this.m_menuFind,
-            this.m_menuView,
-            this.m_menuTools,
-            this.m_menuHelp});
-			this.m_menuMain.Location = new System.Drawing.Point(0, 0);
-			this.m_menuMain.Name = "m_menuMain";
-			this.m_menuMain.Size = new System.Drawing.Size(654, 24);
-			this.m_menuMain.TabIndex = 0;
-			// 
-			// m_menuFile
-			// 
-			this.m_menuFile.DropDownItems.AddRange(new System.Windows.Forms.ToolStripItem[] {
-            this.m_menuFileNew,
-            this.m_menuFileOpen,
-            this.m_menuFileRecent,
-            this.m_menuFileClose,
-            this.m_menuFileSep0,
-            this.m_menuFileSave,
-            this.m_menuFileSaveAs,
-            this.m_menuFileSep1,
-            this.m_menuFileDbSettings,
-            this.m_menuFileChangeMasterKey,
-            this.m_menuFileSep2,
-            this.m_menuFilePrint,
-            this.m_menuFileSep3,
-            this.m_menuFileImport,
-            this.m_menuFileExport,
-            this.m_menuFileSync,
-            this.m_menuFileSep4,
-            this.m_menuFileLock,
-            this.m_menuFileExit});
-			this.m_menuFile.Name = "m_menuFile";
-			this.m_menuFile.Size = new System.Drawing.Size(37, 20);
-			this.m_menuFile.Text = "&File";
-			// 
-			// m_menuFileNew
-			// 
-			this.m_menuFileNew.Image = global::KeePass.Properties.Resources.B16x16_FileNew;
-			this.m_menuFileNew.Name = "m_menuFileNew";
-			this.m_menuFileNew.Size = new System.Drawing.Size(185, 22);
-			this.m_menuFileNew.Text = "&New...";
-			this.m_menuFileNew.Click += new System.EventHandler(this.OnFileNew);
-			// 
-			// m_menuFileOpen
-			// 
-			this.m_menuFileOpen.DropDownItems.AddRange(new System.Windows.Forms.ToolStripItem[] {
-            this.m_menuFileOpenLocal,
-            this.m_menuFileOpenUrl,
-            this.m_menuFileOpenSep0,
-            this.m_menuFileFind,
-            this.m_menuFileFindInFolder});
-			this.m_menuFileOpen.Name = "m_menuFileOpen";
-			this.m_menuFileOpen.Size = new System.Drawing.Size(185, 22);
-			this.m_menuFileOpen.Text = "&Open";
-			// 
-			// m_menuFileOpenLocal
-			// 
-			this.m_menuFileOpenLocal.Image = global::KeePass.Properties.Resources.B16x16_Folder_Yellow_Open;
-			this.m_menuFileOpenLocal.Name = "m_menuFileOpenLocal";
-			this.m_menuFileOpenLocal.Size = new System.Drawing.Size(189, 22);
-			this.m_menuFileOpenLocal.Text = "Open &File...";
-			this.m_menuFileOpenLocal.Click += new System.EventHandler(this.OnFileOpen);
-			// 
-			// m_menuFileOpenUrl
-			// 
-			this.m_menuFileOpenUrl.Image = global::KeePass.Properties.Resources.B16x16_Browser;
-			this.m_menuFileOpenUrl.Name = "m_menuFileOpenUrl";
-			this.m_menuFileOpenUrl.Size = new System.Drawing.Size(189, 22);
-			this.m_menuFileOpenUrl.Text = "Open &URL...";
-			this.m_menuFileOpenUrl.Click += new System.EventHandler(this.OnFileOpenUrl);
-			// 
-			// m_menuFileOpenSep0
-			// 
-			this.m_menuFileOpenSep0.Name = "m_menuFileOpenSep0";
-			this.m_menuFileOpenSep0.Size = new System.Drawing.Size(186, 6);
-			// 
-			// m_menuFileFind
-			// 
-			this.m_menuFileFind.Image = global::KeePass.Properties.Resources.B16x16_XMag;
-			this.m_menuFileFind.Name = "m_menuFileFind";
-			this.m_menuFileFind.Size = new System.Drawing.Size(189, 22);
-			this.m_menuFileFind.Text = "F&ind Files...";
-			this.m_menuFileFind.Click += new System.EventHandler(this.OnFileFind);
-			// 
-			// m_menuFileFindInFolder
-			// 
-			this.m_menuFileFindInFolder.Image = global::KeePass.Properties.Resources.B16x16_XMag;
-			this.m_menuFileFindInFolder.Name = "m_menuFileFindInFolder";
-			this.m_menuFileFindInFolder.Size = new System.Drawing.Size(189, 22);
-			this.m_menuFileFindInFolder.Text = "Fi&nd Files (In Folder)...";
-			this.m_menuFileFindInFolder.Click += new System.EventHandler(this.OnFileFindInFolder);
-			// 
-			// m_menuFileRecent
-			// 
-			this.m_menuFileRecent.DropDownItems.AddRange(new System.Windows.Forms.ToolStripItem[] {
-            this.m_menuFileRecentDummy});
-			this.m_menuFileRecent.Name = "m_menuFileRecent";
-			this.m_menuFileRecent.Size = new System.Drawing.Size(185, 22);
-			this.m_menuFileRecent.Text = "Open &Recent";
-			// 
-			// m_menuFileRecentDummy
-			// 
-			this.m_menuFileRecentDummy.Name = "m_menuFileRecentDummy";
-			this.m_menuFileRecentDummy.Size = new System.Drawing.Size(90, 22);
-			this.m_menuFileRecentDummy.Text = "<>";
-			// 
-			// m_menuFileClose
-			// 
-			this.m_menuFileClose.Image = global::KeePass.Properties.Resources.B16x16_File_Close;
-			this.m_menuFileClose.Name = "m_menuFileClose";
-			this.m_menuFileClose.Size = new System.Drawing.Size(185, 22);
-			this.m_menuFileClose.Text = "&Close";
-			this.m_menuFileClose.Click += new System.EventHandler(this.OnFileClose);
-			// 
-			// m_menuFileSep0
-			// 
-			this.m_menuFileSep0.Name = "m_menuFileSep0";
-			this.m_menuFileSep0.Size = new System.Drawing.Size(182, 6);
-			// 
-			// m_menuFileSave
-			// 
-			this.m_menuFileSave.Image = global::KeePass.Properties.Resources.B16x16_FileSave;
-			this.m_menuFileSave.Name = "m_menuFileSave";
-			this.m_menuFileSave.Size = new System.Drawing.Size(185, 22);
-			this.m_menuFileSave.Text = "&Save";
-			this.m_menuFileSave.Click += new System.EventHandler(this.OnFileSave);
-			// 
-			// m_menuFileSaveAs
-			// 
-			this.m_menuFileSaveAs.DropDownItems.AddRange(new System.Windows.Forms.ToolStripItem[] {
-            this.m_menuFileSaveAsLocal,
-            this.m_menuFileSaveAsUrl,
-            this.m_menuFileSaveAsSep0,
-            this.m_menuFileSaveAsCopy});
-			this.m_menuFileSaveAs.Name = "m_menuFileSaveAs";
-			this.m_menuFileSaveAs.Size = new System.Drawing.Size(185, 22);
-			this.m_menuFileSaveAs.Text = "Save &As";
-			// 
-			// m_menuFileSaveAsLocal
-			// 
-			this.m_menuFileSaveAsLocal.Image = global::KeePass.Properties.Resources.B16x16_FileSaveAs;
-			this.m_menuFileSaveAsLocal.Name = "m_menuFileSaveAsLocal";
-			this.m_menuFileSaveAsLocal.Size = new System.Drawing.Size(173, 22);
-			this.m_menuFileSaveAsLocal.Text = "Save to &File...";
-			this.m_menuFileSaveAsLocal.Click += new System.EventHandler(this.OnFileSaveAs);
-			// 
-			// m_menuFileSaveAsUrl
-			// 
-			this.m_menuFileSaveAsUrl.Image = global::KeePass.Properties.Resources.B16x16_Browser;
-			this.m_menuFileSaveAsUrl.Name = "m_menuFileSaveAsUrl";
-			this.m_menuFileSaveAsUrl.Size = new System.Drawing.Size(173, 22);
-			this.m_menuFileSaveAsUrl.Text = "Save to &URL...";
-			this.m_menuFileSaveAsUrl.Click += new System.EventHandler(this.OnFileSaveAsUrl);
-			// 
-			// m_menuFileSaveAsSep0
-			// 
-			this.m_menuFileSaveAsSep0.Name = "m_menuFileSaveAsSep0";
-			this.m_menuFileSaveAsSep0.Size = new System.Drawing.Size(170, 6);
-			// 
-			// m_menuFileSaveAsCopy
-			// 
-			this.m_menuFileSaveAsCopy.Image = global::KeePass.Properties.Resources.B16x16_FileSaveAs;
-			this.m_menuFileSaveAsCopy.Name = "m_menuFileSaveAsCopy";
-			this.m_menuFileSaveAsCopy.Size = new System.Drawing.Size(173, 22);
-			this.m_menuFileSaveAsCopy.Text = "Save &Copy to File...";
-			this.m_menuFileSaveAsCopy.Click += new System.EventHandler(this.OnFileSaveAsCopy);
-			// 
-			// m_menuFileSep1
-			// 
-			this.m_menuFileSep1.Name = "m_menuFileSep1";
-			this.m_menuFileSep1.Size = new System.Drawing.Size(182, 6);
-			// 
-			// m_menuFileDbSettings
-			// 
-			this.m_menuFileDbSettings.Image = global::KeePass.Properties.Resources.B16x16_Package_Development;
-			this.m_menuFileDbSettings.Name = "m_menuFileDbSettings";
-			this.m_menuFileDbSettings.Size = new System.Drawing.Size(185, 22);
-			this.m_menuFileDbSettings.Text = "&Database Settings...";
-			this.m_menuFileDbSettings.Click += new System.EventHandler(this.OnFileDbSettings);
-			// 
-			// m_menuFileChangeMasterKey
-			// 
-			this.m_menuFileChangeMasterKey.Image = global::KeePass.Properties.Resources.B16x16_File_Locked;
-			this.m_menuFileChangeMasterKey.Name = "m_menuFileChangeMasterKey";
-			this.m_menuFileChangeMasterKey.Size = new System.Drawing.Size(185, 22);
-			this.m_menuFileChangeMasterKey.Text = "Change &Master Key...";
-			this.m_menuFileChangeMasterKey.Click += new System.EventHandler(this.OnFileChangeMasterKey);
-			// 
-			// m_menuFileSep2
-			// 
-			this.m_menuFileSep2.Name = "m_menuFileSep2";
-			this.m_menuFileSep2.Size = new System.Drawing.Size(182, 6);
-			// 
-			// m_menuFilePrint
-			// 
-			this.m_menuFilePrint.DropDownItems.AddRange(new System.Windows.Forms.ToolStripItem[] {
-            this.m_menuFilePrintDatabase,
-            this.m_menuFilePrintEmSheet});
-			this.m_menuFilePrint.Name = "m_menuFilePrint";
-			this.m_menuFilePrint.Size = new System.Drawing.Size(185, 22);
-			this.m_menuFilePrint.Text = "&Print";
-			// 
-			// m_menuFilePrintDatabase
-			// 
-			this.m_menuFilePrintDatabase.Image = global::KeePass.Properties.Resources.B16x16_FilePrint;
-			this.m_menuFilePrintDatabase.Name = "m_menuFilePrintDatabase";
-			this.m_menuFilePrintDatabase.Size = new System.Drawing.Size(202, 22);
-			this.m_menuFilePrintDatabase.Text = "&Print...";
-			this.m_menuFilePrintDatabase.Click += new System.EventHandler(this.OnFilePrint);
-			// 
-			// m_menuFilePrintEmSheet
-			// 
-			this.m_menuFilePrintEmSheet.Image = global::KeePass.Properties.Resources.B16x16_KOrganizer;
-			this.m_menuFilePrintEmSheet.Name = "m_menuFilePrintEmSheet";
-			this.m_menuFilePrintEmSheet.Size = new System.Drawing.Size(202, 22);
-			this.m_menuFilePrintEmSheet.Text = "Print &Emergency Sheet...";
-			this.m_menuFilePrintEmSheet.Click += new System.EventHandler(this.OnFilePrintEmSheet);
-			// 
-			// m_menuFileSep3
-			// 
-			this.m_menuFileSep3.Name = "m_menuFileSep3";
-			this.m_menuFileSep3.Size = new System.Drawing.Size(182, 6);
-			// 
-			// m_menuFileImport
-			// 
-			this.m_menuFileImport.Image = global::KeePass.Properties.Resources.B16x16_Folder_Inbox;
-			this.m_menuFileImport.Name = "m_menuFileImport";
-			this.m_menuFileImport.Size = new System.Drawing.Size(185, 22);
-			this.m_menuFileImport.Text = "&Import...";
-			this.m_menuFileImport.Click += new System.EventHandler(this.OnFileImport);
-			// 
-			// m_menuFileExport
-			// 
-			this.m_menuFileExport.Image = global::KeePass.Properties.Resources.B16x16_Folder_Outbox;
-			this.m_menuFileExport.Name = "m_menuFileExport";
-			this.m_menuFileExport.Size = new System.Drawing.Size(185, 22);
-			this.m_menuFileExport.Text = "&Export...";
-			this.m_menuFileExport.Click += new System.EventHandler(this.OnFileExport);
-			// 
-			// m_menuFileSync
-			// 
-			this.m_menuFileSync.DropDownItems.AddRange(new System.Windows.Forms.ToolStripItem[] {
-            this.m_menuFileSyncFile,
-            this.m_menuFileSyncUrl,
-            this.m_menuFileSyncSep0,
-            this.m_menuFileSyncRecent});
-			this.m_menuFileSync.Name = "m_menuFileSync";
-			this.m_menuFileSync.Size = new System.Drawing.Size(185, 22);
-			this.m_menuFileSync.Text = "S&ynchronize";
-			// 
-			// m_menuFileSyncFile
-			// 
-			this.m_menuFileSyncFile.Image = global::KeePass.Properties.Resources.B16x16_Reload_Page;
-			this.m_menuFileSyncFile.Name = "m_menuFileSyncFile";
-			this.m_menuFileSyncFile.RightToLeftAutoMirrorImage = true;
-			this.m_menuFileSyncFile.Size = new System.Drawing.Size(197, 22);
-			this.m_menuFileSyncFile.Text = "Synchronize with &File...";
-			this.m_menuFileSyncFile.Click += new System.EventHandler(this.OnFileSynchronize);
-			// 
-			// m_menuFileSyncUrl
-			// 
-			this.m_menuFileSyncUrl.Image = global::KeePass.Properties.Resources.B16x16_Reload_Page;
-			this.m_menuFileSyncUrl.Name = "m_menuFileSyncUrl";
-			this.m_menuFileSyncUrl.RightToLeftAutoMirrorImage = true;
-			this.m_menuFileSyncUrl.Size = new System.Drawing.Size(197, 22);
-			this.m_menuFileSyncUrl.Text = "Synchronize with &URL...";
-			this.m_menuFileSyncUrl.Click += new System.EventHandler(this.OnFileSynchronizeUrl);
-			// 
-			// m_menuFileSyncSep0
-			// 
-			this.m_menuFileSyncSep0.Name = "m_menuFileSyncSep0";
-			this.m_menuFileSyncSep0.Size = new System.Drawing.Size(194, 6);
-			// 
-			// m_menuFileSyncRecent
-			// 
-			this.m_menuFileSyncRecent.DropDownItems.AddRange(new System.Windows.Forms.ToolStripItem[] {
-            this.m_menuFileSyncRecentDummy});
-			this.m_menuFileSyncRecent.Name = "m_menuFileSyncRecent";
-			this.m_menuFileSyncRecent.Size = new System.Drawing.Size(197, 22);
-			this.m_menuFileSyncRecent.Text = "&Recent Files";
-			// 
-			// m_menuFileSyncRecentDummy
-			// 
-			this.m_menuFileSyncRecentDummy.Name = "m_menuFileSyncRecentDummy";
-			this.m_menuFileSyncRecentDummy.Size = new System.Drawing.Size(90, 22);
-			this.m_menuFileSyncRecentDummy.Text = "<>";
-			// 
-			// m_menuFileSep4
-			// 
-			this.m_menuFileSep4.Name = "m_menuFileSep4";
-			this.m_menuFileSep4.Size = new System.Drawing.Size(182, 6);
-			// 
-			// m_menuFileLock
-			// 
-			this.m_menuFileLock.Image = global::KeePass.Properties.Resources.B16x16_LockWorkspace;
-			this.m_menuFileLock.Name = "m_menuFileLock";
-			this.m_menuFileLock.Size = new System.Drawing.Size(185, 22);
-			this.m_menuFileLock.Text = "&Lock Workspace";
-			this.m_menuFileLock.Click += new System.EventHandler(this.OnFileLock);
-			// 
-			// m_menuFileExit
-			// 
-			this.m_menuFileExit.Image = global::KeePass.Properties.Resources.B16x16_Exit;
-			this.m_menuFileExit.Name = "m_menuFileExit";
-			this.m_menuFileExit.Size = new System.Drawing.Size(185, 22);
-			this.m_menuFileExit.Text = "E&xit";
-			this.m_menuFileExit.Click += new System.EventHandler(this.OnFileExit);
-			// 
-			// m_menuGroup
-			// 
-			this.m_menuGroup.DropDownItems.AddRange(new System.Windows.Forms.ToolStripItem[] {
-            this.m_menuGroupAdd,
-            this.m_menuGroupEdit,
-            this.m_menuGroupDuplicate,
-            this.m_menuGroupDelete,
-            this.m_menuGroupSep0,
-            this.m_menuGroupRearrange,
-            this.m_menuGroupSep1,
-            this.m_menuGroupEmptyRB,
-            this.m_menuGroupSep2,
-            this.m_menuGroupPrint,
-            this.m_menuGroupExport});
-			this.m_menuGroup.Name = "m_menuGroup";
-			this.m_menuGroup.Size = new System.Drawing.Size(52, 20);
-			this.m_menuGroup.Text = "&Group";
-			this.m_menuGroup.DropDownOpening += new System.EventHandler(this.OnGroupDropDownOpening);
-			// 
-			// m_menuGroupAdd
-			// 
-			this.m_menuGroupAdd.Image = global::KeePass.Properties.Resources.B16x16_Folder_New_Ex;
-			this.m_menuGroupAdd.Name = "m_menuGroupAdd";
-			this.m_menuGroupAdd.Size = new System.Drawing.Size(171, 22);
-			this.m_menuGroupAdd.Text = "&Add Group...";
-			this.m_menuGroupAdd.Click += new System.EventHandler(this.OnGroupsAdd);
-			// 
-			// m_menuGroupEdit
-			// 
-			this.m_menuGroupEdit.Image = global::KeePass.Properties.Resources.B16x16_Folder_Txt;
-			this.m_menuGroupEdit.Name = "m_menuGroupEdit";
-			this.m_menuGroupEdit.Size = new System.Drawing.Size(171, 22);
-			this.m_menuGroupEdit.Text = "&Edit Group...";
-			this.m_menuGroupEdit.Click += new System.EventHandler(this.OnGroupsEdit);
-			// 
-			// m_menuGroupDuplicate
-			// 
-			this.m_menuGroupDuplicate.Image = global::KeePass.Properties.Resources.B16x16_Folder_2;
-			this.m_menuGroupDuplicate.Name = "m_menuGroupDuplicate";
-			this.m_menuGroupDuplicate.Size = new System.Drawing.Size(171, 22);
-			this.m_menuGroupDuplicate.Text = "D&uplicate Group...";
-			this.m_menuGroupDuplicate.Click += new System.EventHandler(this.OnGroupsDuplicate);
-			// 
-			// m_menuGroupDelete
-			// 
-			this.m_menuGroupDelete.Image = global::KeePass.Properties.Resources.B16x16_Folder_Locked;
-			this.m_menuGroupDelete.Name = "m_menuGroupDelete";
-			this.m_menuGroupDelete.Size = new System.Drawing.Size(171, 22);
-			this.m_menuGroupDelete.Text = "&Delete Group";
-			this.m_menuGroupDelete.Click += new System.EventHandler(this.OnGroupsDelete);
-			// 
-			// m_menuGroupSep0
-			// 
-			this.m_menuGroupSep0.Name = "m_menuGroupSep0";
-			this.m_menuGroupSep0.Size = new System.Drawing.Size(168, 6);
-			// 
-			// m_menuGroupRearrange
-			// 
-			this.m_menuGroupRearrange.DropDownItems.AddRange(new System.Windows.Forms.ToolStripItem[] {
-            this.m_menuGroupMoveToTop,
-            this.m_menuGroupMoveOneUp,
-            this.m_menuGroupMoveOneDown,
-            this.m_menuGroupMoveToBottom,
-            this.m_menuGroupMoveSep0,
-            this.m_menuGroupSort,
-            this.m_menuGroupSortRec,
-            this.m_menuGroupMoveSep1,
-            this.m_menuGroupExpand,
-            this.m_menuGroupCollapse});
-			this.m_menuGroupRearrange.Name = "m_menuGroupRearrange";
-			this.m_menuGroupRearrange.Size = new System.Drawing.Size(171, 22);
-			this.m_menuGroupRearrange.Text = "&Rearrange";
-			// 
-			// m_menuGroupMoveToTop
-			// 
-			this.m_menuGroupMoveToTop.Image = global::KeePass.Properties.Resources.B16x16_2UpArrow;
-			this.m_menuGroupMoveToTop.Name = "m_menuGroupMoveToTop";
-			this.m_menuGroupMoveToTop.Size = new System.Drawing.Size(199, 22);
-			this.m_menuGroupMoveToTop.Text = "Move Group to &Top";
-			this.m_menuGroupMoveToTop.Click += new System.EventHandler(this.OnGroupsMoveToTop);
-			// 
-			// m_menuGroupMoveOneUp
-			// 
-			this.m_menuGroupMoveOneUp.Image = global::KeePass.Properties.Resources.B16x16_1UpArrow;
-			this.m_menuGroupMoveOneUp.Name = "m_menuGroupMoveOneUp";
-			this.m_menuGroupMoveOneUp.Size = new System.Drawing.Size(199, 22);
-			this.m_menuGroupMoveOneUp.Text = "Move Group One &Up";
-			this.m_menuGroupMoveOneUp.Click += new System.EventHandler(this.OnGroupsMoveOneUp);
-			// 
-			// m_menuGroupMoveOneDown
-			// 
-			this.m_menuGroupMoveOneDown.Image = global::KeePass.Properties.Resources.B16x16_1DownArrow;
-			this.m_menuGroupMoveOneDown.Name = "m_menuGroupMoveOneDown";
-			this.m_menuGroupMoveOneDown.Size = new System.Drawing.Size(199, 22);
-			this.m_menuGroupMoveOneDown.Text = "Move Group One &Down";
-			this.m_menuGroupMoveOneDown.Click += new System.EventHandler(this.OnGroupsMoveOneDown);
-			// 
-			// m_menuGroupMoveToBottom
-			// 
-			this.m_menuGroupMoveToBottom.Image = global::KeePass.Properties.Resources.B16x16_2DownArrow;
-			this.m_menuGroupMoveToBottom.Name = "m_menuGroupMoveToBottom";
-			this.m_menuGroupMoveToBottom.Size = new System.Drawing.Size(199, 22);
-			this.m_menuGroupMoveToBottom.Text = "Move Group to &Bottom";
-			this.m_menuGroupMoveToBottom.Click += new System.EventHandler(this.OnGroupsMoveToBottom);
-			// 
-			// m_menuGroupMoveSep0
-			// 
-			this.m_menuGroupMoveSep0.Name = "m_menuGroupMoveSep0";
-			this.m_menuGroupMoveSep0.Size = new System.Drawing.Size(196, 6);
-			// 
-			// m_menuGroupSort
-			// 
-			this.m_menuGroupSort.Image = global::KeePass.Properties.Resources.B16x16_KaboodleLoop;
-			this.m_menuGroupSort.Name = "m_menuGroupSort";
-			this.m_menuGroupSort.Size = new System.Drawing.Size(199, 22);
-			this.m_menuGroupSort.Text = "&Sort Direct Subgroups";
-			this.m_menuGroupSort.Click += new System.EventHandler(this.OnGroupsSort);
-			// 
-			// m_menuGroupSortRec
-			// 
-			this.m_menuGroupSortRec.Image = global::KeePass.Properties.Resources.B16x16_KaboodleLoop;
-			this.m_menuGroupSortRec.Name = "m_menuGroupSortRec";
-			this.m_menuGroupSortRec.Size = new System.Drawing.Size(199, 22);
-			this.m_menuGroupSortRec.Text = "Sort &Recursively";
-			this.m_menuGroupSortRec.Click += new System.EventHandler(this.OnGroupsSortRec);
-			// 
-			// m_menuGroupMoveSep1
-			// 
-			this.m_menuGroupMoveSep1.Name = "m_menuGroupMoveSep1";
-			this.m_menuGroupMoveSep1.Size = new System.Drawing.Size(196, 6);
-			// 
-			// m_menuGroupExpand
-			// 
-			this.m_menuGroupExpand.Image = global::KeePass.Properties.Resources.B16x16_Folder_Blue_Open;
-			this.m_menuGroupExpand.Name = "m_menuGroupExpand";
-			this.m_menuGroupExpand.Size = new System.Drawing.Size(199, 22);
-			this.m_menuGroupExpand.Text = "&Expand Recursively";
-			this.m_menuGroupExpand.Click += new System.EventHandler(this.OnGroupsExpand);
-			// 
-			// m_menuGroupCollapse
-			// 
-			this.m_menuGroupCollapse.Image = global::KeePass.Properties.Resources.B16x16_Folder;
-			this.m_menuGroupCollapse.Name = "m_menuGroupCollapse";
-			this.m_menuGroupCollapse.Size = new System.Drawing.Size(199, 22);
-			this.m_menuGroupCollapse.Text = "&Collapse Recursively";
-			this.m_menuGroupCollapse.Click += new System.EventHandler(this.OnGroupsCollapse);
-			// 
-			// m_menuGroupSep1
-			// 
-			this.m_menuGroupSep1.Name = "m_menuGroupSep1";
-			this.m_menuGroupSep1.Size = new System.Drawing.Size(168, 6);
-			// 
-			// m_menuGroupEmptyRB
-			// 
-			this.m_menuGroupEmptyRB.Image = global::KeePass.Properties.Resources.B16x16_Trashcan_Full;
-			this.m_menuGroupEmptyRB.Name = "m_menuGroupEmptyRB";
-			this.m_menuGroupEmptyRB.Size = new System.Drawing.Size(171, 22);
-			this.m_menuGroupEmptyRB.Text = "E&mpty Recycle Bin";
-			this.m_menuGroupEmptyRB.Click += new System.EventHandler(this.OnGroupsEmptyRB);
-			// 
-			// m_menuGroupSep2
-			// 
-			this.m_menuGroupSep2.Name = "m_menuGroupSep2";
-			this.m_menuGroupSep2.Size = new System.Drawing.Size(168, 6);
-			// 
-			// m_menuGroupPrint
-			// 
-			this.m_menuGroupPrint.Image = global::KeePass.Properties.Resources.B16x16_FilePrint;
-			this.m_menuGroupPrint.Name = "m_menuGroupPrint";
-			this.m_menuGroupPrint.Size = new System.Drawing.Size(171, 22);
-			this.m_menuGroupPrint.Text = "&Print Group...";
-			this.m_menuGroupPrint.Click += new System.EventHandler(this.OnGroupsPrint);
-			// 
-			// m_menuGroupExport
-			// 
-			this.m_menuGroupExport.Image = global::KeePass.Properties.Resources.B16x16_Folder_Outbox;
-			this.m_menuGroupExport.Name = "m_menuGroupExport";
-			this.m_menuGroupExport.Size = new System.Drawing.Size(171, 22);
-			this.m_menuGroupExport.Text = "E&xport Group...";
-			this.m_menuGroupExport.Click += new System.EventHandler(this.OnGroupsExport);
-			// 
-			// m_menuEntry
-			// 
-			this.m_menuEntry.DropDownItems.AddRange(new System.Windows.Forms.ToolStripItem[] {
-            this.m_menuEntryCopyUserName,
-            this.m_menuEntryCopyPassword,
-            this.m_menuEntryUrl,
-            this.m_menuEntryCopyString,
-            this.m_menuEntryAttachments,
-            this.m_menuEntrySaveAttachedFiles,
-            this.m_menuEntrySep0,
-            this.m_menuEntryPerformAutoType,
-            this.m_menuEntryAutoTypeAdv,
-            this.m_menuEntrySep1,
-            this.m_menuEntryAdd,
-            this.m_menuEntryEdit,
-            this.m_menuEntryEditQuick,
-            this.m_menuEntryDuplicate,
-            this.m_menuEntryDelete,
-            this.m_menuEntrySep2,
-            this.m_menuEntrySelectAll,
-            this.m_menuEntrySep3,
-            this.m_menuEntryRearrange,
-            this.m_menuEntryDX});
-			this.m_menuEntry.Name = "m_menuEntry";
-			this.m_menuEntry.Size = new System.Drawing.Size(46, 20);
-			this.m_menuEntry.Text = "&Entry";
-			this.m_menuEntry.DropDownOpening += new System.EventHandler(this.OnEntryDropDownOpening);
-			// 
-			// m_menuEntryCopyUserName
-			// 
-			this.m_menuEntryCopyUserName.Image = global::KeePass.Properties.Resources.B16x16_Personal;
-			this.m_menuEntryCopyUserName.Name = "m_menuEntryCopyUserName";
-			this.m_menuEntryCopyUserName.Size = new System.Drawing.Size(208, 22);
-			this.m_menuEntryCopyUserName.Text = "Copy &User Name";
-			this.m_menuEntryCopyUserName.Click += new System.EventHandler(this.OnEntryCopyUserName);
-			// 
-			// m_menuEntryCopyPassword
-			// 
-			this.m_menuEntryCopyPassword.Image = global::KeePass.Properties.Resources.B16x16_KGPG_Info;
-			this.m_menuEntryCopyPassword.Name = "m_menuEntryCopyPassword";
-			this.m_menuEntryCopyPassword.Size = new System.Drawing.Size(208, 22);
-			this.m_menuEntryCopyPassword.Text = "<>";
-			this.m_menuEntryCopyPassword.Click += new System.EventHandler(this.OnEntryCopyPassword);
-			// 
-			// m_menuEntryUrl
-			// 
-			this.m_menuEntryUrl.DropDownItems.AddRange(new System.Windows.Forms.ToolStripItem[] {
-            this.m_menuEntryOpenUrl,
-            this.m_menuEntryCopyUrl});
-			this.m_menuEntryUrl.Name = "m_menuEntryUrl";
-			this.m_menuEntryUrl.Size = new System.Drawing.Size(208, 22);
-			this.m_menuEntryUrl.Text = "UR&L(s)";
-			// 
-			// m_menuEntryOpenUrl
-			// 
-			this.m_menuEntryOpenUrl.Image = global::KeePass.Properties.Resources.B16x16_FTP;
-			this.m_menuEntryOpenUrl.Name = "m_menuEntryOpenUrl";
-			this.m_menuEntryOpenUrl.Size = new System.Drawing.Size(103, 22);
-			this.m_menuEntryOpenUrl.Text = "&Open";
-			this.m_menuEntryOpenUrl.Click += new System.EventHandler(this.OnEntryOpenUrl);
-			// 
-			// m_menuEntryCopyUrl
-			// 
-			this.m_menuEntryCopyUrl.Image = global::KeePass.Properties.Resources.B16x16_EditCopyUrl;
-			this.m_menuEntryCopyUrl.Name = "m_menuEntryCopyUrl";
-			this.m_menuEntryCopyUrl.Size = new System.Drawing.Size(103, 22);
-			this.m_menuEntryCopyUrl.Text = "&Copy";
-			this.m_menuEntryCopyUrl.Click += new System.EventHandler(this.OnEntryCopyURL);
-			// 
-			// m_menuEntryCopyString
-			// 
-			this.m_menuEntryCopyString.Name = "m_menuEntryCopyString";
-			this.m_menuEntryCopyString.Size = new System.Drawing.Size(208, 22);
-			this.m_menuEntryCopyString.Text = "&Copy Field";
-			// 
-			// m_menuEntryAttachments
-			// 
-			this.m_menuEntryAttachments.Name = "m_menuEntryAttachments";
-			this.m_menuEntryAttachments.Size = new System.Drawing.Size(208, 22);
-			this.m_menuEntryAttachments.Text = "Attach&ments";
-			// 
-			// m_menuEntrySaveAttachedFiles
-			// 
-			this.m_menuEntrySaveAttachedFiles.Image = global::KeePass.Properties.Resources.B16x16_Attach;
-			this.m_menuEntrySaveAttachedFiles.Name = "m_menuEntrySaveAttachedFiles";
-			this.m_menuEntrySaveAttachedFiles.Size = new System.Drawing.Size(208, 22);
-			this.m_menuEntrySaveAttachedFiles.Text = "Save Attached &File(s) To...";
-			this.m_menuEntrySaveAttachedFiles.Click += new System.EventHandler(this.OnEntrySaveAttachments);
-			// 
-			// m_menuEntrySep0
-			// 
-			this.m_menuEntrySep0.Name = "m_menuEntrySep0";
-			this.m_menuEntrySep0.Size = new System.Drawing.Size(205, 6);
-			// 
-			// m_menuEntryPerformAutoType
-			// 
-			this.m_menuEntryPerformAutoType.Image = global::KeePass.Properties.Resources.B16x16_KTouch;
-			this.m_menuEntryPerformAutoType.Name = "m_menuEntryPerformAutoType";
-			this.m_menuEntryPerformAutoType.Size = new System.Drawing.Size(208, 22);
-			this.m_menuEntryPerformAutoType.Text = "Perform Auto-&Type";
-			this.m_menuEntryPerformAutoType.Click += new System.EventHandler(this.OnEntryPerformAutoType);
-			// 
-			// m_menuEntryAutoTypeAdv
-			// 
-			this.m_menuEntryAutoTypeAdv.Name = "m_menuEntryAutoTypeAdv";
-			this.m_menuEntryAutoTypeAdv.Size = new System.Drawing.Size(208, 22);
-			this.m_menuEntryAutoTypeAdv.Text = "Perform Aut&o-Type";
-			// 
-			// m_menuEntrySep1
-			// 
-			this.m_menuEntrySep1.Name = "m_menuEntrySep1";
-			this.m_menuEntrySep1.Size = new System.Drawing.Size(205, 6);
-			// 
-			// m_menuEntryAdd
-			// 
-			this.m_menuEntryAdd.Image = global::KeePass.Properties.Resources.B16x16_KGPG_Import;
-			this.m_menuEntryAdd.Name = "m_menuEntryAdd";
-			this.m_menuEntryAdd.Size = new System.Drawing.Size(208, 22);
-			this.m_menuEntryAdd.Text = "&Add Entry...";
-			this.m_menuEntryAdd.Click += new System.EventHandler(this.OnEntryAdd);
-			// 
-			// m_menuEntryEdit
-			// 
-			this.m_menuEntryEdit.Image = global::KeePass.Properties.Resources.B16x16_KGPG_Sign;
-			this.m_menuEntryEdit.Name = "m_menuEntryEdit";
-			this.m_menuEntryEdit.Size = new System.Drawing.Size(208, 22);
-			this.m_menuEntryEdit.Text = "&Edit Entry...";
-			this.m_menuEntryEdit.Click += new System.EventHandler(this.OnEntryEdit);
-			// 
-			// m_menuEntryEditQuick
-			// 
-			this.m_menuEntryEditQuick.DropDownItems.AddRange(new System.Windows.Forms.ToolStripItem[] {
-            this.m_menuEntryIcon,
-            this.m_menuEntryColor,
-            this.m_menuEntryEditQuickSep0,
-            this.m_menuEntryTagAdd,
-            this.m_menuEntryTagRemove,
-            this.m_menuEntryEditQuickSep1,
-            this.m_menuEntryExpiresNow,
-            this.m_menuEntryExpiresNever});
-			this.m_menuEntryEditQuick.Name = "m_menuEntryEditQuick";
-			this.m_menuEntryEditQuick.Size = new System.Drawing.Size(208, 22);
-			this.m_menuEntryEditQuick.Text = "Edit Entry (&Quick)";
-			// 
-			// m_menuEntryIcon
-			// 
-			this.m_menuEntryIcon.Image = global::KeePass.Properties.Resources.B16x16_Spreadsheet;
-			this.m_menuEntryIcon.Name = "m_menuEntryIcon";
-			this.m_menuEntryIcon.Size = new System.Drawing.Size(147, 22);
-			this.m_menuEntryIcon.Text = "&Icon...";
-			this.m_menuEntryIcon.Click += new System.EventHandler(this.OnEntryMassSetIcon);
-			// 
-			// m_menuEntryColor
-			// 
-			this.m_menuEntryColor.DropDownItems.AddRange(new System.Windows.Forms.ToolStripItem[] {
-            this.m_menuEntryColorStandard,
-            this.m_menuEntryColorSep0,
-            this.m_menuEntryColorLightRed,
-            this.m_menuEntryColorLightGreen,
-            this.m_menuEntryColorLightBlue,
-            this.m_menuEntryColorLightYellow,
-            this.m_menuEntryColorSep1,
-            this.m_menuEntryColorCustom});
-			this.m_menuEntryColor.Name = "m_menuEntryColor";
-			this.m_menuEntryColor.Size = new System.Drawing.Size(147, 22);
-			this.m_menuEntryColor.Text = "&Color";
-			// 
-			// m_menuEntryColorStandard
-			// 
-			this.m_menuEntryColorStandard.Name = "m_menuEntryColorStandard";
-			this.m_menuEntryColorStandard.Size = new System.Drawing.Size(157, 22);
-			this.m_menuEntryColorStandard.Text = "&Standard";
-			this.m_menuEntryColorStandard.Click += new System.EventHandler(this.OnEntryColorStandard);
-			// 
-			// m_menuEntryColorSep0
-			// 
-			this.m_menuEntryColorSep0.Name = "m_menuEntryColorSep0";
-			this.m_menuEntryColorSep0.Size = new System.Drawing.Size(154, 6);
-			// 
-			// m_menuEntryColorLightRed
-			// 
-			this.m_menuEntryColorLightRed.Name = "m_menuEntryColorLightRed";
-			this.m_menuEntryColorLightRed.Size = new System.Drawing.Size(157, 22);
-			this.m_menuEntryColorLightRed.Text = "Light &Red";
-			this.m_menuEntryColorLightRed.Click += new System.EventHandler(this.OnEntryColorLightRed);
-			// 
-			// m_menuEntryColorLightGreen
-			// 
-			this.m_menuEntryColorLightGreen.Name = "m_menuEntryColorLightGreen";
-			this.m_menuEntryColorLightGreen.Size = new System.Drawing.Size(157, 22);
-			this.m_menuEntryColorLightGreen.Text = "Light &Green";
-			this.m_menuEntryColorLightGreen.Click += new System.EventHandler(this.OnEntryColorLightGreen);
-			// 
-			// m_menuEntryColorLightBlue
-			// 
-			this.m_menuEntryColorLightBlue.Name = "m_menuEntryColorLightBlue";
-			this.m_menuEntryColorLightBlue.Size = new System.Drawing.Size(157, 22);
-			this.m_menuEntryColorLightBlue.Text = "Light &Blue";
-			this.m_menuEntryColorLightBlue.Click += new System.EventHandler(this.OnEntryColorLightBlue);
-			// 
-			// m_menuEntryColorLightYellow
-			// 
-			this.m_menuEntryColorLightYellow.Name = "m_menuEntryColorLightYellow";
-			this.m_menuEntryColorLightYellow.Size = new System.Drawing.Size(157, 22);
-			this.m_menuEntryColorLightYellow.Text = "Light &Yellow";
-			this.m_menuEntryColorLightYellow.Click += new System.EventHandler(this.OnEntryColorLightYellow);
-			// 
-			// m_menuEntryColorSep1
-			// 
-			this.m_menuEntryColorSep1.Name = "m_menuEntryColorSep1";
-			this.m_menuEntryColorSep1.Size = new System.Drawing.Size(154, 6);
-			// 
-			// m_menuEntryColorCustom
-			// 
-			this.m_menuEntryColorCustom.Name = "m_menuEntryColorCustom";
-			this.m_menuEntryColorCustom.Size = new System.Drawing.Size(157, 22);
-			this.m_menuEntryColorCustom.Text = "&Custom Color...";
-			this.m_menuEntryColorCustom.Click += new System.EventHandler(this.OnEntryColorCustom);
-			// 
-			// m_menuEntryEditQuickSep0
-			// 
-			this.m_menuEntryEditQuickSep0.Name = "m_menuEntryEditQuickSep0";
-			this.m_menuEntryEditQuickSep0.Size = new System.Drawing.Size(144, 6);
-			// 
-			// m_menuEntryTagAdd
-			// 
-			this.m_menuEntryTagAdd.DropDownItems.AddRange(new System.Windows.Forms.ToolStripItem[] {
-            this.m_menuEntryTagNew});
-			this.m_menuEntryTagAdd.Name = "m_menuEntryTagAdd";
-			this.m_menuEntryTagAdd.Size = new System.Drawing.Size(147, 22);
-			this.m_menuEntryTagAdd.Text = "Add &Tag";
-			this.m_menuEntryTagAdd.DropDownOpening += new System.EventHandler(this.OnEntryTagAddOpening);
-			// 
-			// m_menuEntryTagNew
-			// 
-			this.m_menuEntryTagNew.Image = global::KeePass.Properties.Resources.B16x16_KNotes;
-			this.m_menuEntryTagNew.Name = "m_menuEntryTagNew";
-			this.m_menuEntryTagNew.Size = new System.Drawing.Size(129, 22);
-			this.m_menuEntryTagNew.Text = "&New Tag...";
-			this.m_menuEntryTagNew.Click += new System.EventHandler(this.OnEntrySelectedNewTag);
-			// 
-			// m_menuEntryTagRemove
-			// 
-			this.m_menuEntryTagRemove.Name = "m_menuEntryTagRemove";
-			this.m_menuEntryTagRemove.Size = new System.Drawing.Size(147, 22);
-			this.m_menuEntryTagRemove.Text = "&Remove Tag";
-			this.m_menuEntryTagRemove.DropDownOpening += new System.EventHandler(this.OnEntryTagRemoveOpening);
-			// 
-			// m_menuEntryEditQuickSep1
-			// 
-			this.m_menuEntryEditQuickSep1.Name = "m_menuEntryEditQuickSep1";
-			this.m_menuEntryEditQuickSep1.Size = new System.Drawing.Size(144, 6);
-			// 
-			// m_menuEntryExpiresNow
-			// 
-			this.m_menuEntryExpiresNow.Image = global::KeePass.Properties.Resources.B16x16_History_Clear;
-			this.m_menuEntryExpiresNow.Name = "m_menuEntryExpiresNow";
-			this.m_menuEntryExpiresNow.Size = new System.Drawing.Size(147, 22);
-			this.m_menuEntryExpiresNow.Text = "&Expires: Now";
-			this.m_menuEntryExpiresNow.Click += new System.EventHandler(this.OnEntryExpiresNow);
-			// 
-			// m_menuEntryExpiresNever
-			// 
-			this.m_menuEntryExpiresNever.Image = global::KeePass.Properties.Resources.B16x16_History_Clear;
-			this.m_menuEntryExpiresNever.Name = "m_menuEntryExpiresNever";
-			this.m_menuEntryExpiresNever.Size = new System.Drawing.Size(147, 22);
-			this.m_menuEntryExpiresNever.Text = "Expires: &Never";
-			this.m_menuEntryExpiresNever.Click += new System.EventHandler(this.OnEntryExpiresNever);
-			// 
-			// m_menuEntryDuplicate
-			// 
-			this.m_menuEntryDuplicate.Image = global::KeePass.Properties.Resources.B16x16_KGPG_Key2;
-			this.m_menuEntryDuplicate.Name = "m_menuEntryDuplicate";
-			this.m_menuEntryDuplicate.Size = new System.Drawing.Size(208, 22);
-			this.m_menuEntryDuplicate.Text = "Dupl&icate Entry...";
-			this.m_menuEntryDuplicate.Click += new System.EventHandler(this.OnEntryDuplicate);
-			// 
-			// m_menuEntryDelete
-			// 
-			this.m_menuEntryDelete.Image = global::KeePass.Properties.Resources.B16x16_DeleteEntry;
-			this.m_menuEntryDelete.Name = "m_menuEntryDelete";
-			this.m_menuEntryDelete.Size = new System.Drawing.Size(208, 22);
-			this.m_menuEntryDelete.Text = "&Delete Entry";
-			this.m_menuEntryDelete.Click += new System.EventHandler(this.OnEntryDelete);
-			// 
-			// m_menuEntrySep2
-			// 
-			this.m_menuEntrySep2.Name = "m_menuEntrySep2";
-			this.m_menuEntrySep2.Size = new System.Drawing.Size(205, 6);
-			// 
-			// m_menuEntrySelectAll
-			// 
-			this.m_menuEntrySelectAll.Name = "m_menuEntrySelectAll";
-			this.m_menuEntrySelectAll.Size = new System.Drawing.Size(208, 22);
-			this.m_menuEntrySelectAll.Text = "&Select All";
-			this.m_menuEntrySelectAll.Click += new System.EventHandler(this.OnEntrySelectAll);
-			// 
-			// m_menuEntrySep3
-			// 
-			this.m_menuEntrySep3.Name = "m_menuEntrySep3";
-			this.m_menuEntrySep3.Size = new System.Drawing.Size(205, 6);
-			// 
-			// m_menuEntryRearrange
-			// 
-			this.m_menuEntryRearrange.DropDownItems.AddRange(new System.Windows.Forms.ToolStripItem[] {
-            this.m_menuEntryMoveToTop,
-            this.m_menuEntryMoveOneUp,
-            this.m_menuEntryMoveOneDown,
-            this.m_menuEntryMoveToBottom,
-            this.m_menuEntryRearrangeSep0,
-            this.m_menuEntryMoveToGroup});
-			this.m_menuEntryRearrange.Name = "m_menuEntryRearrange";
-			this.m_menuEntryRearrange.Size = new System.Drawing.Size(208, 22);
-			this.m_menuEntryRearrange.Text = "&Rearrange";
-			// 
-			// m_menuEntryMoveToTop
-			// 
-			this.m_menuEntryMoveToTop.Image = global::KeePass.Properties.Resources.B16x16_2UpArrow;
-			this.m_menuEntryMoveToTop.Name = "m_menuEntryMoveToTop";
-			this.m_menuEntryMoveToTop.Size = new System.Drawing.Size(193, 22);
-			this.m_menuEntryMoveToTop.Text = "Move Entry to &Top";
-			this.m_menuEntryMoveToTop.Click += new System.EventHandler(this.OnEntryMoveToTop);
-			// 
-			// m_menuEntryMoveOneUp
-			// 
-			this.m_menuEntryMoveOneUp.Image = global::KeePass.Properties.Resources.B16x16_1UpArrow;
-			this.m_menuEntryMoveOneUp.Name = "m_menuEntryMoveOneUp";
-			this.m_menuEntryMoveOneUp.Size = new System.Drawing.Size(193, 22);
-			this.m_menuEntryMoveOneUp.Text = "Move Entry One &Up";
-			this.m_menuEntryMoveOneUp.Click += new System.EventHandler(this.OnEntryMoveOneUp);
-			// 
-			// m_menuEntryMoveOneDown
-			// 
-			this.m_menuEntryMoveOneDown.Image = global::KeePass.Properties.Resources.B16x16_1DownArrow;
-			this.m_menuEntryMoveOneDown.Name = "m_menuEntryMoveOneDown";
-			this.m_menuEntryMoveOneDown.Size = new System.Drawing.Size(193, 22);
-			this.m_menuEntryMoveOneDown.Text = "Move Entry One &Down";
-			this.m_menuEntryMoveOneDown.Click += new System.EventHandler(this.OnEntryMoveOneDown);
-			// 
-			// m_menuEntryMoveToBottom
-			// 
-			this.m_menuEntryMoveToBottom.Image = global::KeePass.Properties.Resources.B16x16_2DownArrow;
-			this.m_menuEntryMoveToBottom.Name = "m_menuEntryMoveToBottom";
-			this.m_menuEntryMoveToBottom.Size = new System.Drawing.Size(193, 22);
-			this.m_menuEntryMoveToBottom.Text = "Move Entry to &Bottom";
-			this.m_menuEntryMoveToBottom.Click += new System.EventHandler(this.OnEntryMoveToBottom);
-			// 
-			// m_menuEntryRearrangeSep0
-			// 
-			this.m_menuEntryRearrangeSep0.Name = "m_menuEntryRearrangeSep0";
-			this.m_menuEntryRearrangeSep0.Size = new System.Drawing.Size(190, 6);
-			// 
-			// m_menuEntryMoveToGroup
-			// 
-			this.m_menuEntryMoveToGroup.Name = "m_menuEntryMoveToGroup";
-			this.m_menuEntryMoveToGroup.Size = new System.Drawing.Size(193, 22);
-			this.m_menuEntryMoveToGroup.Text = "Move to &Group";
-			this.m_menuEntryMoveToGroup.DropDownOpening += new System.EventHandler(this.OnEntryMoveToGroupOpening);
-			// 
-			// m_menuEntryDX
-			// 
-			this.m_menuEntryDX.DropDownItems.AddRange(new System.Windows.Forms.ToolStripItem[] {
-            this.m_menuEntryClipCopy,
-            this.m_menuEntryClipCopyPlain,
-            this.m_menuEntryClipPaste,
-            this.m_menuEntryDXSep0,
-            this.m_menuEntryPrint,
-            this.m_menuEntryExport});
-			this.m_menuEntryDX.Name = "m_menuEntryDX";
-			this.m_menuEntryDX.Size = new System.Drawing.Size(208, 22);
-			this.m_menuEntryDX.Text = "Data E&xchange";
-			this.m_menuEntryDX.DropDownOpening += new System.EventHandler(this.OnEntryDXOpening);
-			// 
-			// m_menuEntryClipCopy
-			// 
-			this.m_menuEntryClipCopy.Image = global::KeePass.Properties.Resources.B16x16_EditCopy;
-			this.m_menuEntryClipCopy.Name = "m_menuEntryClipCopy";
-			this.m_menuEntryClipCopy.Size = new System.Drawing.Size(211, 22);
-			this.m_menuEntryClipCopy.Text = "&Copy Entry (Encrypted)";
-			this.m_menuEntryClipCopy.Click += new System.EventHandler(this.OnEntryClipCopy);
-			// 
-			// m_menuEntryClipCopyPlain
-			// 
-			this.m_menuEntryClipCopyPlain.Image = global::KeePass.Properties.Resources.B16x16_EditCopy;
-			this.m_menuEntryClipCopyPlain.Name = "m_menuEntryClipCopyPlain";
-			this.m_menuEntryClipCopyPlain.Size = new System.Drawing.Size(211, 22);
-			this.m_menuEntryClipCopyPlain.Text = "Copy Entry (&Unencrypted)";
-			this.m_menuEntryClipCopyPlain.Click += new System.EventHandler(this.OnEntryClipCopyPlain);
-			// 
-			// m_menuEntryClipPaste
-			// 
-			this.m_menuEntryClipPaste.Image = global::KeePass.Properties.Resources.B16x16_EditPaste;
-			this.m_menuEntryClipPaste.Name = "m_menuEntryClipPaste";
-			this.m_menuEntryClipPaste.Size = new System.Drawing.Size(211, 22);
-			this.m_menuEntryClipPaste.Text = "&Paste Entry";
-			this.m_menuEntryClipPaste.Click += new System.EventHandler(this.OnEntryClipPaste);
-			// 
-			// m_menuEntryDXSep0
-			// 
-			this.m_menuEntryDXSep0.Name = "m_menuEntryDXSep0";
-			this.m_menuEntryDXSep0.Size = new System.Drawing.Size(208, 6);
-			// 
-			// m_menuEntryPrint
-			// 
-			this.m_menuEntryPrint.Image = global::KeePass.Properties.Resources.B16x16_FilePrint;
-			this.m_menuEntryPrint.Name = "m_menuEntryPrint";
-			this.m_menuEntryPrint.Size = new System.Drawing.Size(211, 22);
-			this.m_menuEntryPrint.Text = "P&rint Entry...";
-			this.m_menuEntryPrint.Click += new System.EventHandler(this.OnEntrySelectedPrint);
-			// 
-			// m_menuEntryExport
-			// 
-			this.m_menuEntryExport.Image = global::KeePass.Properties.Resources.B16x16_Folder_Outbox;
-			this.m_menuEntryExport.Name = "m_menuEntryExport";
-			this.m_menuEntryExport.Size = new System.Drawing.Size(211, 22);
-			this.m_menuEntryExport.Text = "&Export Entry...";
-			this.m_menuEntryExport.Click += new System.EventHandler(this.OnEntrySelectedExport);
-			// 
-			// m_menuFind
-			// 
-			this.m_menuFind.DropDownItems.AddRange(new System.Windows.Forms.ToolStripItem[] {
-            this.m_menuFindInDatabase,
-            this.m_menuFindInGroup,
-            this.m_menuFindSep0,
-            this.m_menuFindTag,
-            this.m_menuFindSep1,
-            this.m_menuFindAll,
-            this.m_menuFindParentGroup,
-            this.m_menuFindSep2,
-            this.m_menuFindExp,
-            this.m_menuFindExpIn,
-            this.m_menuFindSep3,
-            this.m_menuFindLastMod,
-            this.m_menuFindLarge,
-            this.m_menuFindSep4,
-            this.m_menuFindDupPasswords,
-            this.m_menuFindSimPasswordsP,
-            this.m_menuFindSimPasswordsC,
-            this.m_menuFindPwQuality});
-			this.m_menuFind.Name = "m_menuFind";
-			this.m_menuFind.Size = new System.Drawing.Size(42, 20);
-			this.m_menuFind.Text = "F&ind";
-			// 
-			// m_menuFindInDatabase
-			// 
-			this.m_menuFindInDatabase.Image = global::KeePass.Properties.Resources.B16x16_XMag;
-			this.m_menuFindInDatabase.Name = "m_menuFindInDatabase";
-			this.m_menuFindInDatabase.Size = new System.Drawing.Size(230, 22);
-			this.m_menuFindInDatabase.Text = "&Find...";
-			this.m_menuFindInDatabase.Click += new System.EventHandler(this.OnFindInDatabase);
-			// 
-			// m_menuFindInGroup
-			// 
-			this.m_menuFindInGroup.Image = global::KeePass.Properties.Resources.B16x16_XMag;
-			this.m_menuFindInGroup.Name = "m_menuFindInGroup";
-			this.m_menuFindInGroup.Size = new System.Drawing.Size(230, 22);
-			this.m_menuFindInGroup.Text = "F&ind in Selected Group...";
-			this.m_menuFindInGroup.Click += new System.EventHandler(this.OnFindInGroup);
-			// 
-			// m_menuFindSep0
-			// 
-			this.m_menuFindSep0.Name = "m_menuFindSep0";
-			this.m_menuFindSep0.Size = new System.Drawing.Size(227, 6);
-			// 
-			// m_menuFindTag
-			// 
-			this.m_menuFindTag.Name = "m_menuFindTag";
-			this.m_menuFindTag.Size = new System.Drawing.Size(230, 22);
-			this.m_menuFindTag.Text = "&Tag";
-			this.m_menuFindTag.DropDownOpening += new System.EventHandler(this.OnFindTagOpening);
-			// 
-			// m_menuFindSep1
-			// 
-			this.m_menuFindSep1.Name = "m_menuFindSep1";
-			this.m_menuFindSep1.Size = new System.Drawing.Size(227, 6);
-			// 
-			// m_menuFindAll
-			// 
-			this.m_menuFindAll.Image = global::KeePass.Properties.Resources.B16x16_KGPG_Key3;
-			this.m_menuFindAll.Name = "m_menuFindAll";
-			this.m_menuFindAll.Size = new System.Drawing.Size(230, 22);
-			this.m_menuFindAll.Text = "&All";
-			this.m_menuFindAll.Click += new System.EventHandler(this.OnFindAll);
-			// 
-			// m_menuFindParentGroup
-			// 
-			this.m_menuFindParentGroup.Image = global::KeePass.Properties.Resources.B16x16_Folder_Blue_Open;
-			this.m_menuFindParentGroup.Name = "m_menuFindParentGroup";
-			this.m_menuFindParentGroup.Size = new System.Drawing.Size(230, 22);
-			this.m_menuFindParentGroup.Text = "Selected Entry\'s &Group";
-			this.m_menuFindParentGroup.Click += new System.EventHandler(this.OnFindParentGroup);
-			// 
-			// m_menuFindSep2
-			// 
-			this.m_menuFindSep2.Name = "m_menuFindSep2";
-			this.m_menuFindSep2.Size = new System.Drawing.Size(227, 6);
-			// 
-			// m_menuFindExp
-			// 
-			this.m_menuFindExp.Image = global::KeePass.Properties.Resources.B16x16_History_Clear;
-			this.m_menuFindExp.Name = "m_menuFindExp";
-			this.m_menuFindExp.Size = new System.Drawing.Size(230, 22);
-			this.m_menuFindExp.Text = "&Expired";
-			this.m_menuFindExp.Click += new System.EventHandler(this.OnFindExp);
-			// 
-			// m_menuFindExpIn
-			// 
-			this.m_menuFindExpIn.DropDownItems.AddRange(new System.Windows.Forms.ToolStripItem[] {
-            this.m_menuFindExp1,
-            this.m_menuFindExp2,
-            this.m_menuFindExp3,
-            this.m_menuFindExp7,
-            this.m_menuFindExp14,
-            this.m_menuFindExp30,
-            this.m_menuFindExp60,
-            this.m_menuFindExpInSep0,
-            this.m_menuFindExpInF});
-			this.m_menuFindExpIn.Name = "m_menuFindExpIn";
-			this.m_menuFindExpIn.Size = new System.Drawing.Size(230, 22);
-			this.m_menuFindExpIn.Text = "E&xpiring In";
-			// 
-			// m_menuFindExp1
-			// 
-			this.m_menuFindExp1.Image = global::KeePass.Properties.Resources.B16x16_History_Clear;
-			this.m_menuFindExp1.Name = "m_menuFindExp1";
-			this.m_menuFindExp1.Size = new System.Drawing.Size(124, 22);
-			this.m_menuFindExp1.Text = "&1 Day";
-			this.m_menuFindExp1.Click += new System.EventHandler(this.OnFindExp1);
-			// 
-			// m_menuFindExp2
-			// 
-			this.m_menuFindExp2.Image = global::KeePass.Properties.Resources.B16x16_History_Clear;
-			this.m_menuFindExp2.Name = "m_menuFindExp2";
-			this.m_menuFindExp2.Size = new System.Drawing.Size(124, 22);
-			this.m_menuFindExp2.Text = "&2 Days";
-			this.m_menuFindExp2.Click += new System.EventHandler(this.OnFindExp2);
-			// 
-			// m_menuFindExp3
-			// 
-			this.m_menuFindExp3.Image = global::KeePass.Properties.Resources.B16x16_History_Clear;
-			this.m_menuFindExp3.Name = "m_menuFindExp3";
-			this.m_menuFindExp3.Size = new System.Drawing.Size(124, 22);
-			this.m_menuFindExp3.Text = "&3 Days";
-			this.m_menuFindExp3.Click += new System.EventHandler(this.OnFindExp3);
-			// 
-			// m_menuFindExp7
-			// 
-			this.m_menuFindExp7.Image = global::KeePass.Properties.Resources.B16x16_History_Clear;
-			this.m_menuFindExp7.Name = "m_menuFindExp7";
-			this.m_menuFindExp7.Size = new System.Drawing.Size(124, 22);
-			this.m_menuFindExp7.Text = "1 &Week";
-			this.m_menuFindExp7.Click += new System.EventHandler(this.OnFindExp7);
-			// 
-			// m_menuFindExp14
-			// 
-			this.m_menuFindExp14.Image = global::KeePass.Properties.Resources.B16x16_History_Clear;
-			this.m_menuFindExp14.Name = "m_menuFindExp14";
-			this.m_menuFindExp14.Size = new System.Drawing.Size(124, 22);
-			this.m_menuFindExp14.Text = "2 W&eeks";
-			this.m_menuFindExp14.Click += new System.EventHandler(this.OnFindExp14);
-			// 
-			// m_menuFindExp30
-			// 
-			this.m_menuFindExp30.Image = global::KeePass.Properties.Resources.B16x16_History_Clear;
-			this.m_menuFindExp30.Name = "m_menuFindExp30";
-			this.m_menuFindExp30.Size = new System.Drawing.Size(124, 22);
-			this.m_menuFindExp30.Text = "1 &Month";
-			this.m_menuFindExp30.Click += new System.EventHandler(this.OnFindExp30);
-			// 
-			// m_menuFindExp60
-			// 
-			this.m_menuFindExp60.Image = global::KeePass.Properties.Resources.B16x16_History_Clear;
-			this.m_menuFindExp60.Name = "m_menuFindExp60";
-			this.m_menuFindExp60.Size = new System.Drawing.Size(124, 22);
-			this.m_menuFindExp60.Text = "2 M&onths";
-			this.m_menuFindExp60.Click += new System.EventHandler(this.OnFindExp60);
-			// 
-			// m_menuFindExpInSep0
-			// 
-			this.m_menuFindExpInSep0.Name = "m_menuFindExpInSep0";
-			this.m_menuFindExpInSep0.Size = new System.Drawing.Size(121, 6);
-			// 
-			// m_menuFindExpInF
-			// 
-			this.m_menuFindExpInF.Image = global::KeePass.Properties.Resources.B16x16_History_Clear;
-			this.m_menuFindExpInF.Name = "m_menuFindExpInF";
-			this.m_menuFindExpInF.Size = new System.Drawing.Size(124, 22);
-			this.m_menuFindExpInF.Text = "&Future";
-			this.m_menuFindExpInF.Click += new System.EventHandler(this.OnFindExpInF);
-			// 
-			// m_menuFindSep3
-			// 
-			this.m_menuFindSep3.Name = "m_menuFindSep3";
-			this.m_menuFindSep3.Size = new System.Drawing.Size(227, 6);
-			// 
-			// m_menuFindLastMod
-			// 
-			this.m_menuFindLastMod.Image = global::KeePass.Properties.Resources.B16x16_History;
-			this.m_menuFindLastMod.Name = "m_menuFindLastMod";
-			this.m_menuFindLastMod.Size = new System.Drawing.Size(230, 22);
-			this.m_menuFindLastMod.Text = "Last &Modified Entries...";
-			this.m_menuFindLastMod.Click += new System.EventHandler(this.OnFindLastMod);
-			// 
-			// m_menuFindLarge
-			// 
-			this.m_menuFindLarge.Image = global::KeePass.Properties.Resources.B16x16_HwInfo;
-			this.m_menuFindLarge.Name = "m_menuFindLarge";
-			this.m_menuFindLarge.Size = new System.Drawing.Size(230, 22);
-			this.m_menuFindLarge.Text = "&Large Entries...";
-			this.m_menuFindLarge.Click += new System.EventHandler(this.OnFindLarge);
-			// 
-			// m_menuFindSep4
-			// 
-			this.m_menuFindSep4.Name = "m_menuFindSep4";
-			this.m_menuFindSep4.Size = new System.Drawing.Size(227, 6);
-			// 
-			// m_menuFindDupPasswords
-			// 
-			this.m_menuFindDupPasswords.Image = global::KeePass.Properties.Resources.B16x16_KGPG_Key2;
-			this.m_menuFindDupPasswords.Name = "m_menuFindDupPasswords";
-			this.m_menuFindDupPasswords.Size = new System.Drawing.Size(230, 22);
-			this.m_menuFindDupPasswords.Text = "&Duplicate Passwords...";
-			this.m_menuFindDupPasswords.Click += new System.EventHandler(this.OnFindDupPasswords);
-			// 
-			// m_menuFindSimPasswordsP
-			// 
-			this.m_menuFindSimPasswordsP.Image = global::KeePass.Properties.Resources.B16x16_KGPG_Key2;
-			this.m_menuFindSimPasswordsP.Name = "m_menuFindSimPasswordsP";
-			this.m_menuFindSimPasswordsP.Size = new System.Drawing.Size(230, 22);
-			this.m_menuFindSimPasswordsP.Text = "&Similar Passwords (Pairs)...";
-			this.m_menuFindSimPasswordsP.Click += new System.EventHandler(this.OnFindSimPasswordsP);
-			// 
-			// m_menuFindSimPasswordsC
-			// 
-			this.m_menuFindSimPasswordsC.Image = global::KeePass.Properties.Resources.B16x16_KGPG_Key2;
-			this.m_menuFindSimPasswordsC.Name = "m_menuFindSimPasswordsC";
-			this.m_menuFindSimPasswordsC.Size = new System.Drawing.Size(230, 22);
-			this.m_menuFindSimPasswordsC.Text = "Similar Passwords (&Clusters)...";
-			this.m_menuFindSimPasswordsC.Click += new System.EventHandler(this.OnFindSimPasswordsC);
-			// 
-			// m_menuFindPwQuality
-			// 
-			this.m_menuFindPwQuality.Image = global::KeePass.Properties.Resources.B16x16_KOrganizer;
-			this.m_menuFindPwQuality.Name = "m_menuFindPwQuality";
-			this.m_menuFindPwQuality.Size = new System.Drawing.Size(230, 22);
-			this.m_menuFindPwQuality.Text = "Password &Quality...";
-			this.m_menuFindPwQuality.Click += new System.EventHandler(this.OnFindPwQualityReport);
-			// 
-			// m_menuView
-			// 
-			this.m_menuView.DropDownItems.AddRange(new System.Windows.Forms.ToolStripItem[] {
-            this.m_menuChangeLanguage,
-            this.m_menuViewSep0,
-            this.m_menuViewShowToolBar,
-            this.m_menuViewShowEntryView,
-            this.m_menuViewWindowLayout,
-            this.m_menuViewSep1,
-            this.m_menuViewAlwaysOnTop,
-            this.m_menuViewSep2,
-            this.m_menuViewConfigColumns,
-            this.m_menuViewSortBy,
-            this.m_menuViewTanOptions,
-            this.m_menuViewEntryListGrouping,
-            this.m_menuViewSep3,
-            this.m_menuViewShowEntriesOfSubGroups});
-			this.m_menuView.Name = "m_menuView";
-			this.m_menuView.Size = new System.Drawing.Size(44, 20);
-			this.m_menuView.Text = "&View";
-			// 
-			// m_menuChangeLanguage
-			// 
-			this.m_menuChangeLanguage.Image = global::KeePass.Properties.Resources.B16x16_Keyboard_Layout;
-			this.m_menuChangeLanguage.Name = "m_menuChangeLanguage";
-			this.m_menuChangeLanguage.Size = new System.Drawing.Size(215, 22);
-			this.m_menuChangeLanguage.Text = "Change &Language...";
-			this.m_menuChangeLanguage.Click += new System.EventHandler(this.OnMenuChangeLanguage);
-			// 
-			// m_menuViewSep0
-			// 
-			this.m_menuViewSep0.Name = "m_menuViewSep0";
-			this.m_menuViewSep0.Size = new System.Drawing.Size(212, 6);
-			// 
-			// m_menuViewShowToolBar
-			// 
-			this.m_menuViewShowToolBar.Name = "m_menuViewShowToolBar";
-			this.m_menuViewShowToolBar.Size = new System.Drawing.Size(215, 22);
-			this.m_menuViewShowToolBar.Text = "Show &Toolbar";
-			this.m_menuViewShowToolBar.Click += new System.EventHandler(this.OnViewShowToolBar);
-			// 
-			// m_menuViewShowEntryView
-			// 
-			this.m_menuViewShowEntryView.Name = "m_menuViewShowEntryView";
-			this.m_menuViewShowEntryView.Size = new System.Drawing.Size(215, 22);
-			this.m_menuViewShowEntryView.Text = "Show &Entry View";
-			this.m_menuViewShowEntryView.Click += new System.EventHandler(this.OnViewShowEntryView);
-			// 
-			// m_menuViewWindowLayout
-			// 
-			this.m_menuViewWindowLayout.DropDownItems.AddRange(new System.Windows.Forms.ToolStripItem[] {
-            this.m_menuViewWindowsStacked,
-            this.m_menuViewWindowsSideBySide});
-			this.m_menuViewWindowLayout.Name = "m_menuViewWindowLayout";
-			this.m_menuViewWindowLayout.Size = new System.Drawing.Size(215, 22);
-			this.m_menuViewWindowLayout.Text = "&Window Layout";
-			// 
-			// m_menuViewWindowsStacked
-			// 
-			this.m_menuViewWindowsStacked.Image = global::KeePass.Properties.Resources.B16x16_Window_2Horz1Vert;
-			this.m_menuViewWindowsStacked.Name = "m_menuViewWindowsStacked";
-			this.m_menuViewWindowsStacked.Size = new System.Drawing.Size(137, 22);
-			this.m_menuViewWindowsStacked.Text = "&Stacked";
-			this.m_menuViewWindowsStacked.Click += new System.EventHandler(this.OnViewWindowsStacked);
-			// 
-			// m_menuViewWindowsSideBySide
-			// 
-			this.m_menuViewWindowsSideBySide.Image = global::KeePass.Properties.Resources.B16x16_Window_3Horz;
-			this.m_menuViewWindowsSideBySide.Name = "m_menuViewWindowsSideBySide";
-			this.m_menuViewWindowsSideBySide.Size = new System.Drawing.Size(137, 22);
-			this.m_menuViewWindowsSideBySide.Text = "Side &by Side";
-			this.m_menuViewWindowsSideBySide.Click += new System.EventHandler(this.OnViewWindowsSideBySide);
-			// 
-			// m_menuViewSep1
-			// 
-			this.m_menuViewSep1.Name = "m_menuViewSep1";
-			this.m_menuViewSep1.Size = new System.Drawing.Size(212, 6);
-			// 
-			// m_menuViewAlwaysOnTop
-			// 
-			this.m_menuViewAlwaysOnTop.Name = "m_menuViewAlwaysOnTop";
-			this.m_menuViewAlwaysOnTop.Size = new System.Drawing.Size(215, 22);
-			this.m_menuViewAlwaysOnTop.Text = "&Always on Top";
-			this.m_menuViewAlwaysOnTop.Click += new System.EventHandler(this.OnViewAlwaysOnTop);
-			// 
-			// m_menuViewSep2
-			// 
-			this.m_menuViewSep2.Name = "m_menuViewSep2";
-			this.m_menuViewSep2.Size = new System.Drawing.Size(212, 6);
-			// 
-			// m_menuViewConfigColumns
-			// 
-			this.m_menuViewConfigColumns.Image = global::KeePass.Properties.Resources.B16x16_View_Detailed;
-			this.m_menuViewConfigColumns.Name = "m_menuViewConfigColumns";
-			this.m_menuViewConfigColumns.Size = new System.Drawing.Size(215, 22);
-			this.m_menuViewConfigColumns.Text = "&Configure Columns...";
-			this.m_menuViewConfigColumns.Click += new System.EventHandler(this.OnViewConfigColumns);
-			// 
-			// m_menuViewSortBy
-			// 
-			this.m_menuViewSortBy.Name = "m_menuViewSortBy";
-			this.m_menuViewSortBy.Size = new System.Drawing.Size(215, 22);
-			this.m_menuViewSortBy.Text = "&Sort By";
-			// 
-			// m_menuViewTanOptions
-			// 
-			this.m_menuViewTanOptions.DropDownItems.AddRange(new System.Windows.Forms.ToolStripItem[] {
-            this.m_menuViewTanSimpleList,
-            this.m_menuViewTanIndices});
-			this.m_menuViewTanOptions.Name = "m_menuViewTanOptions";
-			this.m_menuViewTanOptions.Size = new System.Drawing.Size(215, 22);
-			this.m_menuViewTanOptions.Text = "TAN &View Options";
-			// 
-			// m_menuViewTanSimpleList
-			// 
-			this.m_menuViewTanSimpleList.Name = "m_menuViewTanSimpleList";
-			this.m_menuViewTanSimpleList.Size = new System.Drawing.Size(296, 22);
-			this.m_menuViewTanSimpleList.Text = "Use &Simple List View for TAN-Only Groups";
-			this.m_menuViewTanSimpleList.Click += new System.EventHandler(this.OnViewTanSimpleListClick);
-			// 
-			// m_menuViewTanIndices
-			// 
-			this.m_menuViewTanIndices.Name = "m_menuViewTanIndices";
-			this.m_menuViewTanIndices.Size = new System.Drawing.Size(296, 22);
-			this.m_menuViewTanIndices.Text = "Show TAN &Indices in Entry Titles";
-			this.m_menuViewTanIndices.Click += new System.EventHandler(this.OnViewTanIndicesClick);
-			// 
-			// m_menuViewEntryListGrouping
-			// 
-			this.m_menuViewEntryListGrouping.Name = "m_menuViewEntryListGrouping";
-			this.m_menuViewEntryListGrouping.Size = new System.Drawing.Size(215, 22);
-			this.m_menuViewEntryListGrouping.Text = "&Grouping in Entry List";
-			// 
-			// m_menuViewSep3
-			// 
-			this.m_menuViewSep3.Name = "m_menuViewSep3";
-			this.m_menuViewSep3.Size = new System.Drawing.Size(212, 6);
-			// 
-			// m_menuViewShowEntriesOfSubGroups
-			// 
-			this.m_menuViewShowEntriesOfSubGroups.Name = "m_menuViewShowEntriesOfSubGroups";
-			this.m_menuViewShowEntriesOfSubGroups.Size = new System.Drawing.Size(215, 22);
-			this.m_menuViewShowEntriesOfSubGroups.Text = "Show Entries of Su&bgroups";
-			this.m_menuViewShowEntriesOfSubGroups.Click += new System.EventHandler(this.OnViewShowEntriesOfSubGroups);
-			// 
-			// m_menuTools
-			// 
-			this.m_menuTools.DropDownItems.AddRange(new System.Windows.Forms.ToolStripItem[] {
-            this.m_menuToolsPwGenerator,
-            this.m_menuToolsGeneratePwList,
-            this.m_menuToolsSep0,
-            this.m_menuToolsTanWizard,
-            this.m_menuToolsDb,
-            this.m_menuToolsSep1,
-            this.m_menuToolsTriggers,
-            this.m_menuToolsPlugins,
-            this.m_menuToolsSep2,
-            this.m_menuToolsOptions});
-			this.m_menuTools.Name = "m_menuTools";
-			this.m_menuTools.Size = new System.Drawing.Size(47, 20);
-			this.m_menuTools.Text = "&Tools";
-			// 
-			// m_menuToolsPwGenerator
-			// 
-			this.m_menuToolsPwGenerator.Image = global::KeePass.Properties.Resources.B16x16_Key_New;
-			this.m_menuToolsPwGenerator.Name = "m_menuToolsPwGenerator";
-			this.m_menuToolsPwGenerator.Size = new System.Drawing.Size(204, 22);
-			this.m_menuToolsPwGenerator.Text = "&Generate Password...";
-			this.m_menuToolsPwGenerator.Click += new System.EventHandler(this.OnToolsPwGenerator);
-			// 
-			// m_menuToolsGeneratePwList
-			// 
-			this.m_menuToolsGeneratePwList.Image = global::KeePass.Properties.Resources.B16x16_KGPG_Gen;
-			this.m_menuToolsGeneratePwList.Name = "m_menuToolsGeneratePwList";
-			this.m_menuToolsGeneratePwList.Size = new System.Drawing.Size(204, 22);
-			this.m_menuToolsGeneratePwList.Text = "Generate Password &List...";
-			this.m_menuToolsGeneratePwList.Click += new System.EventHandler(this.OnToolsGeneratePasswordList);
-			// 
-			// m_menuToolsSep0
-			// 
-			this.m_menuToolsSep0.Name = "m_menuToolsSep0";
-			this.m_menuToolsSep0.Size = new System.Drawing.Size(201, 6);
-			// 
-			// m_menuToolsTanWizard
-			// 
-			this.m_menuToolsTanWizard.Image = global::KeePass.Properties.Resources.B16x16_Wizard;
-			this.m_menuToolsTanWizard.Name = "m_menuToolsTanWizard";
-			this.m_menuToolsTanWizard.Size = new System.Drawing.Size(204, 22);
-			this.m_menuToolsTanWizard.Text = "&TAN Wizard...";
-			this.m_menuToolsTanWizard.Click += new System.EventHandler(this.OnToolsTanWizard);
-			// 
-			// m_menuToolsDb
-			// 
-			this.m_menuToolsDb.DropDownItems.AddRange(new System.Windows.Forms.ToolStripItem[] {
-            this.m_menuToolsDbMaintenance,
-            this.m_menuToolsDbSep0,
-            this.m_menuToolsDbDelDupEntries,
-            this.m_menuToolsDbDelEmptyGroups,
-            this.m_menuToolsDbDelUnusedIcons,
-            this.m_menuToolsDbSep1,
-            this.m_menuToolsDbXmlRep});
-			this.m_menuToolsDb.Name = "m_menuToolsDb";
-			this.m_menuToolsDb.Size = new System.Drawing.Size(204, 22);
-			this.m_menuToolsDb.Text = "&Database Tools";
-			// 
-			// m_menuToolsDbMaintenance
-			// 
-			this.m_menuToolsDbMaintenance.Image = global::KeePass.Properties.Resources.B16x16_Package_Settings;
-			this.m_menuToolsDbMaintenance.Name = "m_menuToolsDbMaintenance";
-			this.m_menuToolsDbMaintenance.Size = new System.Drawing.Size(226, 22);
-			this.m_menuToolsDbMaintenance.Text = "Database &Maintenance...";
-			this.m_menuToolsDbMaintenance.Click += new System.EventHandler(this.OnToolsDbMaintenance);
-			// 
-			// m_menuToolsDbSep0
-			// 
-			this.m_menuToolsDbSep0.Name = "m_menuToolsDbSep0";
-			this.m_menuToolsDbSep0.Size = new System.Drawing.Size(223, 6);
-			// 
-			// m_menuToolsDbDelDupEntries
-			// 
-			this.m_menuToolsDbDelDupEntries.Image = global::KeePass.Properties.Resources.B16x16_DeleteEntry;
-			this.m_menuToolsDbDelDupEntries.Name = "m_menuToolsDbDelDupEntries";
-			this.m_menuToolsDbDelDupEntries.Size = new System.Drawing.Size(226, 22);
-			this.m_menuToolsDbDelDupEntries.Text = "Delete &Duplicate Entries";
-			this.m_menuToolsDbDelDupEntries.Click += new System.EventHandler(this.OnToolsDelDupEntries);
-			// 
-			// m_menuToolsDbDelEmptyGroups
-			// 
-			this.m_menuToolsDbDelEmptyGroups.Image = global::KeePass.Properties.Resources.B16x16_Folder_Locked;
-			this.m_menuToolsDbDelEmptyGroups.Name = "m_menuToolsDbDelEmptyGroups";
-			this.m_menuToolsDbDelEmptyGroups.Size = new System.Drawing.Size(226, 22);
-			this.m_menuToolsDbDelEmptyGroups.Text = "Delete Empty &Groups";
-			this.m_menuToolsDbDelEmptyGroups.Click += new System.EventHandler(this.OnToolsDelEmptyGroups);
-			// 
-			// m_menuToolsDbDelUnusedIcons
-			// 
-			this.m_menuToolsDbDelUnusedIcons.Image = global::KeePass.Properties.Resources.B16x16_Trashcan_Full;
-			this.m_menuToolsDbDelUnusedIcons.Name = "m_menuToolsDbDelUnusedIcons";
-			this.m_menuToolsDbDelUnusedIcons.Size = new System.Drawing.Size(226, 22);
-			this.m_menuToolsDbDelUnusedIcons.Text = "Delete Unused Custom &Icons";
-			this.m_menuToolsDbDelUnusedIcons.Click += new System.EventHandler(this.OnToolsDelUnusedIcons);
-			// 
-			// m_menuToolsDbSep1
-			// 
-			this.m_menuToolsDbSep1.Name = "m_menuToolsDbSep1";
-			this.m_menuToolsDbSep1.Size = new System.Drawing.Size(223, 6);
-			// 
-			// m_menuToolsDbXmlRep
-			// 
-			this.m_menuToolsDbXmlRep.Image = global::KeePass.Properties.Resources.B16x16_Binary;
-			this.m_menuToolsDbXmlRep.Name = "m_menuToolsDbXmlRep";
-			this.m_menuToolsDbXmlRep.Size = new System.Drawing.Size(226, 22);
-			this.m_menuToolsDbXmlRep.Text = "&XML Replace...";
-			this.m_menuToolsDbXmlRep.Click += new System.EventHandler(this.OnToolsXmlRep);
-			// 
-			// m_menuToolsSep1
-			// 
-			this.m_menuToolsSep1.Name = "m_menuToolsSep1";
-			this.m_menuToolsSep1.Size = new System.Drawing.Size(201, 6);
-			// 
-			// m_menuToolsTriggers
-			// 
-			this.m_menuToolsTriggers.Image = global::KeePass.Properties.Resources.B16x16_Make_KDevelop;
-			this.m_menuToolsTriggers.Name = "m_menuToolsTriggers";
-			this.m_menuToolsTriggers.Size = new System.Drawing.Size(204, 22);
-			this.m_menuToolsTriggers.Text = "T&riggers...";
-			this.m_menuToolsTriggers.Click += new System.EventHandler(this.OnToolsTriggers);
-			// 
-			// m_menuToolsPlugins
-			// 
-			this.m_menuToolsPlugins.Image = global::KeePass.Properties.Resources.B16x16_BlockDevice;
-			this.m_menuToolsPlugins.Name = "m_menuToolsPlugins";
-			this.m_menuToolsPlugins.Size = new System.Drawing.Size(204, 22);
-			this.m_menuToolsPlugins.Text = "&Plugins...";
-			this.m_menuToolsPlugins.Click += new System.EventHandler(this.OnToolsPlugins);
-			// 
-			// m_menuToolsSep2
-			// 
-			this.m_menuToolsSep2.Name = "m_menuToolsSep2";
-			this.m_menuToolsSep2.Size = new System.Drawing.Size(201, 6);
-			// 
-			// m_menuToolsOptions
-			// 
-			this.m_menuToolsOptions.Image = global::KeePass.Properties.Resources.B16x16_Misc;
-			this.m_menuToolsOptions.Name = "m_menuToolsOptions";
-			this.m_menuToolsOptions.Size = new System.Drawing.Size(204, 22);
-			this.m_menuToolsOptions.Text = "&Options...";
-			this.m_menuToolsOptions.Click += new System.EventHandler(this.OnToolsOptions);
-			// 
-			// m_menuHelp
-			// 
-			this.m_menuHelp.DropDownItems.AddRange(new System.Windows.Forms.ToolStripItem[] {
-            this.m_menuHelpContents,
-            this.m_menuHelpSelectSource,
-            this.m_menuHelpSep0,
-            this.m_menuHelpWebsite,
-            this.m_menuHelpDonate,
-            this.m_menuHelpSep1,
-            this.m_menuHelpCheckForUpdates,
-            this.m_menuHelpSep2,
-            this.m_menuHelpAbout});
-			this.m_menuHelp.Name = "m_menuHelp";
-			this.m_menuHelp.Size = new System.Drawing.Size(44, 20);
-			this.m_menuHelp.Text = "&Help";
-			// 
-			// m_menuHelpContents
-			// 
-			this.m_menuHelpContents.Image = global::KeePass.Properties.Resources.B16x16_Toggle_Log;
-			this.m_menuHelpContents.Name = "m_menuHelpContents";
-			this.m_menuHelpContents.Size = new System.Drawing.Size(171, 22);
-			this.m_menuHelpContents.Text = "&Help Contents";
-			this.m_menuHelpContents.Click += new System.EventHandler(this.OnHelpContents);
-			// 
-			// m_menuHelpSelectSource
-			// 
-			this.m_menuHelpSelectSource.Image = global::KeePass.Properties.Resources.B16x16_KOrganizer;
-			this.m_menuHelpSelectSource.Name = "m_menuHelpSelectSource";
-			this.m_menuHelpSelectSource.Size = new System.Drawing.Size(171, 22);
-			this.m_menuHelpSelectSource.Text = "Help &Source...";
-			this.m_menuHelpSelectSource.Click += new System.EventHandler(this.OnHelpSelectSource);
-			// 
-			// m_menuHelpSep0
-			// 
-			this.m_menuHelpSep0.Name = "m_menuHelpSep0";
-			this.m_menuHelpSep0.Size = new System.Drawing.Size(168, 6);
-			// 
-			// m_menuHelpWebsite
-			// 
-			this.m_menuHelpWebsite.Image = global::KeePass.Properties.Resources.B16x16_Folder_Home;
-			this.m_menuHelpWebsite.Name = "m_menuHelpWebsite";
-			this.m_menuHelpWebsite.Size = new System.Drawing.Size(171, 22);
-			this.m_menuHelpWebsite.Text = "KeePass &Website";
-			this.m_menuHelpWebsite.Click += new System.EventHandler(this.OnHelpHomepage);
-			// 
-			// m_menuHelpDonate
-			// 
-			this.m_menuHelpDonate.Image = global::KeePass.Properties.Resources.B16x16_Identity;
-			this.m_menuHelpDonate.Name = "m_menuHelpDonate";
-			this.m_menuHelpDonate.Size = new System.Drawing.Size(171, 22);
-			this.m_menuHelpDonate.Text = "&Donate...";
-			this.m_menuHelpDonate.Click += new System.EventHandler(this.OnHelpDonate);
-			// 
-			// m_menuHelpSep1
-			// 
-			this.m_menuHelpSep1.Name = "m_menuHelpSep1";
-			this.m_menuHelpSep1.Size = new System.Drawing.Size(168, 6);
-			// 
-			// m_menuHelpCheckForUpdates
-			// 
-			this.m_menuHelpCheckForUpdates.Image = global::KeePass.Properties.Resources.B16x16_FTP;
-			this.m_menuHelpCheckForUpdates.Name = "m_menuHelpCheckForUpdates";
-			this.m_menuHelpCheckForUpdates.Size = new System.Drawing.Size(171, 22);
-			this.m_menuHelpCheckForUpdates.Text = "&Check for Updates";
-			this.m_menuHelpCheckForUpdates.Click += new System.EventHandler(this.OnHelpCheckForUpdate);
-			// 
-			// m_menuHelpSep2
-			// 
-			this.m_menuHelpSep2.Name = "m_menuHelpSep2";
-			this.m_menuHelpSep2.Size = new System.Drawing.Size(168, 6);
-			// 
-			// m_menuHelpAbout
-			// 
-			this.m_menuHelpAbout.Image = global::KeePass.Properties.Resources.B16x16_Help;
-			this.m_menuHelpAbout.Name = "m_menuHelpAbout";
-			this.m_menuHelpAbout.Size = new System.Drawing.Size(171, 22);
-			this.m_menuHelpAbout.Text = "&About KeePass";
-			this.m_menuHelpAbout.Click += new System.EventHandler(this.OnHelpAbout);
-			// 
-			// m_toolMain
-			// 
-			this.m_toolMain.Items.AddRange(new System.Windows.Forms.ToolStripItem[] {
-            this.m_tbNewDatabase,
-            this.m_tbOpenDatabase,
-            this.m_tbSaveDatabase,
-            this.m_tbSaveAll,
-            this.m_tbSep0,
-            this.m_tbAddEntry,
-            this.m_tbSep1,
-            this.m_tbCopyUserName,
-            this.m_tbCopyPassword,
-            this.m_tbOpenUrl,
-            this.m_tbCopyUrl,
-            this.m_tbAutoType,
-            this.m_tbSep4,
-            this.m_tbFind,
-            this.m_tbEntryViewsDropDown,
-            this.m_tbSep2,
-            this.m_tbLockWorkspace,
-            this.m_tbSep3,
-            this.m_tbQuickFind,
-            this.m_tbCloseTab});
-			this.m_toolMain.Location = new System.Drawing.Point(0, 24);
-			this.m_toolMain.Name = "m_toolMain";
-			this.m_toolMain.Size = new System.Drawing.Size(654, 25);
-			this.m_toolMain.TabIndex = 1;
-			this.m_toolMain.TabStop = true;
-			// 
-			// m_tbNewDatabase
-			// 
-			this.m_tbNewDatabase.DisplayStyle = System.Windows.Forms.ToolStripItemDisplayStyle.Image;
-			this.m_tbNewDatabase.Image = global::KeePass.Properties.Resources.B16x16_FileNew;
-			this.m_tbNewDatabase.ImageTransparentColor = System.Drawing.Color.Magenta;
-			this.m_tbNewDatabase.Name = "m_tbNewDatabase";
-			this.m_tbNewDatabase.Size = new System.Drawing.Size(23, 22);
-			this.m_tbNewDatabase.Click += new System.EventHandler(this.OnFileNew);
-			// 
-			// m_tbOpenDatabase
-			// 
-			this.m_tbOpenDatabase.DisplayStyle = System.Windows.Forms.ToolStripItemDisplayStyle.Image;
-			this.m_tbOpenDatabase.Image = global::KeePass.Properties.Resources.B16x16_Folder_Yellow_Open;
-			this.m_tbOpenDatabase.ImageTransparentColor = System.Drawing.Color.Magenta;
-			this.m_tbOpenDatabase.Name = "m_tbOpenDatabase";
-			this.m_tbOpenDatabase.Size = new System.Drawing.Size(23, 22);
-			this.m_tbOpenDatabase.Click += new System.EventHandler(this.OnFileOpen);
-			// 
-			// m_tbSaveDatabase
-			// 
-			this.m_tbSaveDatabase.DisplayStyle = System.Windows.Forms.ToolStripItemDisplayStyle.Image;
-			this.m_tbSaveDatabase.Image = global::KeePass.Properties.Resources.B16x16_FileSave;
-			this.m_tbSaveDatabase.ImageTransparentColor = System.Drawing.Color.Magenta;
-			this.m_tbSaveDatabase.Name = "m_tbSaveDatabase";
-			this.m_tbSaveDatabase.Size = new System.Drawing.Size(23, 22);
-			this.m_tbSaveDatabase.Click += new System.EventHandler(this.OnFileSave);
-			// 
-			// m_tbSaveAll
-			// 
-			this.m_tbSaveAll.DisplayStyle = System.Windows.Forms.ToolStripItemDisplayStyle.Image;
-			this.m_tbSaveAll.Image = global::KeePass.Properties.Resources.B16x16_File_SaveAll;
-			this.m_tbSaveAll.ImageTransparentColor = System.Drawing.Color.Magenta;
-			this.m_tbSaveAll.Name = "m_tbSaveAll";
-			this.m_tbSaveAll.Size = new System.Drawing.Size(23, 22);
-			this.m_tbSaveAll.Click += new System.EventHandler(this.OnFileSaveAll);
-			// 
-			// m_tbSep0
-			// 
-			this.m_tbSep0.Name = "m_tbSep0";
-			this.m_tbSep0.Size = new System.Drawing.Size(6, 25);
-			// 
-			// m_tbAddEntry
-			// 
-			this.m_tbAddEntry.DisplayStyle = System.Windows.Forms.ToolStripItemDisplayStyle.Image;
-			this.m_tbAddEntry.DropDownItems.AddRange(new System.Windows.Forms.ToolStripItem[] {
-            this.m_tbAddEntryDefault});
-			this.m_tbAddEntry.Image = global::KeePass.Properties.Resources.B16x16_KGPG_Import;
-			this.m_tbAddEntry.ImageTransparentColor = System.Drawing.Color.Magenta;
-			this.m_tbAddEntry.Name = "m_tbAddEntry";
-			this.m_tbAddEntry.Size = new System.Drawing.Size(32, 22);
-			this.m_tbAddEntry.ButtonClick += new System.EventHandler(this.OnEntryAdd);
-			// 
-			// m_tbAddEntryDefault
-			// 
-			this.m_tbAddEntryDefault.Image = global::KeePass.Properties.Resources.B16x16_KGPG_Import;
-			this.m_tbAddEntryDefault.Name = "m_tbAddEntryDefault";
-			this.m_tbAddEntryDefault.Size = new System.Drawing.Size(90, 22);
-			this.m_tbAddEntryDefault.Text = "<>";
-			this.m_tbAddEntryDefault.Click += new System.EventHandler(this.OnEntryAdd);
-			// 
-			// m_tbSep1
-			// 
-			this.m_tbSep1.Name = "m_tbSep1";
-			this.m_tbSep1.Size = new System.Drawing.Size(6, 25);
-			// 
-			// m_tbCopyUserName
-			// 
-			this.m_tbCopyUserName.DisplayStyle = System.Windows.Forms.ToolStripItemDisplayStyle.Image;
-			this.m_tbCopyUserName.Image = global::KeePass.Properties.Resources.B16x16_Personal;
-			this.m_tbCopyUserName.ImageTransparentColor = System.Drawing.Color.Magenta;
-			this.m_tbCopyUserName.Name = "m_tbCopyUserName";
-			this.m_tbCopyUserName.Size = new System.Drawing.Size(23, 22);
-			this.m_tbCopyUserName.Click += new System.EventHandler(this.OnEntryCopyUserName);
-			// 
-			// m_tbCopyPassword
-			// 
-			this.m_tbCopyPassword.DisplayStyle = System.Windows.Forms.ToolStripItemDisplayStyle.Image;
-			this.m_tbCopyPassword.Image = global::KeePass.Properties.Resources.B16x16_KGPG_Info;
-			this.m_tbCopyPassword.ImageTransparentColor = System.Drawing.Color.Magenta;
-			this.m_tbCopyPassword.Name = "m_tbCopyPassword";
-			this.m_tbCopyPassword.Size = new System.Drawing.Size(23, 22);
-			this.m_tbCopyPassword.Click += new System.EventHandler(this.OnEntryCopyPassword);
-			// 
-			// m_tbOpenUrl
-			// 
-			this.m_tbOpenUrl.DisplayStyle = System.Windows.Forms.ToolStripItemDisplayStyle.Image;
-			this.m_tbOpenUrl.DropDownItems.AddRange(new System.Windows.Forms.ToolStripItem[] {
-            this.m_tbOpenUrlDefault});
-			this.m_tbOpenUrl.Image = global::KeePass.Properties.Resources.B16x16_FTP;
-			this.m_tbOpenUrl.ImageTransparentColor = System.Drawing.Color.Magenta;
-			this.m_tbOpenUrl.Name = "m_tbOpenUrl";
-			this.m_tbOpenUrl.Size = new System.Drawing.Size(32, 22);
-			this.m_tbOpenUrl.ButtonClick += new System.EventHandler(this.OnEntryOpenUrl);
-			// 
-			// m_tbOpenUrlDefault
-			// 
-			this.m_tbOpenUrlDefault.Image = global::KeePass.Properties.Resources.B16x16_FTP;
-			this.m_tbOpenUrlDefault.Name = "m_tbOpenUrlDefault";
-			this.m_tbOpenUrlDefault.Size = new System.Drawing.Size(90, 22);
-			this.m_tbOpenUrlDefault.Text = "<>";
-			this.m_tbOpenUrlDefault.Click += new System.EventHandler(this.OnEntryOpenUrl);
-			// 
-			// m_tbCopyUrl
-			// 
-			this.m_tbCopyUrl.DisplayStyle = System.Windows.Forms.ToolStripItemDisplayStyle.Image;
-			this.m_tbCopyUrl.Image = global::KeePass.Properties.Resources.B16x16_EditCopyUrl;
-			this.m_tbCopyUrl.ImageTransparentColor = System.Drawing.Color.Magenta;
-			this.m_tbCopyUrl.Name = "m_tbCopyUrl";
-			this.m_tbCopyUrl.Size = new System.Drawing.Size(23, 22);
-			this.m_tbCopyUrl.Click += new System.EventHandler(this.OnEntryCopyURL);
-			// 
-			// m_tbAutoType
-			// 
-			this.m_tbAutoType.DisplayStyle = System.Windows.Forms.ToolStripItemDisplayStyle.Image;
-			this.m_tbAutoType.Image = global::KeePass.Properties.Resources.B16x16_KTouch;
-			this.m_tbAutoType.ImageTransparentColor = System.Drawing.Color.Magenta;
-			this.m_tbAutoType.Name = "m_tbAutoType";
-			this.m_tbAutoType.Size = new System.Drawing.Size(23, 22);
-			this.m_tbAutoType.Click += new System.EventHandler(this.OnEntryPerformAutoType);
-			// 
-			// m_tbSep4
-			// 
-			this.m_tbSep4.Name = "m_tbSep4";
-			this.m_tbSep4.Size = new System.Drawing.Size(6, 25);
-			// 
-			// m_tbFind
-			// 
-			this.m_tbFind.DisplayStyle = System.Windows.Forms.ToolStripItemDisplayStyle.Image;
-			this.m_tbFind.Image = global::KeePass.Properties.Resources.B16x16_XMag;
-			this.m_tbFind.ImageTransparentColor = System.Drawing.Color.Magenta;
-			this.m_tbFind.Name = "m_tbFind";
-			this.m_tbFind.Size = new System.Drawing.Size(23, 22);
-			this.m_tbFind.Click += new System.EventHandler(this.OnFindInDatabase);
-			// 
-			// m_tbEntryViewsDropDown
-			// 
-			this.m_tbEntryViewsDropDown.DisplayStyle = System.Windows.Forms.ToolStripItemDisplayStyle.Image;
-			this.m_tbEntryViewsDropDown.DropDownItems.AddRange(new System.Windows.Forms.ToolStripItem[] {
-            this.m_tbViewsShowAll,
-            this.m_tbViewsShowExpired});
-			this.m_tbEntryViewsDropDown.Image = global::KeePass.Properties.Resources.B16x16_KGPG_Key3;
-			this.m_tbEntryViewsDropDown.ImageTransparentColor = System.Drawing.Color.Magenta;
-			this.m_tbEntryViewsDropDown.Name = "m_tbEntryViewsDropDown";
-			this.m_tbEntryViewsDropDown.Size = new System.Drawing.Size(29, 22);
-			this.m_tbEntryViewsDropDown.DropDownOpening += new System.EventHandler(this.OnEntryViewsByTagOpening);
-			// 
-			// m_tbViewsShowAll
-			// 
-			this.m_tbViewsShowAll.Image = global::KeePass.Properties.Resources.B16x16_KGPG_Key3;
-			this.m_tbViewsShowAll.Name = "m_tbViewsShowAll";
-			this.m_tbViewsShowAll.Size = new System.Drawing.Size(90, 22);
-			this.m_tbViewsShowAll.Text = "<>";
-			this.m_tbViewsShowAll.Click += new System.EventHandler(this.OnFindAll);
-			// 
-			// m_tbViewsShowExpired
-			// 
-			this.m_tbViewsShowExpired.Image = global::KeePass.Properties.Resources.B16x16_History_Clear;
-			this.m_tbViewsShowExpired.Name = "m_tbViewsShowExpired";
-			this.m_tbViewsShowExpired.Size = new System.Drawing.Size(90, 22);
-			this.m_tbViewsShowExpired.Text = "<>";
-			this.m_tbViewsShowExpired.Click += new System.EventHandler(this.OnFindExp);
-			// 
-			// m_tbSep2
-			// 
-			this.m_tbSep2.Name = "m_tbSep2";
-			this.m_tbSep2.Size = new System.Drawing.Size(6, 25);
-			// 
-			// m_tbLockWorkspace
-			// 
-			this.m_tbLockWorkspace.DisplayStyle = System.Windows.Forms.ToolStripItemDisplayStyle.Image;
-			this.m_tbLockWorkspace.Image = global::KeePass.Properties.Resources.B16x16_LockWorkspace;
-			this.m_tbLockWorkspace.ImageTransparentColor = System.Drawing.Color.Magenta;
-			this.m_tbLockWorkspace.Name = "m_tbLockWorkspace";
-			this.m_tbLockWorkspace.Size = new System.Drawing.Size(23, 22);
-			this.m_tbLockWorkspace.Click += new System.EventHandler(this.OnFileLock);
-			// 
-			// m_tbSep3
-			// 
-			this.m_tbSep3.Name = "m_tbSep3";
-			this.m_tbSep3.Size = new System.Drawing.Size(6, 25);
-			// 
-			// m_tbQuickFind
-			// 
-			this.m_tbQuickFind.Name = "m_tbQuickFind";
-			this.m_tbQuickFind.Size = new System.Drawing.Size(121, 25);
-			this.m_tbQuickFind.SelectedIndexChanged += new System.EventHandler(this.OnQuickFindSelectedIndexChanged);
-			this.m_tbQuickFind.KeyUp += new System.Windows.Forms.KeyEventHandler(this.OnQuickFindKeyUp);
-			this.m_tbQuickFind.KeyDown += new System.Windows.Forms.KeyEventHandler(this.OnQuickFindKeyDown);
-			// 
-			// m_tbCloseTab
-			// 
-			this.m_tbCloseTab.Alignment = System.Windows.Forms.ToolStripItemAlignment.Right;
-			this.m_tbCloseTab.DisplayStyle = System.Windows.Forms.ToolStripItemDisplayStyle.Image;
-			this.m_tbCloseTab.Image = global::KeePass.Properties.Resources.B16x16_File_Close;
-			this.m_tbCloseTab.ImageTransparentColor = System.Drawing.Color.Magenta;
-			this.m_tbCloseTab.Name = "m_tbCloseTab";
-			this.m_tbCloseTab.Size = new System.Drawing.Size(23, 22);
-			this.m_tbCloseTab.Click += new System.EventHandler(this.OnFileClose);
-			// 
-			// m_statusMain
-			// 
-			this.m_statusMain.GripStyle = System.Windows.Forms.ToolStripGripStyle.Visible;
-			this.m_statusMain.Items.AddRange(new System.Windows.Forms.ToolStripItem[] {
-            this.m_statusPartSelected,
-            this.m_statusPartInfo,
-            this.m_statusPartProgress,
-            this.m_statusClipboard});
-			this.m_statusMain.Location = new System.Drawing.Point(0, 464);
-			this.m_statusMain.Name = "m_statusMain";
-			this.m_statusMain.Size = new System.Drawing.Size(654, 22);
-			this.m_statusMain.TabIndex = 3;
-			// 
-			// m_statusPartSelected
-			// 
-			this.m_statusPartSelected.AutoSize = false;
-			this.m_statusPartSelected.BorderSides = System.Windows.Forms.ToolStripStatusLabelBorderSides.Right;
-			this.m_statusPartSelected.Name = "m_statusPartSelected";
-			this.m_statusPartSelected.Size = new System.Drawing.Size(140, 17);
-			this.m_statusPartSelected.Text = "0 entries";
-			this.m_statusPartSelected.TextAlign = System.Drawing.ContentAlignment.MiddleLeft;
-			// 
-			// m_statusPartInfo
-			// 
-			this.m_statusPartInfo.Name = "m_statusPartInfo";
-			this.m_statusPartInfo.Size = new System.Drawing.Size(245, 17);
-			this.m_statusPartInfo.Spring = true;
-			this.m_statusPartInfo.Text = "Ready.";
-			this.m_statusPartInfo.TextAlign = System.Drawing.ContentAlignment.MiddleLeft;
-			// 
-			// m_statusPartProgress
-			// 
-			this.m_statusPartProgress.AutoSize = false;
-			this.m_statusPartProgress.Name = "m_statusPartProgress";
-			this.m_statusPartProgress.Size = new System.Drawing.Size(150, 16);
-			this.m_statusPartProgress.Style = System.Windows.Forms.ProgressBarStyle.Continuous;
-			// 
-			// m_statusClipboard
-			// 
-			this.m_statusClipboard.AutoSize = false;
-			this.m_statusClipboard.Name = "m_statusClipboard";
-			this.m_statusClipboard.Size = new System.Drawing.Size(100, 16);
-			this.m_statusClipboard.Style = System.Windows.Forms.ProgressBarStyle.Continuous;
-			// 
-			// m_ctxTray
-			// 
-			this.m_ctxTray.Items.AddRange(new System.Windows.Forms.ToolStripItem[] {
-            this.m_ctxTrayTray,
-            this.m_ctxTraySep0,
-            this.m_ctxTrayGenPw,
-            this.m_ctxTraySep1,
-            this.m_ctxTrayOptions,
-            this.m_ctxTraySep2,
-            this.m_ctxTrayCancel,
-            this.m_ctxTrayLock,
-            this.m_ctxTrayFileExit});
-			this.m_ctxTray.Name = "m_ctxTray";
-			this.m_ctxTray.Size = new System.Drawing.Size(184, 154);
-			this.m_ctxTray.Opening += new System.ComponentModel.CancelEventHandler(this.OnCtxTrayOpening);
-			// 
-			// m_ctxTrayTray
-			// 
-			this.m_ctxTrayTray.Image = global::KeePass.Properties.Resources.B16x16_View_Detailed;
-			this.m_ctxTrayTray.Name = "m_ctxTrayTray";
-			this.m_ctxTrayTray.Size = new System.Drawing.Size(183, 22);
-			this.m_ctxTrayTray.Text = "&Tray / Untray";
-			this.m_ctxTrayTray.Click += new System.EventHandler(this.OnTrayTray);
-			// 
-			// m_ctxTraySep0
-			// 
-			this.m_ctxTraySep0.Name = "m_ctxTraySep0";
-			this.m_ctxTraySep0.Size = new System.Drawing.Size(180, 6);
-			// 
-			// m_ctxTrayGenPw
-			// 
-			this.m_ctxTrayGenPw.Image = global::KeePass.Properties.Resources.B16x16_Key_New;
-			this.m_ctxTrayGenPw.Name = "m_ctxTrayGenPw";
-			this.m_ctxTrayGenPw.Size = new System.Drawing.Size(183, 22);
-			this.m_ctxTrayGenPw.Text = "&Generate Password...";
-			this.m_ctxTrayGenPw.Click += new System.EventHandler(this.OnTrayGenPw);
-			// 
-			// m_ctxTraySep1
-			// 
-			this.m_ctxTraySep1.Name = "m_ctxTraySep1";
-			this.m_ctxTraySep1.Size = new System.Drawing.Size(180, 6);
-			// 
-			// m_ctxTrayOptions
-			// 
-			this.m_ctxTrayOptions.Image = global::KeePass.Properties.Resources.B16x16_Misc;
-			this.m_ctxTrayOptions.Name = "m_ctxTrayOptions";
-			this.m_ctxTrayOptions.Size = new System.Drawing.Size(183, 22);
-			this.m_ctxTrayOptions.Text = "&Options...";
-			this.m_ctxTrayOptions.Click += new System.EventHandler(this.OnTrayOptions);
-			// 
-			// m_ctxTraySep2
-			// 
-			this.m_ctxTraySep2.Name = "m_ctxTraySep2";
-			this.m_ctxTraySep2.Size = new System.Drawing.Size(180, 6);
-			// 
-			// m_ctxTrayCancel
-			// 
-			this.m_ctxTrayCancel.Image = global::KeePass.Properties.Resources.B16x16_Error;
-			this.m_ctxTrayCancel.Name = "m_ctxTrayCancel";
-			this.m_ctxTrayCancel.Size = new System.Drawing.Size(183, 22);
-			this.m_ctxTrayCancel.Text = "&Cancel";
-			this.m_ctxTrayCancel.Click += new System.EventHandler(this.OnTrayCancel);
-			// 
-			// m_ctxTrayLock
-			// 
-			this.m_ctxTrayLock.Image = global::KeePass.Properties.Resources.B16x16_LockWorkspace;
-			this.m_ctxTrayLock.Name = "m_ctxTrayLock";
-			this.m_ctxTrayLock.Size = new System.Drawing.Size(183, 22);
-			this.m_ctxTrayLock.Text = "<>";
-			this.m_ctxTrayLock.Click += new System.EventHandler(this.OnTrayLock);
-			// 
-			// m_ctxTrayFileExit
-			// 
-			this.m_ctxTrayFileExit.Image = global::KeePass.Properties.Resources.B16x16_Exit;
-			this.m_ctxTrayFileExit.Name = "m_ctxTrayFileExit";
-			this.m_ctxTrayFileExit.Size = new System.Drawing.Size(183, 22);
-			this.m_ctxTrayFileExit.Text = "E&xit";
-			this.m_ctxTrayFileExit.Click += new System.EventHandler(this.OnTrayExit);
-			// 
-			// m_timerMain
-			// 
-			this.m_timerMain.Enabled = true;
-			this.m_timerMain.Interval = 1000;
-			this.m_timerMain.Tick += new System.EventHandler(this.OnTimerMainTick);
-			// 
-			// m_tabMain
-			// 
-			this.m_tabMain.Dock = System.Windows.Forms.DockStyle.Top;
-			this.m_tabMain.Location = new System.Drawing.Point(0, 49);
-			this.m_tabMain.Name = "m_tabMain";
-			this.m_tabMain.SelectedIndex = 0;
-			this.m_tabMain.ShowToolTips = true;
-			this.m_tabMain.Size = new System.Drawing.Size(654, 22);
-			this.m_tabMain.TabIndex = 2;
-			this.m_tabMain.KeyUp += new System.Windows.Forms.KeyEventHandler(this.OnTabMainKeyUp);
-			this.m_tabMain.MouseClick += new System.Windows.Forms.MouseEventHandler(this.OnTabMainMouseClick);
-			this.m_tabMain.SelectedIndexChanged += new System.EventHandler(this.OnTabMainSelectedIndexChanged);
-			this.m_tabMain.KeyDown += new System.Windows.Forms.KeyEventHandler(this.OnTabMainKeyDown);
-			// 
-			// m_splitHorizontal
-			// 
-			this.m_splitHorizontal.Dock = System.Windows.Forms.DockStyle.Fill;
-			this.m_splitHorizontal.Location = new System.Drawing.Point(0, 71);
-			this.m_splitHorizontal.Name = "m_splitHorizontal";
-			this.m_splitHorizontal.Orientation = System.Windows.Forms.Orientation.Horizontal;
-			// 
-			// m_splitHorizontal.Panel1
-			// 
-			this.m_splitHorizontal.Panel1.Controls.Add(this.m_splitVertical);
-			// 
-			// m_splitHorizontal.Panel2
-			// 
-			this.m_splitHorizontal.Panel2.Controls.Add(this.m_richEntryView);
-			this.m_splitHorizontal.Size = new System.Drawing.Size(654, 393);
-			this.m_splitHorizontal.SplitterDistance = 306;
-			this.m_splitHorizontal.TabIndex = 2;
-			this.m_splitHorizontal.TabStop = false;
-			// 
-			// m_splitVertical
-			// 
-			this.m_splitVertical.Dock = System.Windows.Forms.DockStyle.Fill;
-			this.m_splitVertical.Location = new System.Drawing.Point(0, 0);
-			this.m_splitVertical.Name = "m_splitVertical";
-			// 
-			// m_splitVertical.Panel1
-			// 
-			this.m_splitVertical.Panel1.Controls.Add(this.m_tvGroups);
-			// 
-			// m_splitVertical.Panel2
-			// 
-			this.m_splitVertical.Panel2.Controls.Add(this.m_lvEntries);
-			this.m_splitVertical.Size = new System.Drawing.Size(654, 306);
-			this.m_splitVertical.SplitterDistance = 177;
-			this.m_splitVertical.TabIndex = 0;
-			this.m_splitVertical.TabStop = false;
-			// 
-			// m_tvGroups
-			// 
-			this.m_tvGroups.AllowDrop = true;
-			this.m_tvGroups.ContextMenuStrip = this.m_ctxGroupList;
-			this.m_tvGroups.Dock = System.Windows.Forms.DockStyle.Fill;
-			this.m_tvGroups.HideSelection = false;
-			this.m_tvGroups.HotTracking = true;
-			this.m_tvGroups.Location = new System.Drawing.Point(0, 0);
-			this.m_tvGroups.Name = "m_tvGroups";
-			this.m_tvGroups.ShowNodeToolTips = true;
-			this.m_tvGroups.ShowRootLines = false;
-			this.m_tvGroups.Size = new System.Drawing.Size(177, 306);
-			this.m_tvGroups.TabIndex = 0;
-			this.m_tvGroups.AfterCollapse += new System.Windows.Forms.TreeViewEventHandler(this.OnGroupsAfterCollapse);
-			this.m_tvGroups.DragLeave += new System.EventHandler(this.OnGroupsListDragLeave);
-			this.m_tvGroups.DragDrop += new System.Windows.Forms.DragEventHandler(this.OnGroupsListDragDrop);
-			this.m_tvGroups.DragEnter += new System.Windows.Forms.DragEventHandler(this.OnGroupsListDragEnter);
-			this.m_tvGroups.KeyUp += new System.Windows.Forms.KeyEventHandler(this.OnGroupsKeyUp);
-			this.m_tvGroups.NodeMouseClick += new System.Windows.Forms.TreeNodeMouseClickEventHandler(this.OnGroupsListClickNode);
-			this.m_tvGroups.KeyDown += new System.Windows.Forms.KeyEventHandler(this.OnGroupsKeyDown);
-			this.m_tvGroups.AfterExpand += new System.Windows.Forms.TreeViewEventHandler(this.OnGroupsAfterExpand);
-			this.m_tvGroups.ItemDrag += new System.Windows.Forms.ItemDragEventHandler(this.OnGroupsListItemDrag);
-			this.m_tvGroups.DragOver += new System.Windows.Forms.DragEventHandler(this.OnGroupsListDragOver);
-			// 
-			// m_lvEntries
-			// 
-			this.m_lvEntries.AllowColumnReorder = true;
-			this.m_lvEntries.ContextMenuStrip = this.m_ctxPwList;
-			this.m_lvEntries.Dock = System.Windows.Forms.DockStyle.Fill;
-			this.m_lvEntries.FullRowSelect = true;
-			this.m_lvEntries.HideSelection = false;
-			this.m_lvEntries.Location = new System.Drawing.Point(0, 0);
-			this.m_lvEntries.Name = "m_lvEntries";
-			this.m_lvEntries.ShowItemToolTips = true;
-			this.m_lvEntries.Size = new System.Drawing.Size(473, 306);
-			this.m_lvEntries.TabIndex = 0;
-			this.m_lvEntries.UseCompatibleStateImageBehavior = false;
-			this.m_lvEntries.View = System.Windows.Forms.View.Details;
-			this.m_lvEntries.MouseDoubleClick += new System.Windows.Forms.MouseEventHandler(this.OnPwListMouseDoubleClick);
-			this.m_lvEntries.ColumnWidthChanged += new System.Windows.Forms.ColumnWidthChangedEventHandler(this.OnPwListColumnWidthChanged);
-			this.m_lvEntries.SelectedIndexChanged += new System.EventHandler(this.OnPwListSelectedIndexChanged);
-			this.m_lvEntries.ColumnClick += new System.Windows.Forms.ColumnClickEventHandler(this.OnPwListColumnClick);
-			this.m_lvEntries.MouseDown += new System.Windows.Forms.MouseEventHandler(this.OnPwListMouseDown);
-			this.m_lvEntries.KeyUp += new System.Windows.Forms.KeyEventHandler(this.OnPwListKeyUp);
-			this.m_lvEntries.KeyDown += new System.Windows.Forms.KeyEventHandler(this.OnPwListKeyDown);
-			this.m_lvEntries.ItemDrag += new System.Windows.Forms.ItemDragEventHandler(this.OnPwListItemDrag);
-			this.m_lvEntries.Click += new System.EventHandler(this.OnPwListClick);
-			// 
-			// m_richEntryView
-			// 
-			this.m_richEntryView.Dock = System.Windows.Forms.DockStyle.Fill;
-			this.m_richEntryView.Location = new System.Drawing.Point(0, 0);
-			this.m_richEntryView.Name = "m_richEntryView";
-			this.m_richEntryView.ReadOnly = true;
-			this.m_richEntryView.Size = new System.Drawing.Size(654, 83);
-			this.m_richEntryView.TabIndex = 0;
-			this.m_richEntryView.Text = "";
-			this.m_richEntryView.KeyDown += new System.Windows.Forms.KeyEventHandler(this.OnEntryViewKeyDown);
-			this.m_richEntryView.LinkClicked += new System.Windows.Forms.LinkClickedEventHandler(this.OnEntryViewLinkClicked);
-			this.m_richEntryView.KeyUp += new System.Windows.Forms.KeyEventHandler(this.OnEntryViewKeyUp);
-			// 
-			// MainForm
-			// 
-			this.AutoScaleDimensions = new System.Drawing.SizeF(6F, 13F);
-			this.AutoScaleMode = System.Windows.Forms.AutoScaleMode.Font;
-			this.ClientSize = new System.Drawing.Size(654, 486);
-			this.Controls.Add(this.m_splitHorizontal);
-			this.Controls.Add(this.m_statusMain);
-			this.Controls.Add(this.m_tabMain);
-			this.Controls.Add(this.m_toolMain);
-			this.Controls.Add(this.m_menuMain);
-			this.MainMenuStrip = this.m_menuMain;
-			this.Name = "MainForm";
-			this.StartPosition = System.Windows.Forms.FormStartPosition.Manual;
-			this.Text = "<>";
-			this.Deactivate += new System.EventHandler(this.OnFormDeactivate);
-			this.Load += new System.EventHandler(this.OnFormLoad);
-			this.Shown += new System.EventHandler(this.OnFormShown);
-			this.Activated += new System.EventHandler(this.OnFormActivated);
-			this.FormClosed += new System.Windows.Forms.FormClosedEventHandler(this.OnFormClosed);
-			this.FormClosing += new System.Windows.Forms.FormClosingEventHandler(this.OnFormClosing);
-			this.Resize += new System.EventHandler(this.OnFormResize);
-			this.m_ctxGroupList.ResumeLayout(false);
-			this.m_ctxPwList.ResumeLayout(false);
-			this.m_menuMain.ResumeLayout(false);
-			this.m_menuMain.PerformLayout();
-			this.m_toolMain.ResumeLayout(false);
-			this.m_toolMain.PerformLayout();
-			this.m_statusMain.ResumeLayout(false);
-			this.m_statusMain.PerformLayout();
-			this.m_ctxTray.ResumeLayout(false);
-			this.m_splitHorizontal.Panel1.ResumeLayout(false);
-			this.m_splitHorizontal.Panel2.ResumeLayout(false);
-			this.m_splitHorizontal.ResumeLayout(false);
-			this.m_splitVertical.Panel1.ResumeLayout(false);
-			this.m_splitVertical.Panel2.ResumeLayout(false);
-			this.m_splitVertical.ResumeLayout(false);
-			this.ResumeLayout(false);
-			this.PerformLayout();
-
-		}
-
-		#endregion
-
-		private KeePass.UI.CustomMenuStripEx m_menuMain;
-		private System.Windows.Forms.ToolStripMenuItem m_menuFile;
-		private System.Windows.Forms.ToolStripMenuItem m_menuFileNew;
-		private System.Windows.Forms.ToolStripMenuItem m_menuFileClose;
-		private System.Windows.Forms.ToolStripSeparator m_menuFileSep0;
-		private System.Windows.Forms.ToolStripMenuItem m_menuFileSave;
-		private System.Windows.Forms.ToolStripSeparator m_menuFileSep1;
-		private System.Windows.Forms.ToolStripMenuItem m_menuFileDbSettings;
-		private System.Windows.Forms.ToolStripMenuItem m_menuFileChangeMasterKey;
-		private System.Windows.Forms.ToolStripSeparator m_menuFileSep2;
-		private System.Windows.Forms.ToolStripMenuItem m_menuFilePrint;
-		private System.Windows.Forms.ToolStripSeparator m_menuFileSep3;
-		private System.Windows.Forms.ToolStripMenuItem m_menuFileExport;
-		private System.Windows.Forms.ToolStripSeparator m_menuFileSep4;
-		private System.Windows.Forms.ToolStripMenuItem m_menuFileLock;
-		private System.Windows.Forms.ToolStripMenuItem m_menuFileExit;
-		private System.Windows.Forms.ToolStripMenuItem m_menuView;
-		private System.Windows.Forms.ToolStripMenuItem m_menuTools;
-		private System.Windows.Forms.ToolStripMenuItem m_menuHelp;
-		private System.Windows.Forms.ToolStripMenuItem m_menuHelpWebsite;
-		private System.Windows.Forms.ToolStripMenuItem m_menuHelpDonate;
-		private System.Windows.Forms.ToolStripSeparator m_menuHelpSep0;
-		private System.Windows.Forms.ToolStripMenuItem m_menuHelpContents;
-		private System.Windows.Forms.ToolStripSeparator m_menuHelpSep1;
-		private System.Windows.Forms.ToolStripMenuItem m_menuHelpCheckForUpdates;
-		private System.Windows.Forms.ToolStripSeparator m_menuHelpSep2;
-		private System.Windows.Forms.ToolStripMenuItem m_menuHelpAbout;
-		private KeePass.UI.CustomToolStripEx m_toolMain;
-		private System.Windows.Forms.ToolStripButton m_tbNewDatabase;
-		private System.Windows.Forms.ToolStripButton m_tbOpenDatabase;
-		private KeePass.UI.CustomRichTextBoxEx m_richEntryView;
-		private KeePass.UI.CustomSplitContainerEx m_splitHorizontal;
-		private KeePass.UI.CustomSplitContainerEx m_splitVertical;
-		private KeePass.UI.CustomTreeViewEx m_tvGroups;
-		private System.Windows.Forms.StatusStrip m_statusMain;
-		private System.Windows.Forms.ToolStripStatusLabel m_statusPartSelected;
-		private System.Windows.Forms.ToolStripStatusLabel m_statusPartInfo;
-		private KeePass.UI.CustomListViewEx m_lvEntries;
-		private System.Windows.Forms.ToolStripButton m_tbSaveDatabase;
-		private KeePass.UI.CustomContextMenuStripEx m_ctxPwList;
-		private System.Windows.Forms.ToolStripSeparator m_ctxEntrySep0;
-		private System.Windows.Forms.ToolStripSeparator m_ctxEntrySep1;
-		private System.Windows.Forms.ToolStripMenuItem m_ctxEntryEditQuick;
-		private System.Windows.Forms.ToolStripSeparator m_ctxEntrySep2;
-		private System.Windows.Forms.ToolStripMenuItem m_ctxEntryRearrange;
-		private System.Windows.Forms.ToolStripMenuItem m_menuChangeLanguage;
-		private System.Windows.Forms.ToolStripSeparator m_tbSep0;
-		private System.Windows.Forms.ToolStripSeparator m_menuViewSep0;
-		private System.Windows.Forms.ToolStripMenuItem m_menuViewShowToolBar;
-		private System.Windows.Forms.ToolStripMenuItem m_menuViewShowEntryView;
-		private System.Windows.Forms.ToolStripSeparator m_tbSep1;
-		private System.Windows.Forms.ToolStripButton m_tbFind;
-		private System.Windows.Forms.ToolStripSeparator m_tbSep2;
-		private System.Windows.Forms.ToolStripButton m_tbLockWorkspace;
-		private System.Windows.Forms.ToolStripSeparator m_tbSep3;
-		private System.Windows.Forms.ToolStripComboBox m_tbQuickFind;
-		private System.Windows.Forms.ToolStripMenuItem m_menuToolsOptions;
-		private System.Windows.Forms.ToolStripSeparator m_menuViewSep1;
-		private KeePass.UI.CustomContextMenuStripEx m_ctxGroupList;
-		private System.Windows.Forms.ToolStripProgressBar m_statusPartProgress;
-		private System.Windows.Forms.ToolStripMenuItem m_menuViewAlwaysOnTop;
-		private System.Windows.Forms.ToolStripSeparator m_menuViewSep2;
-		private System.Windows.Forms.ToolStripMenuItem m_menuViewConfigColumns;
-		private System.Windows.Forms.ToolStripSeparator m_menuViewSep3;
-		private System.Windows.Forms.ToolStripMenuItem m_menuFileRecent;
-		private KeePass.UI.CustomContextMenuStripEx m_ctxTray;
-		private System.Windows.Forms.ToolStripMenuItem m_ctxTrayTray;
-		private System.Windows.Forms.Timer m_timerMain;
-		private System.Windows.Forms.ToolStripMenuItem m_menuToolsPlugins;
-		private System.Windows.Forms.ToolStripMenuItem m_ctxEntryUrl;
-		private System.Windows.Forms.ToolStripMenuItem m_ctxGroupFind;
-		private System.Windows.Forms.ToolStripMenuItem m_menuViewTanOptions;
-		private System.Windows.Forms.ToolStripMenuItem m_menuViewTanSimpleList;
-		private System.Windows.Forms.ToolStripMenuItem m_menuViewTanIndices;
-		private System.Windows.Forms.ToolStripMenuItem m_menuToolsPwGenerator;
-		private System.Windows.Forms.ToolStripSeparator m_menuToolsSep0;
-		private System.Windows.Forms.ToolStripMenuItem m_menuToolsTanWizard;
-		private System.Windows.Forms.ToolStripProgressBar m_statusClipboard;
-		private System.Windows.Forms.ToolStripDropDownButton m_tbEntryViewsDropDown;
-		private System.Windows.Forms.ToolStripMenuItem m_tbViewsShowAll;
-		private System.Windows.Forms.ToolStripMenuItem m_tbViewsShowExpired;
-		private System.Windows.Forms.ToolStripSplitButton m_tbAddEntry;
-		private System.Windows.Forms.ToolStripMenuItem m_tbAddEntryDefault;
-		private System.Windows.Forms.ToolStripMenuItem m_ctxEntryCopyString;
-		private System.Windows.Forms.ToolStripMenuItem m_menuToolsGeneratePwList;
-		private System.Windows.Forms.ToolStripSeparator m_menuToolsSep1;
-		private System.Windows.Forms.ToolStripMenuItem m_menuViewWindowLayout;
-		private System.Windows.Forms.ToolStripMenuItem m_menuViewWindowsStacked;
-		private System.Windows.Forms.ToolStripMenuItem m_menuViewWindowsSideBySide;
-		private System.Windows.Forms.ToolStripButton m_tbCopyUserName;
-		private System.Windows.Forms.ToolStripButton m_tbCopyPassword;
-		private System.Windows.Forms.ToolStripSeparator m_tbSep4;
-		private System.Windows.Forms.ToolStripMenuItem m_menuHelpSelectSource;
-		private System.Windows.Forms.ToolStripMenuItem m_menuFileOpen;
-		private System.Windows.Forms.ToolStripMenuItem m_menuFileOpenLocal;
-		private System.Windows.Forms.ToolStripMenuItem m_menuFileOpenUrl;
-		private System.Windows.Forms.ToolStripMenuItem m_menuFileSaveAs;
-		private System.Windows.Forms.ToolStripMenuItem m_menuFileSaveAsLocal;
-		private System.Windows.Forms.ToolStripMenuItem m_menuFileSaveAsUrl;
-		private System.Windows.Forms.ToolStripMenuItem m_menuFileImport;
-		private System.Windows.Forms.ToolStripMenuItem m_ctxEntryAttachments;
-		private System.Windows.Forms.ToolStripSeparator m_ctxTraySep0;
-		private System.Windows.Forms.ToolStripMenuItem m_ctxTrayFileExit;
-		private System.Windows.Forms.TabControl m_tabMain;
-		private System.Windows.Forms.ToolStripButton m_tbSaveAll;
-		private System.Windows.Forms.ToolStripButton m_tbCloseTab;
-		private System.Windows.Forms.ToolStripSeparator m_menuFileSaveAsSep0;
-		private System.Windows.Forms.ToolStripMenuItem m_menuFileSaveAsCopy;
-		private System.Windows.Forms.ToolStripMenuItem m_menuViewShowEntriesOfSubGroups;
-		private System.Windows.Forms.ToolStripMenuItem m_menuFileSync;
-		private System.Windows.Forms.ToolStripMenuItem m_menuFileSyncFile;
-		private System.Windows.Forms.ToolStripMenuItem m_menuFileSyncUrl;
-		private System.Windows.Forms.ToolStripMenuItem m_ctxTrayLock;
-		private System.Windows.Forms.ToolStripSeparator m_ctxTraySep1;
-		private System.Windows.Forms.ToolStripSeparator m_menuFileSyncSep0;
-		private System.Windows.Forms.ToolStripMenuItem m_menuFileSyncRecent;
-		private System.Windows.Forms.ToolStripSeparator m_menuToolsSep2;
-		private System.Windows.Forms.ToolStripMenuItem m_menuToolsTriggers;
-		private System.Windows.Forms.ToolStripMenuItem m_ctxEntryTagAdd;
-		private System.Windows.Forms.ToolStripMenuItem m_ctxEntryTagRemove;
-		private System.Windows.Forms.ToolStripMenuItem m_menuViewSortBy;
-		private System.Windows.Forms.ToolStripMenuItem m_menuToolsDb;
-		private System.Windows.Forms.ToolStripMenuItem m_menuToolsDbMaintenance;
-		private System.Windows.Forms.ToolStripMenuItem m_menuToolsDbDelDupEntries;
-		private System.Windows.Forms.ToolStripSeparator m_menuToolsDbSep0;
-		private System.Windows.Forms.ToolStripMenuItem m_menuToolsDbDelEmptyGroups;
-		private System.Windows.Forms.ToolStripMenuItem m_menuToolsDbDelUnusedIcons;
-		private System.Windows.Forms.ToolStripMenuItem m_ctxTrayOptions;
-		private System.Windows.Forms.ToolStripMenuItem m_menuViewEntryListGrouping;
-		private System.Windows.Forms.ToolStripSeparator m_ctxTraySep2;
-		private System.Windows.Forms.ToolStripMenuItem m_ctxTrayGenPw;
-		private System.Windows.Forms.ToolStripSplitButton m_tbOpenUrl;
-		private System.Windows.Forms.ToolStripMenuItem m_tbOpenUrlDefault;
-		private System.Windows.Forms.ToolStripButton m_tbCopyUrl;
-		private System.Windows.Forms.ToolStripButton m_tbAutoType;
-		private System.Windows.Forms.ToolStripSeparator m_menuToolsDbSep1;
-		private System.Windows.Forms.ToolStripMenuItem m_menuToolsDbXmlRep;
-		private System.Windows.Forms.ToolStripMenuItem m_menuFileRecentDummy;
-		private System.Windows.Forms.ToolStripMenuItem m_menuFileSyncRecentDummy;
-		private System.Windows.Forms.ToolStripMenuItem m_ctxEntryAutoTypeAdv;
-		private System.Windows.Forms.ToolStripMenuItem m_ctxTrayCancel;
-		private System.Windows.Forms.ToolStripMenuItem m_menuFind;
-		private System.Windows.Forms.ToolStripMenuItem m_menuFindInDatabase;
-		private System.Windows.Forms.ToolStripSeparator m_menuFindSep0;
-		private System.Windows.Forms.ToolStripMenuItem m_menuFindAll;
-		private System.Windows.Forms.ToolStripSeparator m_menuFindSep2;
-		private System.Windows.Forms.ToolStripMenuItem m_menuFindExp;
-		private System.Windows.Forms.ToolStripSeparator m_menuFindSep3;
-		private System.Windows.Forms.ToolStripMenuItem m_menuFindDupPasswords;
-		private System.Windows.Forms.ToolStripMenuItem m_menuFindSimPasswordsP;
-		private System.Windows.Forms.ToolStripMenuItem m_menuFindSimPasswordsC;
-		private System.Windows.Forms.ToolStripMenuItem m_menuFindPwQuality;
-		private System.Windows.Forms.ToolStripSeparator m_menuFindSep4;
-		private System.Windows.Forms.ToolStripMenuItem m_menuFindLarge;
-		private System.Windows.Forms.ToolStripMenuItem m_menuFindLastMod;
-		private System.Windows.Forms.ToolStripMenuItem m_menuFindTag;
-		private System.Windows.Forms.ToolStripSeparator m_menuFindSep1;
-		private System.Windows.Forms.ToolStripMenuItem m_menuFindInGroup;
-		private System.Windows.Forms.ToolStripMenuItem m_menuGroup;
-		private System.Windows.Forms.ToolStripMenuItem m_menuEntry;
-		private System.Windows.Forms.ToolStripMenuItem m_menuFindParentGroup;
-		private System.Windows.Forms.ToolStripMenuItem m_menuEntrySelectAll;
-		private System.Windows.Forms.ToolStripMenuItem m_menuEntryDelete;
-		private System.Windows.Forms.ToolStripMenuItem m_menuGroupAdd;
-		private System.Windows.Forms.ToolStripMenuItem m_menuGroupEdit;
-		private System.Windows.Forms.ToolStripMenuItem m_menuGroupDuplicate;
-		private System.Windows.Forms.ToolStripMenuItem m_menuGroupDelete;
-		private System.Windows.Forms.ToolStripMenuItem m_menuGroupEmptyRB;
-		private System.Windows.Forms.ToolStripSeparator m_menuGroupSep0;
-		private System.Windows.Forms.ToolStripMenuItem m_menuGroupPrint;
-		private System.Windows.Forms.ToolStripMenuItem m_menuGroupExport;
-		private System.Windows.Forms.ToolStripSeparator m_menuGroupSep1;
-		private System.Windows.Forms.ToolStripMenuItem m_menuGroupRearrange;
-		private System.Windows.Forms.ToolStripMenuItem m_menuEntryAdd;
-		private System.Windows.Forms.ToolStripMenuItem m_menuEntryEdit;
-		private System.Windows.Forms.ToolStripMenuItem m_menuEntryDuplicate;
-		private System.Windows.Forms.ToolStripMenuItem m_menuEntryCopyUserName;
-		private System.Windows.Forms.ToolStripMenuItem m_menuEntryCopyPassword;
-		private System.Windows.Forms.ToolStripMenuItem m_menuEntryUrl;
-		private System.Windows.Forms.ToolStripMenuItem m_menuEntryOpenUrl;
-		private System.Windows.Forms.ToolStripMenuItem m_menuEntryCopyUrl;
-		private System.Windows.Forms.ToolStripMenuItem m_menuEntryCopyString;
-		private System.Windows.Forms.ToolStripMenuItem m_menuEntryAttachments;
-		private System.Windows.Forms.ToolStripMenuItem m_menuEntrySaveAttachedFiles;
-		private System.Windows.Forms.ToolStripSeparator m_menuEntrySep0;
-		private System.Windows.Forms.ToolStripMenuItem m_menuEntryPerformAutoType;
-		private System.Windows.Forms.ToolStripMenuItem m_menuEntryAutoTypeAdv;
-		private System.Windows.Forms.ToolStripSeparator m_menuEntrySep1;
-		private System.Windows.Forms.ToolStripSeparator m_menuEntrySep2;
-		private System.Windows.Forms.ToolStripSeparator m_menuEntrySep3;
-		private System.Windows.Forms.ToolStripMenuItem m_menuEntryEditQuick;
-		private System.Windows.Forms.ToolStripMenuItem m_menuEntryColor;
-		private System.Windows.Forms.ToolStripMenuItem m_menuEntryColorStandard;
-		private System.Windows.Forms.ToolStripSeparator m_menuEntryColorSep0;
-		private System.Windows.Forms.ToolStripMenuItem m_menuEntryColorLightRed;
-		private System.Windows.Forms.ToolStripMenuItem m_menuEntryColorLightGreen;
-		private System.Windows.Forms.ToolStripMenuItem m_menuEntryColorLightBlue;
-		private System.Windows.Forms.ToolStripMenuItem m_menuEntryColorLightYellow;
-		private System.Windows.Forms.ToolStripSeparator m_menuEntryColorSep1;
-		private System.Windows.Forms.ToolStripMenuItem m_menuEntryColorCustom;
-		private System.Windows.Forms.ToolStripMenuItem m_menuEntryDX;
-		private System.Windows.Forms.ToolStripMenuItem m_menuEntryIcon;
-		private System.Windows.Forms.ToolStripSeparator m_menuEntryEditQuickSep0;
-		private System.Windows.Forms.ToolStripMenuItem m_menuEntryTagAdd;
-		private System.Windows.Forms.ToolStripMenuItem m_menuEntryTagRemove;
-		private System.Windows.Forms.ToolStripMenuItem m_menuEntryTagNew;
-		private System.Windows.Forms.ToolStripMenuItem m_menuEntryPrint;
-		private System.Windows.Forms.ToolStripMenuItem m_menuEntryExport;
-		private System.Windows.Forms.ToolStripMenuItem m_menuEntryRearrange;
-		private System.Windows.Forms.ToolStripMenuItem m_menuEntryMoveToGroup;
-		private System.Windows.Forms.ToolStripMenuItem m_ctxEntryMoveToGroup;
-		private System.Windows.Forms.ToolStripMenuItem m_menuEntryClipCopy;
-		private System.Windows.Forms.ToolStripMenuItem m_menuEntryClipPaste;
-		private System.Windows.Forms.ToolStripSeparator m_menuEntryDXSep0;
-		private System.Windows.Forms.ToolStripMenuItem m_menuEntryMoveToTop;
-		private System.Windows.Forms.ToolStripSeparator m_menuEntryRearrangeSep0;
-		private System.Windows.Forms.ToolStripMenuItem m_menuEntryMoveOneUp;
-		private System.Windows.Forms.ToolStripMenuItem m_menuEntryMoveOneDown;
-		private System.Windows.Forms.ToolStripMenuItem m_menuEntryMoveToBottom;
-		private System.Windows.Forms.ToolStripSeparator m_menuGroupSep2;
-		private System.Windows.Forms.ToolStripMenuItem m_menuFindExpIn;
-		private System.Windows.Forms.ToolStripMenuItem m_menuFindExp1;
-		private System.Windows.Forms.ToolStripMenuItem m_menuFindExp2;
-		private System.Windows.Forms.ToolStripMenuItem m_menuFindExp3;
-		private System.Windows.Forms.ToolStripMenuItem m_menuFindExp7;
-		private System.Windows.Forms.ToolStripMenuItem m_menuFindExp14;
-		private System.Windows.Forms.ToolStripMenuItem m_menuFindExp30;
-		private System.Windows.Forms.ToolStripMenuItem m_menuFindExp60;
-		private System.Windows.Forms.ToolStripSeparator m_menuFindExpInSep0;
-		private System.Windows.Forms.ToolStripMenuItem m_menuFindExpInF;
-		private System.Windows.Forms.ToolStripMenuItem m_menuEntryClipCopyPlain;
-		private System.Windows.Forms.ToolStripMenuItem m_menuFilePrintDatabase;
-		private System.Windows.Forms.ToolStripMenuItem m_menuFilePrintEmSheet;
-		private System.Windows.Forms.ToolStripSeparator m_menuEntryEditQuickSep1;
-		private System.Windows.Forms.ToolStripMenuItem m_menuEntryExpiresNow;
-		private System.Windows.Forms.ToolStripMenuItem m_menuEntryExpiresNever;
-		private System.Windows.Forms.ToolStripMenuItem m_menuGroupMoveToTop;
-		private System.Windows.Forms.ToolStripMenuItem m_menuGroupMoveOneUp;
-		private System.Windows.Forms.ToolStripMenuItem m_menuGroupMoveOneDown;
-		private System.Windows.Forms.ToolStripMenuItem m_menuGroupMoveToBottom;
-		private System.Windows.Forms.ToolStripSeparator m_menuGroupMoveSep0;
-		private System.Windows.Forms.ToolStripMenuItem m_menuGroupSort;
-		private System.Windows.Forms.ToolStripMenuItem m_menuGroupSortRec;
-		private System.Windows.Forms.ToolStripSeparator m_menuGroupMoveSep1;
-		private System.Windows.Forms.ToolStripMenuItem m_menuGroupExpand;
-		private System.Windows.Forms.ToolStripMenuItem m_menuGroupCollapse;
-<<<<<<< HEAD
-=======
-		private System.Windows.Forms.ToolStripSeparator m_menuFileOpenSep0;
-		private System.Windows.Forms.ToolStripMenuItem m_menuFileFind;
-		private System.Windows.Forms.ToolStripMenuItem m_menuFileFindInFolder;
->>>>>>> 025dd5f9
-	}
-}
-
+﻿namespace KeePass.Forms
+{
+	partial class MainForm
+	{
+		/// <summary>
+		/// Erforderliche Designervariable.
+		/// </summary>
+		private System.ComponentModel.IContainer components = null;
+
+		/// <summary>
+		/// Verwendete Ressourcen bereinigen.
+		/// </summary>
+		/// <param name="disposing">True, wenn verwaltete Ressourcen gelöscht werden sollen; andernfalls False.</param>
+		protected override void Dispose(bool disposing)
+		{
+			if(disposing && (components != null))
+			{
+				components.Dispose();
+			}
+			base.Dispose(disposing);
+		}
+
+		#region Vom Windows Form-Designer generierter Code
+
+		/// <summary>
+		/// Erforderliche Methode für die Designerunterstützung.
+		/// Der Inhalt der Methode darf nicht mit dem Code-Editor geändert werden.
+		/// </summary>
+		private void InitializeComponent()
+		{
+			this.components = new System.ComponentModel.Container();
+			this.m_ctxGroupList = new KeePass.UI.CustomContextMenuStripEx(this.components);
+			this.m_ctxGroupFind = new System.Windows.Forms.ToolStripMenuItem();
+			this.m_ctxPwList = new KeePass.UI.CustomContextMenuStripEx(this.components);
+			this.m_ctxEntryUrl = new System.Windows.Forms.ToolStripMenuItem();
+			this.m_ctxEntryCopyString = new System.Windows.Forms.ToolStripMenuItem();
+			this.m_ctxEntryAttachments = new System.Windows.Forms.ToolStripMenuItem();
+			this.m_ctxEntrySep0 = new System.Windows.Forms.ToolStripSeparator();
+			this.m_ctxEntryAutoTypeAdv = new System.Windows.Forms.ToolStripMenuItem();
+			this.m_ctxEntrySep1 = new System.Windows.Forms.ToolStripSeparator();
+			this.m_ctxEntryEditQuick = new System.Windows.Forms.ToolStripMenuItem();
+			this.m_ctxEntryTagAdd = new System.Windows.Forms.ToolStripMenuItem();
+			this.m_ctxEntryTagRemove = new System.Windows.Forms.ToolStripMenuItem();
+			this.m_ctxEntrySep2 = new System.Windows.Forms.ToolStripSeparator();
+			this.m_ctxEntryRearrange = new System.Windows.Forms.ToolStripMenuItem();
+			this.m_ctxEntryMoveToGroup = new System.Windows.Forms.ToolStripMenuItem();
+			this.m_menuMain = new KeePass.UI.CustomMenuStripEx();
+			this.m_menuFile = new System.Windows.Forms.ToolStripMenuItem();
+			this.m_menuFileNew = new System.Windows.Forms.ToolStripMenuItem();
+			this.m_menuFileOpen = new System.Windows.Forms.ToolStripMenuItem();
+			this.m_menuFileOpenLocal = new System.Windows.Forms.ToolStripMenuItem();
+			this.m_menuFileOpenUrl = new System.Windows.Forms.ToolStripMenuItem();
+			this.m_menuFileOpenSep0 = new System.Windows.Forms.ToolStripSeparator();
+			this.m_menuFileFind = new System.Windows.Forms.ToolStripMenuItem();
+			this.m_menuFileFindInFolder = new System.Windows.Forms.ToolStripMenuItem();
+			this.m_menuFileRecent = new System.Windows.Forms.ToolStripMenuItem();
+			this.m_menuFileRecentDummy = new System.Windows.Forms.ToolStripMenuItem();
+			this.m_menuFileClose = new System.Windows.Forms.ToolStripMenuItem();
+			this.m_menuFileSep0 = new System.Windows.Forms.ToolStripSeparator();
+			this.m_menuFileSave = new System.Windows.Forms.ToolStripMenuItem();
+			this.m_menuFileSaveAs = new System.Windows.Forms.ToolStripMenuItem();
+			this.m_menuFileSaveAsLocal = new System.Windows.Forms.ToolStripMenuItem();
+			this.m_menuFileSaveAsUrl = new System.Windows.Forms.ToolStripMenuItem();
+			this.m_menuFileSaveAsSep0 = new System.Windows.Forms.ToolStripSeparator();
+			this.m_menuFileSaveAsCopy = new System.Windows.Forms.ToolStripMenuItem();
+			this.m_menuFileSep1 = new System.Windows.Forms.ToolStripSeparator();
+			this.m_menuFileDbSettings = new System.Windows.Forms.ToolStripMenuItem();
+			this.m_menuFileChangeMasterKey = new System.Windows.Forms.ToolStripMenuItem();
+			this.m_menuFileSep2 = new System.Windows.Forms.ToolStripSeparator();
+			this.m_menuFilePrint = new System.Windows.Forms.ToolStripMenuItem();
+			this.m_menuFilePrintDatabase = new System.Windows.Forms.ToolStripMenuItem();
+			this.m_menuFilePrintEmSheet = new System.Windows.Forms.ToolStripMenuItem();
+			this.m_menuFileSep3 = new System.Windows.Forms.ToolStripSeparator();
+			this.m_menuFileImport = new System.Windows.Forms.ToolStripMenuItem();
+			this.m_menuFileExport = new System.Windows.Forms.ToolStripMenuItem();
+			this.m_menuFileSync = new System.Windows.Forms.ToolStripMenuItem();
+			this.m_menuFileSyncFile = new System.Windows.Forms.ToolStripMenuItem();
+			this.m_menuFileSyncUrl = new System.Windows.Forms.ToolStripMenuItem();
+			this.m_menuFileSyncSep0 = new System.Windows.Forms.ToolStripSeparator();
+			this.m_menuFileSyncRecent = new System.Windows.Forms.ToolStripMenuItem();
+			this.m_menuFileSyncRecentDummy = new System.Windows.Forms.ToolStripMenuItem();
+			this.m_menuFileSep4 = new System.Windows.Forms.ToolStripSeparator();
+			this.m_menuFileLock = new System.Windows.Forms.ToolStripMenuItem();
+			this.m_menuFileExit = new System.Windows.Forms.ToolStripMenuItem();
+			this.m_menuGroup = new System.Windows.Forms.ToolStripMenuItem();
+			this.m_menuGroupAdd = new System.Windows.Forms.ToolStripMenuItem();
+			this.m_menuGroupEdit = new System.Windows.Forms.ToolStripMenuItem();
+			this.m_menuGroupDuplicate = new System.Windows.Forms.ToolStripMenuItem();
+			this.m_menuGroupDelete = new System.Windows.Forms.ToolStripMenuItem();
+			this.m_menuGroupSep0 = new System.Windows.Forms.ToolStripSeparator();
+			this.m_menuGroupRearrange = new System.Windows.Forms.ToolStripMenuItem();
+			this.m_menuGroupMoveToTop = new System.Windows.Forms.ToolStripMenuItem();
+			this.m_menuGroupMoveOneUp = new System.Windows.Forms.ToolStripMenuItem();
+			this.m_menuGroupMoveOneDown = new System.Windows.Forms.ToolStripMenuItem();
+			this.m_menuGroupMoveToBottom = new System.Windows.Forms.ToolStripMenuItem();
+			this.m_menuGroupMoveSep0 = new System.Windows.Forms.ToolStripSeparator();
+			this.m_menuGroupSort = new System.Windows.Forms.ToolStripMenuItem();
+			this.m_menuGroupSortRec = new System.Windows.Forms.ToolStripMenuItem();
+			this.m_menuGroupMoveSep1 = new System.Windows.Forms.ToolStripSeparator();
+			this.m_menuGroupExpand = new System.Windows.Forms.ToolStripMenuItem();
+			this.m_menuGroupCollapse = new System.Windows.Forms.ToolStripMenuItem();
+			this.m_menuGroupSep1 = new System.Windows.Forms.ToolStripSeparator();
+			this.m_menuGroupEmptyRB = new System.Windows.Forms.ToolStripMenuItem();
+			this.m_menuGroupSep2 = new System.Windows.Forms.ToolStripSeparator();
+			this.m_menuGroupPrint = new System.Windows.Forms.ToolStripMenuItem();
+			this.m_menuGroupExport = new System.Windows.Forms.ToolStripMenuItem();
+			this.m_menuEntry = new System.Windows.Forms.ToolStripMenuItem();
+			this.m_menuEntryCopyUserName = new System.Windows.Forms.ToolStripMenuItem();
+			this.m_menuEntryCopyPassword = new System.Windows.Forms.ToolStripMenuItem();
+			this.m_menuEntryUrl = new System.Windows.Forms.ToolStripMenuItem();
+			this.m_menuEntryOpenUrl = new System.Windows.Forms.ToolStripMenuItem();
+			this.m_menuEntryCopyUrl = new System.Windows.Forms.ToolStripMenuItem();
+			this.m_menuEntryCopyString = new System.Windows.Forms.ToolStripMenuItem();
+			this.m_menuEntryAttachments = new System.Windows.Forms.ToolStripMenuItem();
+			this.m_menuEntrySaveAttachedFiles = new System.Windows.Forms.ToolStripMenuItem();
+			this.m_menuEntrySep0 = new System.Windows.Forms.ToolStripSeparator();
+			this.m_menuEntryPerformAutoType = new System.Windows.Forms.ToolStripMenuItem();
+			this.m_menuEntryAutoTypeAdv = new System.Windows.Forms.ToolStripMenuItem();
+			this.m_menuEntrySep1 = new System.Windows.Forms.ToolStripSeparator();
+			this.m_menuEntryAdd = new System.Windows.Forms.ToolStripMenuItem();
+			this.m_menuEntryEdit = new System.Windows.Forms.ToolStripMenuItem();
+			this.m_menuEntryEditQuick = new System.Windows.Forms.ToolStripMenuItem();
+			this.m_menuEntryIcon = new System.Windows.Forms.ToolStripMenuItem();
+			this.m_menuEntryColor = new System.Windows.Forms.ToolStripMenuItem();
+			this.m_menuEntryColorStandard = new System.Windows.Forms.ToolStripMenuItem();
+			this.m_menuEntryColorSep0 = new System.Windows.Forms.ToolStripSeparator();
+			this.m_menuEntryColorLightRed = new System.Windows.Forms.ToolStripMenuItem();
+			this.m_menuEntryColorLightGreen = new System.Windows.Forms.ToolStripMenuItem();
+			this.m_menuEntryColorLightBlue = new System.Windows.Forms.ToolStripMenuItem();
+			this.m_menuEntryColorLightYellow = new System.Windows.Forms.ToolStripMenuItem();
+			this.m_menuEntryColorSep1 = new System.Windows.Forms.ToolStripSeparator();
+			this.m_menuEntryColorCustom = new System.Windows.Forms.ToolStripMenuItem();
+			this.m_menuEntryEditQuickSep0 = new System.Windows.Forms.ToolStripSeparator();
+			this.m_menuEntryTagAdd = new System.Windows.Forms.ToolStripMenuItem();
+			this.m_menuEntryTagNew = new System.Windows.Forms.ToolStripMenuItem();
+			this.m_menuEntryTagRemove = new System.Windows.Forms.ToolStripMenuItem();
+			this.m_menuEntryEditQuickSep1 = new System.Windows.Forms.ToolStripSeparator();
+			this.m_menuEntryExpiresNow = new System.Windows.Forms.ToolStripMenuItem();
+			this.m_menuEntryExpiresNever = new System.Windows.Forms.ToolStripMenuItem();
+			this.m_menuEntryDuplicate = new System.Windows.Forms.ToolStripMenuItem();
+			this.m_menuEntryDelete = new System.Windows.Forms.ToolStripMenuItem();
+			this.m_menuEntrySep2 = new System.Windows.Forms.ToolStripSeparator();
+			this.m_menuEntrySelectAll = new System.Windows.Forms.ToolStripMenuItem();
+			this.m_menuEntrySep3 = new System.Windows.Forms.ToolStripSeparator();
+			this.m_menuEntryRearrange = new System.Windows.Forms.ToolStripMenuItem();
+			this.m_menuEntryMoveToTop = new System.Windows.Forms.ToolStripMenuItem();
+			this.m_menuEntryMoveOneUp = new System.Windows.Forms.ToolStripMenuItem();
+			this.m_menuEntryMoveOneDown = new System.Windows.Forms.ToolStripMenuItem();
+			this.m_menuEntryMoveToBottom = new System.Windows.Forms.ToolStripMenuItem();
+			this.m_menuEntryRearrangeSep0 = new System.Windows.Forms.ToolStripSeparator();
+			this.m_menuEntryMoveToGroup = new System.Windows.Forms.ToolStripMenuItem();
+			this.m_menuEntryDX = new System.Windows.Forms.ToolStripMenuItem();
+			this.m_menuEntryClipCopy = new System.Windows.Forms.ToolStripMenuItem();
+			this.m_menuEntryClipCopyPlain = new System.Windows.Forms.ToolStripMenuItem();
+			this.m_menuEntryClipPaste = new System.Windows.Forms.ToolStripMenuItem();
+			this.m_menuEntryDXSep0 = new System.Windows.Forms.ToolStripSeparator();
+			this.m_menuEntryPrint = new System.Windows.Forms.ToolStripMenuItem();
+			this.m_menuEntryExport = new System.Windows.Forms.ToolStripMenuItem();
+			this.m_menuFind = new System.Windows.Forms.ToolStripMenuItem();
+			this.m_menuFindInDatabase = new System.Windows.Forms.ToolStripMenuItem();
+			this.m_menuFindInGroup = new System.Windows.Forms.ToolStripMenuItem();
+			this.m_menuFindSep0 = new System.Windows.Forms.ToolStripSeparator();
+			this.m_menuFindTag = new System.Windows.Forms.ToolStripMenuItem();
+			this.m_menuFindSep1 = new System.Windows.Forms.ToolStripSeparator();
+			this.m_menuFindAll = new System.Windows.Forms.ToolStripMenuItem();
+			this.m_menuFindParentGroup = new System.Windows.Forms.ToolStripMenuItem();
+			this.m_menuFindSep2 = new System.Windows.Forms.ToolStripSeparator();
+			this.m_menuFindExp = new System.Windows.Forms.ToolStripMenuItem();
+			this.m_menuFindExpIn = new System.Windows.Forms.ToolStripMenuItem();
+			this.m_menuFindExp1 = new System.Windows.Forms.ToolStripMenuItem();
+			this.m_menuFindExp2 = new System.Windows.Forms.ToolStripMenuItem();
+			this.m_menuFindExp3 = new System.Windows.Forms.ToolStripMenuItem();
+			this.m_menuFindExp7 = new System.Windows.Forms.ToolStripMenuItem();
+			this.m_menuFindExp14 = new System.Windows.Forms.ToolStripMenuItem();
+			this.m_menuFindExp30 = new System.Windows.Forms.ToolStripMenuItem();
+			this.m_menuFindExp60 = new System.Windows.Forms.ToolStripMenuItem();
+			this.m_menuFindExpInSep0 = new System.Windows.Forms.ToolStripSeparator();
+			this.m_menuFindExpInF = new System.Windows.Forms.ToolStripMenuItem();
+			this.m_menuFindSep3 = new System.Windows.Forms.ToolStripSeparator();
+			this.m_menuFindLastMod = new System.Windows.Forms.ToolStripMenuItem();
+			this.m_menuFindLarge = new System.Windows.Forms.ToolStripMenuItem();
+			this.m_menuFindSep4 = new System.Windows.Forms.ToolStripSeparator();
+			this.m_menuFindDupPasswords = new System.Windows.Forms.ToolStripMenuItem();
+			this.m_menuFindSimPasswordsP = new System.Windows.Forms.ToolStripMenuItem();
+			this.m_menuFindSimPasswordsC = new System.Windows.Forms.ToolStripMenuItem();
+			this.m_menuFindPwQuality = new System.Windows.Forms.ToolStripMenuItem();
+			this.m_menuView = new System.Windows.Forms.ToolStripMenuItem();
+			this.m_menuChangeLanguage = new System.Windows.Forms.ToolStripMenuItem();
+			this.m_menuViewSep0 = new System.Windows.Forms.ToolStripSeparator();
+			this.m_menuViewShowToolBar = new System.Windows.Forms.ToolStripMenuItem();
+			this.m_menuViewShowEntryView = new System.Windows.Forms.ToolStripMenuItem();
+			this.m_menuViewWindowLayout = new System.Windows.Forms.ToolStripMenuItem();
+			this.m_menuViewWindowsStacked = new System.Windows.Forms.ToolStripMenuItem();
+			this.m_menuViewWindowsSideBySide = new System.Windows.Forms.ToolStripMenuItem();
+			this.m_menuViewSep1 = new System.Windows.Forms.ToolStripSeparator();
+			this.m_menuViewAlwaysOnTop = new System.Windows.Forms.ToolStripMenuItem();
+			this.m_menuViewSep2 = new System.Windows.Forms.ToolStripSeparator();
+			this.m_menuViewConfigColumns = new System.Windows.Forms.ToolStripMenuItem();
+			this.m_menuViewSortBy = new System.Windows.Forms.ToolStripMenuItem();
+			this.m_menuViewTanOptions = new System.Windows.Forms.ToolStripMenuItem();
+			this.m_menuViewTanSimpleList = new System.Windows.Forms.ToolStripMenuItem();
+			this.m_menuViewTanIndices = new System.Windows.Forms.ToolStripMenuItem();
+			this.m_menuViewEntryListGrouping = new System.Windows.Forms.ToolStripMenuItem();
+			this.m_menuViewSep3 = new System.Windows.Forms.ToolStripSeparator();
+			this.m_menuViewShowEntriesOfSubGroups = new System.Windows.Forms.ToolStripMenuItem();
+			this.m_menuTools = new System.Windows.Forms.ToolStripMenuItem();
+			this.m_menuToolsPwGenerator = new System.Windows.Forms.ToolStripMenuItem();
+			this.m_menuToolsGeneratePwList = new System.Windows.Forms.ToolStripMenuItem();
+			this.m_menuToolsSep0 = new System.Windows.Forms.ToolStripSeparator();
+			this.m_menuToolsTanWizard = new System.Windows.Forms.ToolStripMenuItem();
+			this.m_menuToolsDb = new System.Windows.Forms.ToolStripMenuItem();
+			this.m_menuToolsDbMaintenance = new System.Windows.Forms.ToolStripMenuItem();
+			this.m_menuToolsDbSep0 = new System.Windows.Forms.ToolStripSeparator();
+			this.m_menuToolsDbDelDupEntries = new System.Windows.Forms.ToolStripMenuItem();
+			this.m_menuToolsDbDelEmptyGroups = new System.Windows.Forms.ToolStripMenuItem();
+			this.m_menuToolsDbDelUnusedIcons = new System.Windows.Forms.ToolStripMenuItem();
+			this.m_menuToolsDbSep1 = new System.Windows.Forms.ToolStripSeparator();
+			this.m_menuToolsDbXmlRep = new System.Windows.Forms.ToolStripMenuItem();
+			this.m_menuToolsSep1 = new System.Windows.Forms.ToolStripSeparator();
+			this.m_menuToolsTriggers = new System.Windows.Forms.ToolStripMenuItem();
+			this.m_menuToolsPlugins = new System.Windows.Forms.ToolStripMenuItem();
+			this.m_menuToolsSep2 = new System.Windows.Forms.ToolStripSeparator();
+			this.m_menuToolsOptions = new System.Windows.Forms.ToolStripMenuItem();
+			this.m_menuHelp = new System.Windows.Forms.ToolStripMenuItem();
+			this.m_menuHelpContents = new System.Windows.Forms.ToolStripMenuItem();
+			this.m_menuHelpSelectSource = new System.Windows.Forms.ToolStripMenuItem();
+			this.m_menuHelpSep0 = new System.Windows.Forms.ToolStripSeparator();
+			this.m_menuHelpWebsite = new System.Windows.Forms.ToolStripMenuItem();
+			this.m_menuHelpDonate = new System.Windows.Forms.ToolStripMenuItem();
+			this.m_menuHelpSep1 = new System.Windows.Forms.ToolStripSeparator();
+			this.m_menuHelpCheckForUpdates = new System.Windows.Forms.ToolStripMenuItem();
+			this.m_menuHelpSep2 = new System.Windows.Forms.ToolStripSeparator();
+			this.m_menuHelpAbout = new System.Windows.Forms.ToolStripMenuItem();
+			this.m_toolMain = new KeePass.UI.CustomToolStripEx();
+			this.m_tbNewDatabase = new System.Windows.Forms.ToolStripButton();
+			this.m_tbOpenDatabase = new System.Windows.Forms.ToolStripButton();
+			this.m_tbSaveDatabase = new System.Windows.Forms.ToolStripButton();
+			this.m_tbSaveAll = new System.Windows.Forms.ToolStripButton();
+			this.m_tbSep0 = new System.Windows.Forms.ToolStripSeparator();
+			this.m_tbAddEntry = new System.Windows.Forms.ToolStripSplitButton();
+			this.m_tbAddEntryDefault = new System.Windows.Forms.ToolStripMenuItem();
+			this.m_tbSep1 = new System.Windows.Forms.ToolStripSeparator();
+			this.m_tbCopyUserName = new System.Windows.Forms.ToolStripButton();
+			this.m_tbCopyPassword = new System.Windows.Forms.ToolStripButton();
+			this.m_tbOpenUrl = new System.Windows.Forms.ToolStripSplitButton();
+			this.m_tbOpenUrlDefault = new System.Windows.Forms.ToolStripMenuItem();
+			this.m_tbCopyUrl = new System.Windows.Forms.ToolStripButton();
+			this.m_tbAutoType = new System.Windows.Forms.ToolStripButton();
+			this.m_tbSep4 = new System.Windows.Forms.ToolStripSeparator();
+			this.m_tbFind = new System.Windows.Forms.ToolStripButton();
+			this.m_tbEntryViewsDropDown = new System.Windows.Forms.ToolStripDropDownButton();
+			this.m_tbViewsShowAll = new System.Windows.Forms.ToolStripMenuItem();
+			this.m_tbViewsShowExpired = new System.Windows.Forms.ToolStripMenuItem();
+			this.m_tbSep2 = new System.Windows.Forms.ToolStripSeparator();
+			this.m_tbLockWorkspace = new System.Windows.Forms.ToolStripButton();
+			this.m_tbSep3 = new System.Windows.Forms.ToolStripSeparator();
+			this.m_tbQuickFind = new System.Windows.Forms.ToolStripComboBox();
+			this.m_tbCloseTab = new System.Windows.Forms.ToolStripButton();
+			this.m_statusMain = new System.Windows.Forms.StatusStrip();
+			this.m_statusPartSelected = new System.Windows.Forms.ToolStripStatusLabel();
+			this.m_statusPartInfo = new System.Windows.Forms.ToolStripStatusLabel();
+			this.m_statusPartProgress = new System.Windows.Forms.ToolStripProgressBar();
+			this.m_statusClipboard = new System.Windows.Forms.ToolStripProgressBar();
+			this.m_ctxTray = new KeePass.UI.CustomContextMenuStripEx(this.components);
+			this.m_ctxTrayTray = new System.Windows.Forms.ToolStripMenuItem();
+			this.m_ctxTraySep0 = new System.Windows.Forms.ToolStripSeparator();
+			this.m_ctxTrayGenPw = new System.Windows.Forms.ToolStripMenuItem();
+			this.m_ctxTraySep1 = new System.Windows.Forms.ToolStripSeparator();
+			this.m_ctxTrayOptions = new System.Windows.Forms.ToolStripMenuItem();
+			this.m_ctxTraySep2 = new System.Windows.Forms.ToolStripSeparator();
+			this.m_ctxTrayCancel = new System.Windows.Forms.ToolStripMenuItem();
+			this.m_ctxTrayLock = new System.Windows.Forms.ToolStripMenuItem();
+			this.m_ctxTrayFileExit = new System.Windows.Forms.ToolStripMenuItem();
+			this.m_timerMain = new System.Windows.Forms.Timer(this.components);
+			this.m_tabMain = new System.Windows.Forms.TabControl();
+			this.m_splitHorizontal = new KeePass.UI.CustomSplitContainerEx();
+			this.m_splitVertical = new KeePass.UI.CustomSplitContainerEx();
+			this.m_tvGroups = new KeePass.UI.CustomTreeViewEx();
+			this.m_lvEntries = new KeePass.UI.CustomListViewEx();
+			this.m_richEntryView = new KeePass.UI.CustomRichTextBoxEx();
+			this.m_ctxGroupList.SuspendLayout();
+			this.m_ctxPwList.SuspendLayout();
+			this.m_menuMain.SuspendLayout();
+			this.m_toolMain.SuspendLayout();
+			this.m_statusMain.SuspendLayout();
+			this.m_ctxTray.SuspendLayout();
+			this.m_splitHorizontal.Panel1.SuspendLayout();
+			this.m_splitHorizontal.Panel2.SuspendLayout();
+			this.m_splitHorizontal.SuspendLayout();
+			this.m_splitVertical.Panel1.SuspendLayout();
+			this.m_splitVertical.Panel2.SuspendLayout();
+			this.m_splitVertical.SuspendLayout();
+			this.SuspendLayout();
+			// 
+			// m_ctxGroupList
+			// 
+			this.m_ctxGroupList.Items.AddRange(new System.Windows.Forms.ToolStripItem[] {
+            this.m_ctxGroupFind});
+			this.m_ctxGroupList.Name = "m_ctxGroupList";
+			this.m_ctxGroupList.Size = new System.Drawing.Size(181, 26);
+			this.m_ctxGroupList.Opening += new System.ComponentModel.CancelEventHandler(this.OnCtxGroupListOpening);
+			// 
+			// m_ctxGroupFind
+			// 
+			this.m_ctxGroupFind.Image = global::KeePass.Properties.Resources.B16x16_XMag;
+			this.m_ctxGroupFind.Name = "m_ctxGroupFind";
+			this.m_ctxGroupFind.Size = new System.Drawing.Size(180, 22);
+			this.m_ctxGroupFind.Text = "&Find in This Group...";
+			this.m_ctxGroupFind.Click += new System.EventHandler(this.OnFindInGroup);
+			// 
+			// m_ctxPwList
+			// 
+			this.m_ctxPwList.Items.AddRange(new System.Windows.Forms.ToolStripItem[] {
+            this.m_ctxEntryUrl,
+            this.m_ctxEntryCopyString,
+            this.m_ctxEntryAttachments,
+            this.m_ctxEntrySep0,
+            this.m_ctxEntryAutoTypeAdv,
+            this.m_ctxEntrySep1,
+            this.m_ctxEntryEditQuick,
+            this.m_ctxEntrySep2,
+            this.m_ctxEntryRearrange});
+			this.m_ctxPwList.Name = "m_ctxPwList";
+			this.m_ctxPwList.Size = new System.Drawing.Size(163, 154);
+			this.m_ctxPwList.Opening += new System.ComponentModel.CancelEventHandler(this.OnCtxPwListOpening);
+			// 
+			// m_ctxEntryUrl
+			// 
+			this.m_ctxEntryUrl.Name = "m_ctxEntryUrl";
+			this.m_ctxEntryUrl.Size = new System.Drawing.Size(162, 22);
+			this.m_ctxEntryUrl.Text = "<URL(s)>";
+			// 
+			// m_ctxEntryCopyString
+			// 
+			this.m_ctxEntryCopyString.Name = "m_ctxEntryCopyString";
+			this.m_ctxEntryCopyString.Size = new System.Drawing.Size(162, 22);
+			this.m_ctxEntryCopyString.Text = "<CopyField>";
+			// 
+			// m_ctxEntryAttachments
+			// 
+			this.m_ctxEntryAttachments.Name = "m_ctxEntryAttachments";
+			this.m_ctxEntryAttachments.Size = new System.Drawing.Size(162, 22);
+			this.m_ctxEntryAttachments.Text = "<Attachments>";
+			// 
+			// m_ctxEntrySep0
+			// 
+			this.m_ctxEntrySep0.Name = "m_ctxEntrySep0";
+			this.m_ctxEntrySep0.Size = new System.Drawing.Size(159, 6);
+			// 
+			// m_ctxEntryAutoTypeAdv
+			// 
+			this.m_ctxEntryAutoTypeAdv.Name = "m_ctxEntryAutoTypeAdv";
+			this.m_ctxEntryAutoTypeAdv.Size = new System.Drawing.Size(162, 22);
+			this.m_ctxEntryAutoTypeAdv.Text = "<AutoTypeAdv>";
+			// 
+			// m_ctxEntrySep1
+			// 
+			this.m_ctxEntrySep1.Name = "m_ctxEntrySep1";
+			this.m_ctxEntrySep1.Size = new System.Drawing.Size(159, 6);
+			// 
+			// m_ctxEntryEditQuick
+			// 
+			this.m_ctxEntryEditQuick.DropDownItems.AddRange(new System.Windows.Forms.ToolStripItem[] {
+            this.m_ctxEntryTagAdd,
+            this.m_ctxEntryTagRemove});
+			this.m_ctxEntryEditQuick.Name = "m_ctxEntryEditQuick";
+			this.m_ctxEntryEditQuick.Size = new System.Drawing.Size(162, 22);
+			this.m_ctxEntryEditQuick.Text = "<EditQuick>";
+			// 
+			// m_ctxEntryTagAdd
+			// 
+			this.m_ctxEntryTagAdd.Name = "m_ctxEntryTagAdd";
+			this.m_ctxEntryTagAdd.Size = new System.Drawing.Size(152, 22);
+			this.m_ctxEntryTagAdd.Text = "<AddTag>";
+			this.m_ctxEntryTagAdd.DropDownOpening += new System.EventHandler(this.OnEntryTagAddOpening);
+			// 
+			// m_ctxEntryTagRemove
+			// 
+			this.m_ctxEntryTagRemove.Name = "m_ctxEntryTagRemove";
+			this.m_ctxEntryTagRemove.Size = new System.Drawing.Size(152, 22);
+			this.m_ctxEntryTagRemove.Text = "<RemoveTag>";
+			this.m_ctxEntryTagRemove.DropDownOpening += new System.EventHandler(this.OnEntryTagRemoveOpening);
+			// 
+			// m_ctxEntrySep2
+			// 
+			this.m_ctxEntrySep2.Name = "m_ctxEntrySep2";
+			this.m_ctxEntrySep2.Size = new System.Drawing.Size(159, 6);
+			// 
+			// m_ctxEntryRearrange
+			// 
+			this.m_ctxEntryRearrange.DropDownItems.AddRange(new System.Windows.Forms.ToolStripItem[] {
+            this.m_ctxEntryMoveToGroup});
+			this.m_ctxEntryRearrange.Name = "m_ctxEntryRearrange";
+			this.m_ctxEntryRearrange.Size = new System.Drawing.Size(162, 22);
+			this.m_ctxEntryRearrange.Text = "<Rearrange>";
+			// 
+			// m_ctxEntryMoveToGroup
+			// 
+			this.m_ctxEntryMoveToGroup.Name = "m_ctxEntryMoveToGroup";
+			this.m_ctxEntryMoveToGroup.Size = new System.Drawing.Size(166, 22);
+			this.m_ctxEntryMoveToGroup.Text = "<MoveToGroup>";
+			this.m_ctxEntryMoveToGroup.DropDownOpening += new System.EventHandler(this.OnEntryMoveToGroupOpening);
+			// 
+			// m_menuMain
+			// 
+			this.m_menuMain.Items.AddRange(new System.Windows.Forms.ToolStripItem[] {
+            this.m_menuFile,
+            this.m_menuGroup,
+            this.m_menuEntry,
+            this.m_menuFind,
+            this.m_menuView,
+            this.m_menuTools,
+            this.m_menuHelp});
+			this.m_menuMain.Location = new System.Drawing.Point(0, 0);
+			this.m_menuMain.Name = "m_menuMain";
+			this.m_menuMain.Size = new System.Drawing.Size(654, 24);
+			this.m_menuMain.TabIndex = 0;
+			// 
+			// m_menuFile
+			// 
+			this.m_menuFile.DropDownItems.AddRange(new System.Windows.Forms.ToolStripItem[] {
+            this.m_menuFileNew,
+            this.m_menuFileOpen,
+            this.m_menuFileRecent,
+            this.m_menuFileClose,
+            this.m_menuFileSep0,
+            this.m_menuFileSave,
+            this.m_menuFileSaveAs,
+            this.m_menuFileSep1,
+            this.m_menuFileDbSettings,
+            this.m_menuFileChangeMasterKey,
+            this.m_menuFileSep2,
+            this.m_menuFilePrint,
+            this.m_menuFileSep3,
+            this.m_menuFileImport,
+            this.m_menuFileExport,
+            this.m_menuFileSync,
+            this.m_menuFileSep4,
+            this.m_menuFileLock,
+            this.m_menuFileExit});
+			this.m_menuFile.Name = "m_menuFile";
+			this.m_menuFile.Size = new System.Drawing.Size(37, 20);
+			this.m_menuFile.Text = "&File";
+			// 
+			// m_menuFileNew
+			// 
+			this.m_menuFileNew.Image = global::KeePass.Properties.Resources.B16x16_FileNew;
+			this.m_menuFileNew.Name = "m_menuFileNew";
+			this.m_menuFileNew.Size = new System.Drawing.Size(185, 22);
+			this.m_menuFileNew.Text = "&New...";
+			this.m_menuFileNew.Click += new System.EventHandler(this.OnFileNew);
+			// 
+			// m_menuFileOpen
+			// 
+			this.m_menuFileOpen.DropDownItems.AddRange(new System.Windows.Forms.ToolStripItem[] {
+            this.m_menuFileOpenLocal,
+            this.m_menuFileOpenUrl,
+            this.m_menuFileOpenSep0,
+            this.m_menuFileFind,
+            this.m_menuFileFindInFolder});
+			this.m_menuFileOpen.Name = "m_menuFileOpen";
+			this.m_menuFileOpen.Size = new System.Drawing.Size(185, 22);
+			this.m_menuFileOpen.Text = "&Open";
+			// 
+			// m_menuFileOpenLocal
+			// 
+			this.m_menuFileOpenLocal.Image = global::KeePass.Properties.Resources.B16x16_Folder_Yellow_Open;
+			this.m_menuFileOpenLocal.Name = "m_menuFileOpenLocal";
+			this.m_menuFileOpenLocal.Size = new System.Drawing.Size(189, 22);
+			this.m_menuFileOpenLocal.Text = "Open &File...";
+			this.m_menuFileOpenLocal.Click += new System.EventHandler(this.OnFileOpen);
+			// 
+			// m_menuFileOpenUrl
+			// 
+			this.m_menuFileOpenUrl.Image = global::KeePass.Properties.Resources.B16x16_Browser;
+			this.m_menuFileOpenUrl.Name = "m_menuFileOpenUrl";
+			this.m_menuFileOpenUrl.Size = new System.Drawing.Size(189, 22);
+			this.m_menuFileOpenUrl.Text = "Open &URL...";
+			this.m_menuFileOpenUrl.Click += new System.EventHandler(this.OnFileOpenUrl);
+			// 
+			// m_menuFileOpenSep0
+			// 
+			this.m_menuFileOpenSep0.Name = "m_menuFileOpenSep0";
+			this.m_menuFileOpenSep0.Size = new System.Drawing.Size(186, 6);
+			// 
+			// m_menuFileFind
+			// 
+			this.m_menuFileFind.Image = global::KeePass.Properties.Resources.B16x16_XMag;
+			this.m_menuFileFind.Name = "m_menuFileFind";
+			this.m_menuFileFind.Size = new System.Drawing.Size(189, 22);
+			this.m_menuFileFind.Text = "F&ind Files...";
+			this.m_menuFileFind.Click += new System.EventHandler(this.OnFileFind);
+			// 
+			// m_menuFileFindInFolder
+			// 
+			this.m_menuFileFindInFolder.Image = global::KeePass.Properties.Resources.B16x16_XMag;
+			this.m_menuFileFindInFolder.Name = "m_menuFileFindInFolder";
+			this.m_menuFileFindInFolder.Size = new System.Drawing.Size(189, 22);
+			this.m_menuFileFindInFolder.Text = "Fi&nd Files (In Folder)...";
+			this.m_menuFileFindInFolder.Click += new System.EventHandler(this.OnFileFindInFolder);
+			// 
+			// m_menuFileRecent
+			// 
+			this.m_menuFileRecent.DropDownItems.AddRange(new System.Windows.Forms.ToolStripItem[] {
+            this.m_menuFileRecentDummy});
+			this.m_menuFileRecent.Name = "m_menuFileRecent";
+			this.m_menuFileRecent.Size = new System.Drawing.Size(185, 22);
+			this.m_menuFileRecent.Text = "Open &Recent";
+			// 
+			// m_menuFileRecentDummy
+			// 
+			this.m_menuFileRecentDummy.Name = "m_menuFileRecentDummy";
+			this.m_menuFileRecentDummy.Size = new System.Drawing.Size(90, 22);
+			this.m_menuFileRecentDummy.Text = "<>";
+			// 
+			// m_menuFileClose
+			// 
+			this.m_menuFileClose.Image = global::KeePass.Properties.Resources.B16x16_File_Close;
+			this.m_menuFileClose.Name = "m_menuFileClose";
+			this.m_menuFileClose.Size = new System.Drawing.Size(185, 22);
+			this.m_menuFileClose.Text = "&Close";
+			this.m_menuFileClose.Click += new System.EventHandler(this.OnFileClose);
+			// 
+			// m_menuFileSep0
+			// 
+			this.m_menuFileSep0.Name = "m_menuFileSep0";
+			this.m_menuFileSep0.Size = new System.Drawing.Size(182, 6);
+			// 
+			// m_menuFileSave
+			// 
+			this.m_menuFileSave.Image = global::KeePass.Properties.Resources.B16x16_FileSave;
+			this.m_menuFileSave.Name = "m_menuFileSave";
+			this.m_menuFileSave.Size = new System.Drawing.Size(185, 22);
+			this.m_menuFileSave.Text = "&Save";
+			this.m_menuFileSave.Click += new System.EventHandler(this.OnFileSave);
+			// 
+			// m_menuFileSaveAs
+			// 
+			this.m_menuFileSaveAs.DropDownItems.AddRange(new System.Windows.Forms.ToolStripItem[] {
+            this.m_menuFileSaveAsLocal,
+            this.m_menuFileSaveAsUrl,
+            this.m_menuFileSaveAsSep0,
+            this.m_menuFileSaveAsCopy});
+			this.m_menuFileSaveAs.Name = "m_menuFileSaveAs";
+			this.m_menuFileSaveAs.Size = new System.Drawing.Size(185, 22);
+			this.m_menuFileSaveAs.Text = "Save &As";
+			// 
+			// m_menuFileSaveAsLocal
+			// 
+			this.m_menuFileSaveAsLocal.Image = global::KeePass.Properties.Resources.B16x16_FileSaveAs;
+			this.m_menuFileSaveAsLocal.Name = "m_menuFileSaveAsLocal";
+			this.m_menuFileSaveAsLocal.Size = new System.Drawing.Size(173, 22);
+			this.m_menuFileSaveAsLocal.Text = "Save to &File...";
+			this.m_menuFileSaveAsLocal.Click += new System.EventHandler(this.OnFileSaveAs);
+			// 
+			// m_menuFileSaveAsUrl
+			// 
+			this.m_menuFileSaveAsUrl.Image = global::KeePass.Properties.Resources.B16x16_Browser;
+			this.m_menuFileSaveAsUrl.Name = "m_menuFileSaveAsUrl";
+			this.m_menuFileSaveAsUrl.Size = new System.Drawing.Size(173, 22);
+			this.m_menuFileSaveAsUrl.Text = "Save to &URL...";
+			this.m_menuFileSaveAsUrl.Click += new System.EventHandler(this.OnFileSaveAsUrl);
+			// 
+			// m_menuFileSaveAsSep0
+			// 
+			this.m_menuFileSaveAsSep0.Name = "m_menuFileSaveAsSep0";
+			this.m_menuFileSaveAsSep0.Size = new System.Drawing.Size(170, 6);
+			// 
+			// m_menuFileSaveAsCopy
+			// 
+			this.m_menuFileSaveAsCopy.Image = global::KeePass.Properties.Resources.B16x16_FileSaveAs;
+			this.m_menuFileSaveAsCopy.Name = "m_menuFileSaveAsCopy";
+			this.m_menuFileSaveAsCopy.Size = new System.Drawing.Size(173, 22);
+			this.m_menuFileSaveAsCopy.Text = "Save &Copy to File...";
+			this.m_menuFileSaveAsCopy.Click += new System.EventHandler(this.OnFileSaveAsCopy);
+			// 
+			// m_menuFileSep1
+			// 
+			this.m_menuFileSep1.Name = "m_menuFileSep1";
+			this.m_menuFileSep1.Size = new System.Drawing.Size(182, 6);
+			// 
+			// m_menuFileDbSettings
+			// 
+			this.m_menuFileDbSettings.Image = global::KeePass.Properties.Resources.B16x16_Package_Development;
+			this.m_menuFileDbSettings.Name = "m_menuFileDbSettings";
+			this.m_menuFileDbSettings.Size = new System.Drawing.Size(185, 22);
+			this.m_menuFileDbSettings.Text = "&Database Settings...";
+			this.m_menuFileDbSettings.Click += new System.EventHandler(this.OnFileDbSettings);
+			// 
+			// m_menuFileChangeMasterKey
+			// 
+			this.m_menuFileChangeMasterKey.Image = global::KeePass.Properties.Resources.B16x16_File_Locked;
+			this.m_menuFileChangeMasterKey.Name = "m_menuFileChangeMasterKey";
+			this.m_menuFileChangeMasterKey.Size = new System.Drawing.Size(185, 22);
+			this.m_menuFileChangeMasterKey.Text = "Change &Master Key...";
+			this.m_menuFileChangeMasterKey.Click += new System.EventHandler(this.OnFileChangeMasterKey);
+			// 
+			// m_menuFileSep2
+			// 
+			this.m_menuFileSep2.Name = "m_menuFileSep2";
+			this.m_menuFileSep2.Size = new System.Drawing.Size(182, 6);
+			// 
+			// m_menuFilePrint
+			// 
+			this.m_menuFilePrint.DropDownItems.AddRange(new System.Windows.Forms.ToolStripItem[] {
+            this.m_menuFilePrintDatabase,
+            this.m_menuFilePrintEmSheet});
+			this.m_menuFilePrint.Name = "m_menuFilePrint";
+			this.m_menuFilePrint.Size = new System.Drawing.Size(185, 22);
+			this.m_menuFilePrint.Text = "&Print";
+			// 
+			// m_menuFilePrintDatabase
+			// 
+			this.m_menuFilePrintDatabase.Image = global::KeePass.Properties.Resources.B16x16_FilePrint;
+			this.m_menuFilePrintDatabase.Name = "m_menuFilePrintDatabase";
+			this.m_menuFilePrintDatabase.Size = new System.Drawing.Size(202, 22);
+			this.m_menuFilePrintDatabase.Text = "&Print...";
+			this.m_menuFilePrintDatabase.Click += new System.EventHandler(this.OnFilePrint);
+			// 
+			// m_menuFilePrintEmSheet
+			// 
+			this.m_menuFilePrintEmSheet.Image = global::KeePass.Properties.Resources.B16x16_KOrganizer;
+			this.m_menuFilePrintEmSheet.Name = "m_menuFilePrintEmSheet";
+			this.m_menuFilePrintEmSheet.Size = new System.Drawing.Size(202, 22);
+			this.m_menuFilePrintEmSheet.Text = "Print &Emergency Sheet...";
+			this.m_menuFilePrintEmSheet.Click += new System.EventHandler(this.OnFilePrintEmSheet);
+			// 
+			// m_menuFileSep3
+			// 
+			this.m_menuFileSep3.Name = "m_menuFileSep3";
+			this.m_menuFileSep3.Size = new System.Drawing.Size(182, 6);
+			// 
+			// m_menuFileImport
+			// 
+			this.m_menuFileImport.Image = global::KeePass.Properties.Resources.B16x16_Folder_Inbox;
+			this.m_menuFileImport.Name = "m_menuFileImport";
+			this.m_menuFileImport.Size = new System.Drawing.Size(185, 22);
+			this.m_menuFileImport.Text = "&Import...";
+			this.m_menuFileImport.Click += new System.EventHandler(this.OnFileImport);
+			// 
+			// m_menuFileExport
+			// 
+			this.m_menuFileExport.Image = global::KeePass.Properties.Resources.B16x16_Folder_Outbox;
+			this.m_menuFileExport.Name = "m_menuFileExport";
+			this.m_menuFileExport.Size = new System.Drawing.Size(185, 22);
+			this.m_menuFileExport.Text = "&Export...";
+			this.m_menuFileExport.Click += new System.EventHandler(this.OnFileExport);
+			// 
+			// m_menuFileSync
+			// 
+			this.m_menuFileSync.DropDownItems.AddRange(new System.Windows.Forms.ToolStripItem[] {
+            this.m_menuFileSyncFile,
+            this.m_menuFileSyncUrl,
+            this.m_menuFileSyncSep0,
+            this.m_menuFileSyncRecent});
+			this.m_menuFileSync.Name = "m_menuFileSync";
+			this.m_menuFileSync.Size = new System.Drawing.Size(185, 22);
+			this.m_menuFileSync.Text = "S&ynchronize";
+			// 
+			// m_menuFileSyncFile
+			// 
+			this.m_menuFileSyncFile.Image = global::KeePass.Properties.Resources.B16x16_Reload_Page;
+			this.m_menuFileSyncFile.Name = "m_menuFileSyncFile";
+			this.m_menuFileSyncFile.RightToLeftAutoMirrorImage = true;
+			this.m_menuFileSyncFile.Size = new System.Drawing.Size(197, 22);
+			this.m_menuFileSyncFile.Text = "Synchronize with &File...";
+			this.m_menuFileSyncFile.Click += new System.EventHandler(this.OnFileSynchronize);
+			// 
+			// m_menuFileSyncUrl
+			// 
+			this.m_menuFileSyncUrl.Image = global::KeePass.Properties.Resources.B16x16_Reload_Page;
+			this.m_menuFileSyncUrl.Name = "m_menuFileSyncUrl";
+			this.m_menuFileSyncUrl.RightToLeftAutoMirrorImage = true;
+			this.m_menuFileSyncUrl.Size = new System.Drawing.Size(197, 22);
+			this.m_menuFileSyncUrl.Text = "Synchronize with &URL...";
+			this.m_menuFileSyncUrl.Click += new System.EventHandler(this.OnFileSynchronizeUrl);
+			// 
+			// m_menuFileSyncSep0
+			// 
+			this.m_menuFileSyncSep0.Name = "m_menuFileSyncSep0";
+			this.m_menuFileSyncSep0.Size = new System.Drawing.Size(194, 6);
+			// 
+			// m_menuFileSyncRecent
+			// 
+			this.m_menuFileSyncRecent.DropDownItems.AddRange(new System.Windows.Forms.ToolStripItem[] {
+            this.m_menuFileSyncRecentDummy});
+			this.m_menuFileSyncRecent.Name = "m_menuFileSyncRecent";
+			this.m_menuFileSyncRecent.Size = new System.Drawing.Size(197, 22);
+			this.m_menuFileSyncRecent.Text = "&Recent Files";
+			// 
+			// m_menuFileSyncRecentDummy
+			// 
+			this.m_menuFileSyncRecentDummy.Name = "m_menuFileSyncRecentDummy";
+			this.m_menuFileSyncRecentDummy.Size = new System.Drawing.Size(90, 22);
+			this.m_menuFileSyncRecentDummy.Text = "<>";
+			// 
+			// m_menuFileSep4
+			// 
+			this.m_menuFileSep4.Name = "m_menuFileSep4";
+			this.m_menuFileSep4.Size = new System.Drawing.Size(182, 6);
+			// 
+			// m_menuFileLock
+			// 
+			this.m_menuFileLock.Image = global::KeePass.Properties.Resources.B16x16_LockWorkspace;
+			this.m_menuFileLock.Name = "m_menuFileLock";
+			this.m_menuFileLock.Size = new System.Drawing.Size(185, 22);
+			this.m_menuFileLock.Text = "&Lock Workspace";
+			this.m_menuFileLock.Click += new System.EventHandler(this.OnFileLock);
+			// 
+			// m_menuFileExit
+			// 
+			this.m_menuFileExit.Image = global::KeePass.Properties.Resources.B16x16_Exit;
+			this.m_menuFileExit.Name = "m_menuFileExit";
+			this.m_menuFileExit.Size = new System.Drawing.Size(185, 22);
+			this.m_menuFileExit.Text = "E&xit";
+			this.m_menuFileExit.Click += new System.EventHandler(this.OnFileExit);
+			// 
+			// m_menuGroup
+			// 
+			this.m_menuGroup.DropDownItems.AddRange(new System.Windows.Forms.ToolStripItem[] {
+            this.m_menuGroupAdd,
+            this.m_menuGroupEdit,
+            this.m_menuGroupDuplicate,
+            this.m_menuGroupDelete,
+            this.m_menuGroupSep0,
+            this.m_menuGroupRearrange,
+            this.m_menuGroupSep1,
+            this.m_menuGroupEmptyRB,
+            this.m_menuGroupSep2,
+            this.m_menuGroupPrint,
+            this.m_menuGroupExport});
+			this.m_menuGroup.Name = "m_menuGroup";
+			this.m_menuGroup.Size = new System.Drawing.Size(52, 20);
+			this.m_menuGroup.Text = "&Group";
+			this.m_menuGroup.DropDownOpening += new System.EventHandler(this.OnGroupDropDownOpening);
+			// 
+			// m_menuGroupAdd
+			// 
+			this.m_menuGroupAdd.Image = global::KeePass.Properties.Resources.B16x16_Folder_New_Ex;
+			this.m_menuGroupAdd.Name = "m_menuGroupAdd";
+			this.m_menuGroupAdd.Size = new System.Drawing.Size(171, 22);
+			this.m_menuGroupAdd.Text = "&Add Group...";
+			this.m_menuGroupAdd.Click += new System.EventHandler(this.OnGroupsAdd);
+			// 
+			// m_menuGroupEdit
+			// 
+			this.m_menuGroupEdit.Image = global::KeePass.Properties.Resources.B16x16_Folder_Txt;
+			this.m_menuGroupEdit.Name = "m_menuGroupEdit";
+			this.m_menuGroupEdit.Size = new System.Drawing.Size(171, 22);
+			this.m_menuGroupEdit.Text = "&Edit Group...";
+			this.m_menuGroupEdit.Click += new System.EventHandler(this.OnGroupsEdit);
+			// 
+			// m_menuGroupDuplicate
+			// 
+			this.m_menuGroupDuplicate.Image = global::KeePass.Properties.Resources.B16x16_Folder_2;
+			this.m_menuGroupDuplicate.Name = "m_menuGroupDuplicate";
+			this.m_menuGroupDuplicate.Size = new System.Drawing.Size(171, 22);
+			this.m_menuGroupDuplicate.Text = "D&uplicate Group...";
+			this.m_menuGroupDuplicate.Click += new System.EventHandler(this.OnGroupsDuplicate);
+			// 
+			// m_menuGroupDelete
+			// 
+			this.m_menuGroupDelete.Image = global::KeePass.Properties.Resources.B16x16_Folder_Locked;
+			this.m_menuGroupDelete.Name = "m_menuGroupDelete";
+			this.m_menuGroupDelete.Size = new System.Drawing.Size(171, 22);
+			this.m_menuGroupDelete.Text = "&Delete Group";
+			this.m_menuGroupDelete.Click += new System.EventHandler(this.OnGroupsDelete);
+			// 
+			// m_menuGroupSep0
+			// 
+			this.m_menuGroupSep0.Name = "m_menuGroupSep0";
+			this.m_menuGroupSep0.Size = new System.Drawing.Size(168, 6);
+			// 
+			// m_menuGroupRearrange
+			// 
+			this.m_menuGroupRearrange.DropDownItems.AddRange(new System.Windows.Forms.ToolStripItem[] {
+            this.m_menuGroupMoveToTop,
+            this.m_menuGroupMoveOneUp,
+            this.m_menuGroupMoveOneDown,
+            this.m_menuGroupMoveToBottom,
+            this.m_menuGroupMoveSep0,
+            this.m_menuGroupSort,
+            this.m_menuGroupSortRec,
+            this.m_menuGroupMoveSep1,
+            this.m_menuGroupExpand,
+            this.m_menuGroupCollapse});
+			this.m_menuGroupRearrange.Name = "m_menuGroupRearrange";
+			this.m_menuGroupRearrange.Size = new System.Drawing.Size(171, 22);
+			this.m_menuGroupRearrange.Text = "&Rearrange";
+			// 
+			// m_menuGroupMoveToTop
+			// 
+			this.m_menuGroupMoveToTop.Image = global::KeePass.Properties.Resources.B16x16_2UpArrow;
+			this.m_menuGroupMoveToTop.Name = "m_menuGroupMoveToTop";
+			this.m_menuGroupMoveToTop.Size = new System.Drawing.Size(199, 22);
+			this.m_menuGroupMoveToTop.Text = "Move Group to &Top";
+			this.m_menuGroupMoveToTop.Click += new System.EventHandler(this.OnGroupsMoveToTop);
+			// 
+			// m_menuGroupMoveOneUp
+			// 
+			this.m_menuGroupMoveOneUp.Image = global::KeePass.Properties.Resources.B16x16_1UpArrow;
+			this.m_menuGroupMoveOneUp.Name = "m_menuGroupMoveOneUp";
+			this.m_menuGroupMoveOneUp.Size = new System.Drawing.Size(199, 22);
+			this.m_menuGroupMoveOneUp.Text = "Move Group One &Up";
+			this.m_menuGroupMoveOneUp.Click += new System.EventHandler(this.OnGroupsMoveOneUp);
+			// 
+			// m_menuGroupMoveOneDown
+			// 
+			this.m_menuGroupMoveOneDown.Image = global::KeePass.Properties.Resources.B16x16_1DownArrow;
+			this.m_menuGroupMoveOneDown.Name = "m_menuGroupMoveOneDown";
+			this.m_menuGroupMoveOneDown.Size = new System.Drawing.Size(199, 22);
+			this.m_menuGroupMoveOneDown.Text = "Move Group One &Down";
+			this.m_menuGroupMoveOneDown.Click += new System.EventHandler(this.OnGroupsMoveOneDown);
+			// 
+			// m_menuGroupMoveToBottom
+			// 
+			this.m_menuGroupMoveToBottom.Image = global::KeePass.Properties.Resources.B16x16_2DownArrow;
+			this.m_menuGroupMoveToBottom.Name = "m_menuGroupMoveToBottom";
+			this.m_menuGroupMoveToBottom.Size = new System.Drawing.Size(199, 22);
+			this.m_menuGroupMoveToBottom.Text = "Move Group to &Bottom";
+			this.m_menuGroupMoveToBottom.Click += new System.EventHandler(this.OnGroupsMoveToBottom);
+			// 
+			// m_menuGroupMoveSep0
+			// 
+			this.m_menuGroupMoveSep0.Name = "m_menuGroupMoveSep0";
+			this.m_menuGroupMoveSep0.Size = new System.Drawing.Size(196, 6);
+			// 
+			// m_menuGroupSort
+			// 
+			this.m_menuGroupSort.Image = global::KeePass.Properties.Resources.B16x16_KaboodleLoop;
+			this.m_menuGroupSort.Name = "m_menuGroupSort";
+			this.m_menuGroupSort.Size = new System.Drawing.Size(199, 22);
+			this.m_menuGroupSort.Text = "&Sort Direct Subgroups";
+			this.m_menuGroupSort.Click += new System.EventHandler(this.OnGroupsSort);
+			// 
+			// m_menuGroupSortRec
+			// 
+			this.m_menuGroupSortRec.Image = global::KeePass.Properties.Resources.B16x16_KaboodleLoop;
+			this.m_menuGroupSortRec.Name = "m_menuGroupSortRec";
+			this.m_menuGroupSortRec.Size = new System.Drawing.Size(199, 22);
+			this.m_menuGroupSortRec.Text = "Sort &Recursively";
+			this.m_menuGroupSortRec.Click += new System.EventHandler(this.OnGroupsSortRec);
+			// 
+			// m_menuGroupMoveSep1
+			// 
+			this.m_menuGroupMoveSep1.Name = "m_menuGroupMoveSep1";
+			this.m_menuGroupMoveSep1.Size = new System.Drawing.Size(196, 6);
+			// 
+			// m_menuGroupExpand
+			// 
+			this.m_menuGroupExpand.Image = global::KeePass.Properties.Resources.B16x16_Folder_Blue_Open;
+			this.m_menuGroupExpand.Name = "m_menuGroupExpand";
+			this.m_menuGroupExpand.Size = new System.Drawing.Size(199, 22);
+			this.m_menuGroupExpand.Text = "&Expand Recursively";
+			this.m_menuGroupExpand.Click += new System.EventHandler(this.OnGroupsExpand);
+			// 
+			// m_menuGroupCollapse
+			// 
+			this.m_menuGroupCollapse.Image = global::KeePass.Properties.Resources.B16x16_Folder;
+			this.m_menuGroupCollapse.Name = "m_menuGroupCollapse";
+			this.m_menuGroupCollapse.Size = new System.Drawing.Size(199, 22);
+			this.m_menuGroupCollapse.Text = "&Collapse Recursively";
+			this.m_menuGroupCollapse.Click += new System.EventHandler(this.OnGroupsCollapse);
+			// 
+			// m_menuGroupSep1
+			// 
+			this.m_menuGroupSep1.Name = "m_menuGroupSep1";
+			this.m_menuGroupSep1.Size = new System.Drawing.Size(168, 6);
+			// 
+			// m_menuGroupEmptyRB
+			// 
+			this.m_menuGroupEmptyRB.Image = global::KeePass.Properties.Resources.B16x16_Trashcan_Full;
+			this.m_menuGroupEmptyRB.Name = "m_menuGroupEmptyRB";
+			this.m_menuGroupEmptyRB.Size = new System.Drawing.Size(171, 22);
+			this.m_menuGroupEmptyRB.Text = "E&mpty Recycle Bin";
+			this.m_menuGroupEmptyRB.Click += new System.EventHandler(this.OnGroupsEmptyRB);
+			// 
+			// m_menuGroupSep2
+			// 
+			this.m_menuGroupSep2.Name = "m_menuGroupSep2";
+			this.m_menuGroupSep2.Size = new System.Drawing.Size(168, 6);
+			// 
+			// m_menuGroupPrint
+			// 
+			this.m_menuGroupPrint.Image = global::KeePass.Properties.Resources.B16x16_FilePrint;
+			this.m_menuGroupPrint.Name = "m_menuGroupPrint";
+			this.m_menuGroupPrint.Size = new System.Drawing.Size(171, 22);
+			this.m_menuGroupPrint.Text = "&Print Group...";
+			this.m_menuGroupPrint.Click += new System.EventHandler(this.OnGroupsPrint);
+			// 
+			// m_menuGroupExport
+			// 
+			this.m_menuGroupExport.Image = global::KeePass.Properties.Resources.B16x16_Folder_Outbox;
+			this.m_menuGroupExport.Name = "m_menuGroupExport";
+			this.m_menuGroupExport.Size = new System.Drawing.Size(171, 22);
+			this.m_menuGroupExport.Text = "E&xport Group...";
+			this.m_menuGroupExport.Click += new System.EventHandler(this.OnGroupsExport);
+			// 
+			// m_menuEntry
+			// 
+			this.m_menuEntry.DropDownItems.AddRange(new System.Windows.Forms.ToolStripItem[] {
+            this.m_menuEntryCopyUserName,
+            this.m_menuEntryCopyPassword,
+            this.m_menuEntryUrl,
+            this.m_menuEntryCopyString,
+            this.m_menuEntryAttachments,
+            this.m_menuEntrySaveAttachedFiles,
+            this.m_menuEntrySep0,
+            this.m_menuEntryPerformAutoType,
+            this.m_menuEntryAutoTypeAdv,
+            this.m_menuEntrySep1,
+            this.m_menuEntryAdd,
+            this.m_menuEntryEdit,
+            this.m_menuEntryEditQuick,
+            this.m_menuEntryDuplicate,
+            this.m_menuEntryDelete,
+            this.m_menuEntrySep2,
+            this.m_menuEntrySelectAll,
+            this.m_menuEntrySep3,
+            this.m_menuEntryRearrange,
+            this.m_menuEntryDX});
+			this.m_menuEntry.Name = "m_menuEntry";
+			this.m_menuEntry.Size = new System.Drawing.Size(46, 20);
+			this.m_menuEntry.Text = "&Entry";
+			this.m_menuEntry.DropDownOpening += new System.EventHandler(this.OnEntryDropDownOpening);
+			// 
+			// m_menuEntryCopyUserName
+			// 
+			this.m_menuEntryCopyUserName.Image = global::KeePass.Properties.Resources.B16x16_Personal;
+			this.m_menuEntryCopyUserName.Name = "m_menuEntryCopyUserName";
+			this.m_menuEntryCopyUserName.Size = new System.Drawing.Size(208, 22);
+			this.m_menuEntryCopyUserName.Text = "Copy &User Name";
+			this.m_menuEntryCopyUserName.Click += new System.EventHandler(this.OnEntryCopyUserName);
+			// 
+			// m_menuEntryCopyPassword
+			// 
+			this.m_menuEntryCopyPassword.Image = global::KeePass.Properties.Resources.B16x16_KGPG_Info;
+			this.m_menuEntryCopyPassword.Name = "m_menuEntryCopyPassword";
+			this.m_menuEntryCopyPassword.Size = new System.Drawing.Size(208, 22);
+			this.m_menuEntryCopyPassword.Text = "<>";
+			this.m_menuEntryCopyPassword.Click += new System.EventHandler(this.OnEntryCopyPassword);
+			// 
+			// m_menuEntryUrl
+			// 
+			this.m_menuEntryUrl.DropDownItems.AddRange(new System.Windows.Forms.ToolStripItem[] {
+            this.m_menuEntryOpenUrl,
+            this.m_menuEntryCopyUrl});
+			this.m_menuEntryUrl.Name = "m_menuEntryUrl";
+			this.m_menuEntryUrl.Size = new System.Drawing.Size(208, 22);
+			this.m_menuEntryUrl.Text = "UR&L(s)";
+			// 
+			// m_menuEntryOpenUrl
+			// 
+			this.m_menuEntryOpenUrl.Image = global::KeePass.Properties.Resources.B16x16_FTP;
+			this.m_menuEntryOpenUrl.Name = "m_menuEntryOpenUrl";
+			this.m_menuEntryOpenUrl.Size = new System.Drawing.Size(103, 22);
+			this.m_menuEntryOpenUrl.Text = "&Open";
+			this.m_menuEntryOpenUrl.Click += new System.EventHandler(this.OnEntryOpenUrl);
+			// 
+			// m_menuEntryCopyUrl
+			// 
+			this.m_menuEntryCopyUrl.Image = global::KeePass.Properties.Resources.B16x16_EditCopyUrl;
+			this.m_menuEntryCopyUrl.Name = "m_menuEntryCopyUrl";
+			this.m_menuEntryCopyUrl.Size = new System.Drawing.Size(103, 22);
+			this.m_menuEntryCopyUrl.Text = "&Copy";
+			this.m_menuEntryCopyUrl.Click += new System.EventHandler(this.OnEntryCopyURL);
+			// 
+			// m_menuEntryCopyString
+			// 
+			this.m_menuEntryCopyString.Name = "m_menuEntryCopyString";
+			this.m_menuEntryCopyString.Size = new System.Drawing.Size(208, 22);
+			this.m_menuEntryCopyString.Text = "&Copy Field";
+			// 
+			// m_menuEntryAttachments
+			// 
+			this.m_menuEntryAttachments.Name = "m_menuEntryAttachments";
+			this.m_menuEntryAttachments.Size = new System.Drawing.Size(208, 22);
+			this.m_menuEntryAttachments.Text = "Attach&ments";
+			// 
+			// m_menuEntrySaveAttachedFiles
+			// 
+			this.m_menuEntrySaveAttachedFiles.Image = global::KeePass.Properties.Resources.B16x16_Attach;
+			this.m_menuEntrySaveAttachedFiles.Name = "m_menuEntrySaveAttachedFiles";
+			this.m_menuEntrySaveAttachedFiles.Size = new System.Drawing.Size(208, 22);
+			this.m_menuEntrySaveAttachedFiles.Text = "Save Attached &File(s) To...";
+			this.m_menuEntrySaveAttachedFiles.Click += new System.EventHandler(this.OnEntrySaveAttachments);
+			// 
+			// m_menuEntrySep0
+			// 
+			this.m_menuEntrySep0.Name = "m_menuEntrySep0";
+			this.m_menuEntrySep0.Size = new System.Drawing.Size(205, 6);
+			// 
+			// m_menuEntryPerformAutoType
+			// 
+			this.m_menuEntryPerformAutoType.Image = global::KeePass.Properties.Resources.B16x16_KTouch;
+			this.m_menuEntryPerformAutoType.Name = "m_menuEntryPerformAutoType";
+			this.m_menuEntryPerformAutoType.Size = new System.Drawing.Size(208, 22);
+			this.m_menuEntryPerformAutoType.Text = "Perform Auto-&Type";
+			this.m_menuEntryPerformAutoType.Click += new System.EventHandler(this.OnEntryPerformAutoType);
+			// 
+			// m_menuEntryAutoTypeAdv
+			// 
+			this.m_menuEntryAutoTypeAdv.Name = "m_menuEntryAutoTypeAdv";
+			this.m_menuEntryAutoTypeAdv.Size = new System.Drawing.Size(208, 22);
+			this.m_menuEntryAutoTypeAdv.Text = "Perform Aut&o-Type";
+			// 
+			// m_menuEntrySep1
+			// 
+			this.m_menuEntrySep1.Name = "m_menuEntrySep1";
+			this.m_menuEntrySep1.Size = new System.Drawing.Size(205, 6);
+			// 
+			// m_menuEntryAdd
+			// 
+			this.m_menuEntryAdd.Image = global::KeePass.Properties.Resources.B16x16_KGPG_Import;
+			this.m_menuEntryAdd.Name = "m_menuEntryAdd";
+			this.m_menuEntryAdd.Size = new System.Drawing.Size(208, 22);
+			this.m_menuEntryAdd.Text = "&Add Entry...";
+			this.m_menuEntryAdd.Click += new System.EventHandler(this.OnEntryAdd);
+			// 
+			// m_menuEntryEdit
+			// 
+			this.m_menuEntryEdit.Image = global::KeePass.Properties.Resources.B16x16_KGPG_Sign;
+			this.m_menuEntryEdit.Name = "m_menuEntryEdit";
+			this.m_menuEntryEdit.Size = new System.Drawing.Size(208, 22);
+			this.m_menuEntryEdit.Text = "&Edit Entry...";
+			this.m_menuEntryEdit.Click += new System.EventHandler(this.OnEntryEdit);
+			// 
+			// m_menuEntryEditQuick
+			// 
+			this.m_menuEntryEditQuick.DropDownItems.AddRange(new System.Windows.Forms.ToolStripItem[] {
+            this.m_menuEntryIcon,
+            this.m_menuEntryColor,
+            this.m_menuEntryEditQuickSep0,
+            this.m_menuEntryTagAdd,
+            this.m_menuEntryTagRemove,
+            this.m_menuEntryEditQuickSep1,
+            this.m_menuEntryExpiresNow,
+            this.m_menuEntryExpiresNever});
+			this.m_menuEntryEditQuick.Name = "m_menuEntryEditQuick";
+			this.m_menuEntryEditQuick.Size = new System.Drawing.Size(208, 22);
+			this.m_menuEntryEditQuick.Text = "Edit Entry (&Quick)";
+			// 
+			// m_menuEntryIcon
+			// 
+			this.m_menuEntryIcon.Image = global::KeePass.Properties.Resources.B16x16_Spreadsheet;
+			this.m_menuEntryIcon.Name = "m_menuEntryIcon";
+			this.m_menuEntryIcon.Size = new System.Drawing.Size(147, 22);
+			this.m_menuEntryIcon.Text = "&Icon...";
+			this.m_menuEntryIcon.Click += new System.EventHandler(this.OnEntryMassSetIcon);
+			// 
+			// m_menuEntryColor
+			// 
+			this.m_menuEntryColor.DropDownItems.AddRange(new System.Windows.Forms.ToolStripItem[] {
+            this.m_menuEntryColorStandard,
+            this.m_menuEntryColorSep0,
+            this.m_menuEntryColorLightRed,
+            this.m_menuEntryColorLightGreen,
+            this.m_menuEntryColorLightBlue,
+            this.m_menuEntryColorLightYellow,
+            this.m_menuEntryColorSep1,
+            this.m_menuEntryColorCustom});
+			this.m_menuEntryColor.Name = "m_menuEntryColor";
+			this.m_menuEntryColor.Size = new System.Drawing.Size(147, 22);
+			this.m_menuEntryColor.Text = "&Color";
+			// 
+			// m_menuEntryColorStandard
+			// 
+			this.m_menuEntryColorStandard.Name = "m_menuEntryColorStandard";
+			this.m_menuEntryColorStandard.Size = new System.Drawing.Size(157, 22);
+			this.m_menuEntryColorStandard.Text = "&Standard";
+			this.m_menuEntryColorStandard.Click += new System.EventHandler(this.OnEntryColorStandard);
+			// 
+			// m_menuEntryColorSep0
+			// 
+			this.m_menuEntryColorSep0.Name = "m_menuEntryColorSep0";
+			this.m_menuEntryColorSep0.Size = new System.Drawing.Size(154, 6);
+			// 
+			// m_menuEntryColorLightRed
+			// 
+			this.m_menuEntryColorLightRed.Name = "m_menuEntryColorLightRed";
+			this.m_menuEntryColorLightRed.Size = new System.Drawing.Size(157, 22);
+			this.m_menuEntryColorLightRed.Text = "Light &Red";
+			this.m_menuEntryColorLightRed.Click += new System.EventHandler(this.OnEntryColorLightRed);
+			// 
+			// m_menuEntryColorLightGreen
+			// 
+			this.m_menuEntryColorLightGreen.Name = "m_menuEntryColorLightGreen";
+			this.m_menuEntryColorLightGreen.Size = new System.Drawing.Size(157, 22);
+			this.m_menuEntryColorLightGreen.Text = "Light &Green";
+			this.m_menuEntryColorLightGreen.Click += new System.EventHandler(this.OnEntryColorLightGreen);
+			// 
+			// m_menuEntryColorLightBlue
+			// 
+			this.m_menuEntryColorLightBlue.Name = "m_menuEntryColorLightBlue";
+			this.m_menuEntryColorLightBlue.Size = new System.Drawing.Size(157, 22);
+			this.m_menuEntryColorLightBlue.Text = "Light &Blue";
+			this.m_menuEntryColorLightBlue.Click += new System.EventHandler(this.OnEntryColorLightBlue);
+			// 
+			// m_menuEntryColorLightYellow
+			// 
+			this.m_menuEntryColorLightYellow.Name = "m_menuEntryColorLightYellow";
+			this.m_menuEntryColorLightYellow.Size = new System.Drawing.Size(157, 22);
+			this.m_menuEntryColorLightYellow.Text = "Light &Yellow";
+			this.m_menuEntryColorLightYellow.Click += new System.EventHandler(this.OnEntryColorLightYellow);
+			// 
+			// m_menuEntryColorSep1
+			// 
+			this.m_menuEntryColorSep1.Name = "m_menuEntryColorSep1";
+			this.m_menuEntryColorSep1.Size = new System.Drawing.Size(154, 6);
+			// 
+			// m_menuEntryColorCustom
+			// 
+			this.m_menuEntryColorCustom.Name = "m_menuEntryColorCustom";
+			this.m_menuEntryColorCustom.Size = new System.Drawing.Size(157, 22);
+			this.m_menuEntryColorCustom.Text = "&Custom Color...";
+			this.m_menuEntryColorCustom.Click += new System.EventHandler(this.OnEntryColorCustom);
+			// 
+			// m_menuEntryEditQuickSep0
+			// 
+			this.m_menuEntryEditQuickSep0.Name = "m_menuEntryEditQuickSep0";
+			this.m_menuEntryEditQuickSep0.Size = new System.Drawing.Size(144, 6);
+			// 
+			// m_menuEntryTagAdd
+			// 
+			this.m_menuEntryTagAdd.DropDownItems.AddRange(new System.Windows.Forms.ToolStripItem[] {
+            this.m_menuEntryTagNew});
+			this.m_menuEntryTagAdd.Name = "m_menuEntryTagAdd";
+			this.m_menuEntryTagAdd.Size = new System.Drawing.Size(147, 22);
+			this.m_menuEntryTagAdd.Text = "Add &Tag";
+			this.m_menuEntryTagAdd.DropDownOpening += new System.EventHandler(this.OnEntryTagAddOpening);
+			// 
+			// m_menuEntryTagNew
+			// 
+			this.m_menuEntryTagNew.Image = global::KeePass.Properties.Resources.B16x16_KNotes;
+			this.m_menuEntryTagNew.Name = "m_menuEntryTagNew";
+			this.m_menuEntryTagNew.Size = new System.Drawing.Size(129, 22);
+			this.m_menuEntryTagNew.Text = "&New Tag...";
+			this.m_menuEntryTagNew.Click += new System.EventHandler(this.OnEntrySelectedNewTag);
+			// 
+			// m_menuEntryTagRemove
+			// 
+			this.m_menuEntryTagRemove.Name = "m_menuEntryTagRemove";
+			this.m_menuEntryTagRemove.Size = new System.Drawing.Size(147, 22);
+			this.m_menuEntryTagRemove.Text = "&Remove Tag";
+			this.m_menuEntryTagRemove.DropDownOpening += new System.EventHandler(this.OnEntryTagRemoveOpening);
+			// 
+			// m_menuEntryEditQuickSep1
+			// 
+			this.m_menuEntryEditQuickSep1.Name = "m_menuEntryEditQuickSep1";
+			this.m_menuEntryEditQuickSep1.Size = new System.Drawing.Size(144, 6);
+			// 
+			// m_menuEntryExpiresNow
+			// 
+			this.m_menuEntryExpiresNow.Image = global::KeePass.Properties.Resources.B16x16_History_Clear;
+			this.m_menuEntryExpiresNow.Name = "m_menuEntryExpiresNow";
+			this.m_menuEntryExpiresNow.Size = new System.Drawing.Size(147, 22);
+			this.m_menuEntryExpiresNow.Text = "&Expires: Now";
+			this.m_menuEntryExpiresNow.Click += new System.EventHandler(this.OnEntryExpiresNow);
+			// 
+			// m_menuEntryExpiresNever
+			// 
+			this.m_menuEntryExpiresNever.Image = global::KeePass.Properties.Resources.B16x16_History_Clear;
+			this.m_menuEntryExpiresNever.Name = "m_menuEntryExpiresNever";
+			this.m_menuEntryExpiresNever.Size = new System.Drawing.Size(147, 22);
+			this.m_menuEntryExpiresNever.Text = "Expires: &Never";
+			this.m_menuEntryExpiresNever.Click += new System.EventHandler(this.OnEntryExpiresNever);
+			// 
+			// m_menuEntryDuplicate
+			// 
+			this.m_menuEntryDuplicate.Image = global::KeePass.Properties.Resources.B16x16_KGPG_Key2;
+			this.m_menuEntryDuplicate.Name = "m_menuEntryDuplicate";
+			this.m_menuEntryDuplicate.Size = new System.Drawing.Size(208, 22);
+			this.m_menuEntryDuplicate.Text = "Dupl&icate Entry...";
+			this.m_menuEntryDuplicate.Click += new System.EventHandler(this.OnEntryDuplicate);
+			// 
+			// m_menuEntryDelete
+			// 
+			this.m_menuEntryDelete.Image = global::KeePass.Properties.Resources.B16x16_DeleteEntry;
+			this.m_menuEntryDelete.Name = "m_menuEntryDelete";
+			this.m_menuEntryDelete.Size = new System.Drawing.Size(208, 22);
+			this.m_menuEntryDelete.Text = "&Delete Entry";
+			this.m_menuEntryDelete.Click += new System.EventHandler(this.OnEntryDelete);
+			// 
+			// m_menuEntrySep2
+			// 
+			this.m_menuEntrySep2.Name = "m_menuEntrySep2";
+			this.m_menuEntrySep2.Size = new System.Drawing.Size(205, 6);
+			// 
+			// m_menuEntrySelectAll
+			// 
+			this.m_menuEntrySelectAll.Name = "m_menuEntrySelectAll";
+			this.m_menuEntrySelectAll.Size = new System.Drawing.Size(208, 22);
+			this.m_menuEntrySelectAll.Text = "&Select All";
+			this.m_menuEntrySelectAll.Click += new System.EventHandler(this.OnEntrySelectAll);
+			// 
+			// m_menuEntrySep3
+			// 
+			this.m_menuEntrySep3.Name = "m_menuEntrySep3";
+			this.m_menuEntrySep3.Size = new System.Drawing.Size(205, 6);
+			// 
+			// m_menuEntryRearrange
+			// 
+			this.m_menuEntryRearrange.DropDownItems.AddRange(new System.Windows.Forms.ToolStripItem[] {
+            this.m_menuEntryMoveToTop,
+            this.m_menuEntryMoveOneUp,
+            this.m_menuEntryMoveOneDown,
+            this.m_menuEntryMoveToBottom,
+            this.m_menuEntryRearrangeSep0,
+            this.m_menuEntryMoveToGroup});
+			this.m_menuEntryRearrange.Name = "m_menuEntryRearrange";
+			this.m_menuEntryRearrange.Size = new System.Drawing.Size(208, 22);
+			this.m_menuEntryRearrange.Text = "&Rearrange";
+			// 
+			// m_menuEntryMoveToTop
+			// 
+			this.m_menuEntryMoveToTop.Image = global::KeePass.Properties.Resources.B16x16_2UpArrow;
+			this.m_menuEntryMoveToTop.Name = "m_menuEntryMoveToTop";
+			this.m_menuEntryMoveToTop.Size = new System.Drawing.Size(193, 22);
+			this.m_menuEntryMoveToTop.Text = "Move Entry to &Top";
+			this.m_menuEntryMoveToTop.Click += new System.EventHandler(this.OnEntryMoveToTop);
+			// 
+			// m_menuEntryMoveOneUp
+			// 
+			this.m_menuEntryMoveOneUp.Image = global::KeePass.Properties.Resources.B16x16_1UpArrow;
+			this.m_menuEntryMoveOneUp.Name = "m_menuEntryMoveOneUp";
+			this.m_menuEntryMoveOneUp.Size = new System.Drawing.Size(193, 22);
+			this.m_menuEntryMoveOneUp.Text = "Move Entry One &Up";
+			this.m_menuEntryMoveOneUp.Click += new System.EventHandler(this.OnEntryMoveOneUp);
+			// 
+			// m_menuEntryMoveOneDown
+			// 
+			this.m_menuEntryMoveOneDown.Image = global::KeePass.Properties.Resources.B16x16_1DownArrow;
+			this.m_menuEntryMoveOneDown.Name = "m_menuEntryMoveOneDown";
+			this.m_menuEntryMoveOneDown.Size = new System.Drawing.Size(193, 22);
+			this.m_menuEntryMoveOneDown.Text = "Move Entry One &Down";
+			this.m_menuEntryMoveOneDown.Click += new System.EventHandler(this.OnEntryMoveOneDown);
+			// 
+			// m_menuEntryMoveToBottom
+			// 
+			this.m_menuEntryMoveToBottom.Image = global::KeePass.Properties.Resources.B16x16_2DownArrow;
+			this.m_menuEntryMoveToBottom.Name = "m_menuEntryMoveToBottom";
+			this.m_menuEntryMoveToBottom.Size = new System.Drawing.Size(193, 22);
+			this.m_menuEntryMoveToBottom.Text = "Move Entry to &Bottom";
+			this.m_menuEntryMoveToBottom.Click += new System.EventHandler(this.OnEntryMoveToBottom);
+			// 
+			// m_menuEntryRearrangeSep0
+			// 
+			this.m_menuEntryRearrangeSep0.Name = "m_menuEntryRearrangeSep0";
+			this.m_menuEntryRearrangeSep0.Size = new System.Drawing.Size(190, 6);
+			// 
+			// m_menuEntryMoveToGroup
+			// 
+			this.m_menuEntryMoveToGroup.Name = "m_menuEntryMoveToGroup";
+			this.m_menuEntryMoveToGroup.Size = new System.Drawing.Size(193, 22);
+			this.m_menuEntryMoveToGroup.Text = "Move to &Group";
+			this.m_menuEntryMoveToGroup.DropDownOpening += new System.EventHandler(this.OnEntryMoveToGroupOpening);
+			// 
+			// m_menuEntryDX
+			// 
+			this.m_menuEntryDX.DropDownItems.AddRange(new System.Windows.Forms.ToolStripItem[] {
+            this.m_menuEntryClipCopy,
+            this.m_menuEntryClipCopyPlain,
+            this.m_menuEntryClipPaste,
+            this.m_menuEntryDXSep0,
+            this.m_menuEntryPrint,
+            this.m_menuEntryExport});
+			this.m_menuEntryDX.Name = "m_menuEntryDX";
+			this.m_menuEntryDX.Size = new System.Drawing.Size(208, 22);
+			this.m_menuEntryDX.Text = "Data E&xchange";
+			this.m_menuEntryDX.DropDownOpening += new System.EventHandler(this.OnEntryDXOpening);
+			// 
+			// m_menuEntryClipCopy
+			// 
+			this.m_menuEntryClipCopy.Image = global::KeePass.Properties.Resources.B16x16_EditCopy;
+			this.m_menuEntryClipCopy.Name = "m_menuEntryClipCopy";
+			this.m_menuEntryClipCopy.Size = new System.Drawing.Size(211, 22);
+			this.m_menuEntryClipCopy.Text = "&Copy Entry (Encrypted)";
+			this.m_menuEntryClipCopy.Click += new System.EventHandler(this.OnEntryClipCopy);
+			// 
+			// m_menuEntryClipCopyPlain
+			// 
+			this.m_menuEntryClipCopyPlain.Image = global::KeePass.Properties.Resources.B16x16_EditCopy;
+			this.m_menuEntryClipCopyPlain.Name = "m_menuEntryClipCopyPlain";
+			this.m_menuEntryClipCopyPlain.Size = new System.Drawing.Size(211, 22);
+			this.m_menuEntryClipCopyPlain.Text = "Copy Entry (&Unencrypted)";
+			this.m_menuEntryClipCopyPlain.Click += new System.EventHandler(this.OnEntryClipCopyPlain);
+			// 
+			// m_menuEntryClipPaste
+			// 
+			this.m_menuEntryClipPaste.Image = global::KeePass.Properties.Resources.B16x16_EditPaste;
+			this.m_menuEntryClipPaste.Name = "m_menuEntryClipPaste";
+			this.m_menuEntryClipPaste.Size = new System.Drawing.Size(211, 22);
+			this.m_menuEntryClipPaste.Text = "&Paste Entry";
+			this.m_menuEntryClipPaste.Click += new System.EventHandler(this.OnEntryClipPaste);
+			// 
+			// m_menuEntryDXSep0
+			// 
+			this.m_menuEntryDXSep0.Name = "m_menuEntryDXSep0";
+			this.m_menuEntryDXSep0.Size = new System.Drawing.Size(208, 6);
+			// 
+			// m_menuEntryPrint
+			// 
+			this.m_menuEntryPrint.Image = global::KeePass.Properties.Resources.B16x16_FilePrint;
+			this.m_menuEntryPrint.Name = "m_menuEntryPrint";
+			this.m_menuEntryPrint.Size = new System.Drawing.Size(211, 22);
+			this.m_menuEntryPrint.Text = "P&rint Entry...";
+			this.m_menuEntryPrint.Click += new System.EventHandler(this.OnEntrySelectedPrint);
+			// 
+			// m_menuEntryExport
+			// 
+			this.m_menuEntryExport.Image = global::KeePass.Properties.Resources.B16x16_Folder_Outbox;
+			this.m_menuEntryExport.Name = "m_menuEntryExport";
+			this.m_menuEntryExport.Size = new System.Drawing.Size(211, 22);
+			this.m_menuEntryExport.Text = "&Export Entry...";
+			this.m_menuEntryExport.Click += new System.EventHandler(this.OnEntrySelectedExport);
+			// 
+			// m_menuFind
+			// 
+			this.m_menuFind.DropDownItems.AddRange(new System.Windows.Forms.ToolStripItem[] {
+            this.m_menuFindInDatabase,
+            this.m_menuFindInGroup,
+            this.m_menuFindSep0,
+            this.m_menuFindTag,
+            this.m_menuFindSep1,
+            this.m_menuFindAll,
+            this.m_menuFindParentGroup,
+            this.m_menuFindSep2,
+            this.m_menuFindExp,
+            this.m_menuFindExpIn,
+            this.m_menuFindSep3,
+            this.m_menuFindLastMod,
+            this.m_menuFindLarge,
+            this.m_menuFindSep4,
+            this.m_menuFindDupPasswords,
+            this.m_menuFindSimPasswordsP,
+            this.m_menuFindSimPasswordsC,
+            this.m_menuFindPwQuality});
+			this.m_menuFind.Name = "m_menuFind";
+			this.m_menuFind.Size = new System.Drawing.Size(42, 20);
+			this.m_menuFind.Text = "F&ind";
+			// 
+			// m_menuFindInDatabase
+			// 
+			this.m_menuFindInDatabase.Image = global::KeePass.Properties.Resources.B16x16_XMag;
+			this.m_menuFindInDatabase.Name = "m_menuFindInDatabase";
+			this.m_menuFindInDatabase.Size = new System.Drawing.Size(230, 22);
+			this.m_menuFindInDatabase.Text = "&Find...";
+			this.m_menuFindInDatabase.Click += new System.EventHandler(this.OnFindInDatabase);
+			// 
+			// m_menuFindInGroup
+			// 
+			this.m_menuFindInGroup.Image = global::KeePass.Properties.Resources.B16x16_XMag;
+			this.m_menuFindInGroup.Name = "m_menuFindInGroup";
+			this.m_menuFindInGroup.Size = new System.Drawing.Size(230, 22);
+			this.m_menuFindInGroup.Text = "F&ind in Selected Group...";
+			this.m_menuFindInGroup.Click += new System.EventHandler(this.OnFindInGroup);
+			// 
+			// m_menuFindSep0
+			// 
+			this.m_menuFindSep0.Name = "m_menuFindSep0";
+			this.m_menuFindSep0.Size = new System.Drawing.Size(227, 6);
+			// 
+			// m_menuFindTag
+			// 
+			this.m_menuFindTag.Name = "m_menuFindTag";
+			this.m_menuFindTag.Size = new System.Drawing.Size(230, 22);
+			this.m_menuFindTag.Text = "&Tag";
+			this.m_menuFindTag.DropDownOpening += new System.EventHandler(this.OnFindTagOpening);
+			// 
+			// m_menuFindSep1
+			// 
+			this.m_menuFindSep1.Name = "m_menuFindSep1";
+			this.m_menuFindSep1.Size = new System.Drawing.Size(227, 6);
+			// 
+			// m_menuFindAll
+			// 
+			this.m_menuFindAll.Image = global::KeePass.Properties.Resources.B16x16_KGPG_Key3;
+			this.m_menuFindAll.Name = "m_menuFindAll";
+			this.m_menuFindAll.Size = new System.Drawing.Size(230, 22);
+			this.m_menuFindAll.Text = "&All";
+			this.m_menuFindAll.Click += new System.EventHandler(this.OnFindAll);
+			// 
+			// m_menuFindParentGroup
+			// 
+			this.m_menuFindParentGroup.Image = global::KeePass.Properties.Resources.B16x16_Folder_Blue_Open;
+			this.m_menuFindParentGroup.Name = "m_menuFindParentGroup";
+			this.m_menuFindParentGroup.Size = new System.Drawing.Size(230, 22);
+			this.m_menuFindParentGroup.Text = "Selected Entry\'s &Group";
+			this.m_menuFindParentGroup.Click += new System.EventHandler(this.OnFindParentGroup);
+			// 
+			// m_menuFindSep2
+			// 
+			this.m_menuFindSep2.Name = "m_menuFindSep2";
+			this.m_menuFindSep2.Size = new System.Drawing.Size(227, 6);
+			// 
+			// m_menuFindExp
+			// 
+			this.m_menuFindExp.Image = global::KeePass.Properties.Resources.B16x16_History_Clear;
+			this.m_menuFindExp.Name = "m_menuFindExp";
+			this.m_menuFindExp.Size = new System.Drawing.Size(230, 22);
+			this.m_menuFindExp.Text = "&Expired";
+			this.m_menuFindExp.Click += new System.EventHandler(this.OnFindExp);
+			// 
+			// m_menuFindExpIn
+			// 
+			this.m_menuFindExpIn.DropDownItems.AddRange(new System.Windows.Forms.ToolStripItem[] {
+            this.m_menuFindExp1,
+            this.m_menuFindExp2,
+            this.m_menuFindExp3,
+            this.m_menuFindExp7,
+            this.m_menuFindExp14,
+            this.m_menuFindExp30,
+            this.m_menuFindExp60,
+            this.m_menuFindExpInSep0,
+            this.m_menuFindExpInF});
+			this.m_menuFindExpIn.Name = "m_menuFindExpIn";
+			this.m_menuFindExpIn.Size = new System.Drawing.Size(230, 22);
+			this.m_menuFindExpIn.Text = "E&xpiring In";
+			// 
+			// m_menuFindExp1
+			// 
+			this.m_menuFindExp1.Image = global::KeePass.Properties.Resources.B16x16_History_Clear;
+			this.m_menuFindExp1.Name = "m_menuFindExp1";
+			this.m_menuFindExp1.Size = new System.Drawing.Size(124, 22);
+			this.m_menuFindExp1.Text = "&1 Day";
+			this.m_menuFindExp1.Click += new System.EventHandler(this.OnFindExp1);
+			// 
+			// m_menuFindExp2
+			// 
+			this.m_menuFindExp2.Image = global::KeePass.Properties.Resources.B16x16_History_Clear;
+			this.m_menuFindExp2.Name = "m_menuFindExp2";
+			this.m_menuFindExp2.Size = new System.Drawing.Size(124, 22);
+			this.m_menuFindExp2.Text = "&2 Days";
+			this.m_menuFindExp2.Click += new System.EventHandler(this.OnFindExp2);
+			// 
+			// m_menuFindExp3
+			// 
+			this.m_menuFindExp3.Image = global::KeePass.Properties.Resources.B16x16_History_Clear;
+			this.m_menuFindExp3.Name = "m_menuFindExp3";
+			this.m_menuFindExp3.Size = new System.Drawing.Size(124, 22);
+			this.m_menuFindExp3.Text = "&3 Days";
+			this.m_menuFindExp3.Click += new System.EventHandler(this.OnFindExp3);
+			// 
+			// m_menuFindExp7
+			// 
+			this.m_menuFindExp7.Image = global::KeePass.Properties.Resources.B16x16_History_Clear;
+			this.m_menuFindExp7.Name = "m_menuFindExp7";
+			this.m_menuFindExp7.Size = new System.Drawing.Size(124, 22);
+			this.m_menuFindExp7.Text = "1 &Week";
+			this.m_menuFindExp7.Click += new System.EventHandler(this.OnFindExp7);
+			// 
+			// m_menuFindExp14
+			// 
+			this.m_menuFindExp14.Image = global::KeePass.Properties.Resources.B16x16_History_Clear;
+			this.m_menuFindExp14.Name = "m_menuFindExp14";
+			this.m_menuFindExp14.Size = new System.Drawing.Size(124, 22);
+			this.m_menuFindExp14.Text = "2 W&eeks";
+			this.m_menuFindExp14.Click += new System.EventHandler(this.OnFindExp14);
+			// 
+			// m_menuFindExp30
+			// 
+			this.m_menuFindExp30.Image = global::KeePass.Properties.Resources.B16x16_History_Clear;
+			this.m_menuFindExp30.Name = "m_menuFindExp30";
+			this.m_menuFindExp30.Size = new System.Drawing.Size(124, 22);
+			this.m_menuFindExp30.Text = "1 &Month";
+			this.m_menuFindExp30.Click += new System.EventHandler(this.OnFindExp30);
+			// 
+			// m_menuFindExp60
+			// 
+			this.m_menuFindExp60.Image = global::KeePass.Properties.Resources.B16x16_History_Clear;
+			this.m_menuFindExp60.Name = "m_menuFindExp60";
+			this.m_menuFindExp60.Size = new System.Drawing.Size(124, 22);
+			this.m_menuFindExp60.Text = "2 M&onths";
+			this.m_menuFindExp60.Click += new System.EventHandler(this.OnFindExp60);
+			// 
+			// m_menuFindExpInSep0
+			// 
+			this.m_menuFindExpInSep0.Name = "m_menuFindExpInSep0";
+			this.m_menuFindExpInSep0.Size = new System.Drawing.Size(121, 6);
+			// 
+			// m_menuFindExpInF
+			// 
+			this.m_menuFindExpInF.Image = global::KeePass.Properties.Resources.B16x16_History_Clear;
+			this.m_menuFindExpInF.Name = "m_menuFindExpInF";
+			this.m_menuFindExpInF.Size = new System.Drawing.Size(124, 22);
+			this.m_menuFindExpInF.Text = "&Future";
+			this.m_menuFindExpInF.Click += new System.EventHandler(this.OnFindExpInF);
+			// 
+			// m_menuFindSep3
+			// 
+			this.m_menuFindSep3.Name = "m_menuFindSep3";
+			this.m_menuFindSep3.Size = new System.Drawing.Size(227, 6);
+			// 
+			// m_menuFindLastMod
+			// 
+			this.m_menuFindLastMod.Image = global::KeePass.Properties.Resources.B16x16_History;
+			this.m_menuFindLastMod.Name = "m_menuFindLastMod";
+			this.m_menuFindLastMod.Size = new System.Drawing.Size(230, 22);
+			this.m_menuFindLastMod.Text = "Last &Modified Entries...";
+			this.m_menuFindLastMod.Click += new System.EventHandler(this.OnFindLastMod);
+			// 
+			// m_menuFindLarge
+			// 
+			this.m_menuFindLarge.Image = global::KeePass.Properties.Resources.B16x16_HwInfo;
+			this.m_menuFindLarge.Name = "m_menuFindLarge";
+			this.m_menuFindLarge.Size = new System.Drawing.Size(230, 22);
+			this.m_menuFindLarge.Text = "&Large Entries...";
+			this.m_menuFindLarge.Click += new System.EventHandler(this.OnFindLarge);
+			// 
+			// m_menuFindSep4
+			// 
+			this.m_menuFindSep4.Name = "m_menuFindSep4";
+			this.m_menuFindSep4.Size = new System.Drawing.Size(227, 6);
+			// 
+			// m_menuFindDupPasswords
+			// 
+			this.m_menuFindDupPasswords.Image = global::KeePass.Properties.Resources.B16x16_KGPG_Key2;
+			this.m_menuFindDupPasswords.Name = "m_menuFindDupPasswords";
+			this.m_menuFindDupPasswords.Size = new System.Drawing.Size(230, 22);
+			this.m_menuFindDupPasswords.Text = "&Duplicate Passwords...";
+			this.m_menuFindDupPasswords.Click += new System.EventHandler(this.OnFindDupPasswords);
+			// 
+			// m_menuFindSimPasswordsP
+			// 
+			this.m_menuFindSimPasswordsP.Image = global::KeePass.Properties.Resources.B16x16_KGPG_Key2;
+			this.m_menuFindSimPasswordsP.Name = "m_menuFindSimPasswordsP";
+			this.m_menuFindSimPasswordsP.Size = new System.Drawing.Size(230, 22);
+			this.m_menuFindSimPasswordsP.Text = "&Similar Passwords (Pairs)...";
+			this.m_menuFindSimPasswordsP.Click += new System.EventHandler(this.OnFindSimPasswordsP);
+			// 
+			// m_menuFindSimPasswordsC
+			// 
+			this.m_menuFindSimPasswordsC.Image = global::KeePass.Properties.Resources.B16x16_KGPG_Key2;
+			this.m_menuFindSimPasswordsC.Name = "m_menuFindSimPasswordsC";
+			this.m_menuFindSimPasswordsC.Size = new System.Drawing.Size(230, 22);
+			this.m_menuFindSimPasswordsC.Text = "Similar Passwords (&Clusters)...";
+			this.m_menuFindSimPasswordsC.Click += new System.EventHandler(this.OnFindSimPasswordsC);
+			// 
+			// m_menuFindPwQuality
+			// 
+			this.m_menuFindPwQuality.Image = global::KeePass.Properties.Resources.B16x16_KOrganizer;
+			this.m_menuFindPwQuality.Name = "m_menuFindPwQuality";
+			this.m_menuFindPwQuality.Size = new System.Drawing.Size(230, 22);
+			this.m_menuFindPwQuality.Text = "Password &Quality...";
+			this.m_menuFindPwQuality.Click += new System.EventHandler(this.OnFindPwQualityReport);
+			// 
+			// m_menuView
+			// 
+			this.m_menuView.DropDownItems.AddRange(new System.Windows.Forms.ToolStripItem[] {
+            this.m_menuChangeLanguage,
+            this.m_menuViewSep0,
+            this.m_menuViewShowToolBar,
+            this.m_menuViewShowEntryView,
+            this.m_menuViewWindowLayout,
+            this.m_menuViewSep1,
+            this.m_menuViewAlwaysOnTop,
+            this.m_menuViewSep2,
+            this.m_menuViewConfigColumns,
+            this.m_menuViewSortBy,
+            this.m_menuViewTanOptions,
+            this.m_menuViewEntryListGrouping,
+            this.m_menuViewSep3,
+            this.m_menuViewShowEntriesOfSubGroups});
+			this.m_menuView.Name = "m_menuView";
+			this.m_menuView.Size = new System.Drawing.Size(44, 20);
+			this.m_menuView.Text = "&View";
+			// 
+			// m_menuChangeLanguage
+			// 
+			this.m_menuChangeLanguage.Image = global::KeePass.Properties.Resources.B16x16_Keyboard_Layout;
+			this.m_menuChangeLanguage.Name = "m_menuChangeLanguage";
+			this.m_menuChangeLanguage.Size = new System.Drawing.Size(215, 22);
+			this.m_menuChangeLanguage.Text = "Change &Language...";
+			this.m_menuChangeLanguage.Click += new System.EventHandler(this.OnMenuChangeLanguage);
+			// 
+			// m_menuViewSep0
+			// 
+			this.m_menuViewSep0.Name = "m_menuViewSep0";
+			this.m_menuViewSep0.Size = new System.Drawing.Size(212, 6);
+			// 
+			// m_menuViewShowToolBar
+			// 
+			this.m_menuViewShowToolBar.Name = "m_menuViewShowToolBar";
+			this.m_menuViewShowToolBar.Size = new System.Drawing.Size(215, 22);
+			this.m_menuViewShowToolBar.Text = "Show &Toolbar";
+			this.m_menuViewShowToolBar.Click += new System.EventHandler(this.OnViewShowToolBar);
+			// 
+			// m_menuViewShowEntryView
+			// 
+			this.m_menuViewShowEntryView.Name = "m_menuViewShowEntryView";
+			this.m_menuViewShowEntryView.Size = new System.Drawing.Size(215, 22);
+			this.m_menuViewShowEntryView.Text = "Show &Entry View";
+			this.m_menuViewShowEntryView.Click += new System.EventHandler(this.OnViewShowEntryView);
+			// 
+			// m_menuViewWindowLayout
+			// 
+			this.m_menuViewWindowLayout.DropDownItems.AddRange(new System.Windows.Forms.ToolStripItem[] {
+            this.m_menuViewWindowsStacked,
+            this.m_menuViewWindowsSideBySide});
+			this.m_menuViewWindowLayout.Name = "m_menuViewWindowLayout";
+			this.m_menuViewWindowLayout.Size = new System.Drawing.Size(215, 22);
+			this.m_menuViewWindowLayout.Text = "&Window Layout";
+			// 
+			// m_menuViewWindowsStacked
+			// 
+			this.m_menuViewWindowsStacked.Image = global::KeePass.Properties.Resources.B16x16_Window_2Horz1Vert;
+			this.m_menuViewWindowsStacked.Name = "m_menuViewWindowsStacked";
+			this.m_menuViewWindowsStacked.Size = new System.Drawing.Size(137, 22);
+			this.m_menuViewWindowsStacked.Text = "&Stacked";
+			this.m_menuViewWindowsStacked.Click += new System.EventHandler(this.OnViewWindowsStacked);
+			// 
+			// m_menuViewWindowsSideBySide
+			// 
+			this.m_menuViewWindowsSideBySide.Image = global::KeePass.Properties.Resources.B16x16_Window_3Horz;
+			this.m_menuViewWindowsSideBySide.Name = "m_menuViewWindowsSideBySide";
+			this.m_menuViewWindowsSideBySide.Size = new System.Drawing.Size(137, 22);
+			this.m_menuViewWindowsSideBySide.Text = "Side &by Side";
+			this.m_menuViewWindowsSideBySide.Click += new System.EventHandler(this.OnViewWindowsSideBySide);
+			// 
+			// m_menuViewSep1
+			// 
+			this.m_menuViewSep1.Name = "m_menuViewSep1";
+			this.m_menuViewSep1.Size = new System.Drawing.Size(212, 6);
+			// 
+			// m_menuViewAlwaysOnTop
+			// 
+			this.m_menuViewAlwaysOnTop.Name = "m_menuViewAlwaysOnTop";
+			this.m_menuViewAlwaysOnTop.Size = new System.Drawing.Size(215, 22);
+			this.m_menuViewAlwaysOnTop.Text = "&Always on Top";
+			this.m_menuViewAlwaysOnTop.Click += new System.EventHandler(this.OnViewAlwaysOnTop);
+			// 
+			// m_menuViewSep2
+			// 
+			this.m_menuViewSep2.Name = "m_menuViewSep2";
+			this.m_menuViewSep2.Size = new System.Drawing.Size(212, 6);
+			// 
+			// m_menuViewConfigColumns
+			// 
+			this.m_menuViewConfigColumns.Image = global::KeePass.Properties.Resources.B16x16_View_Detailed;
+			this.m_menuViewConfigColumns.Name = "m_menuViewConfigColumns";
+			this.m_menuViewConfigColumns.Size = new System.Drawing.Size(215, 22);
+			this.m_menuViewConfigColumns.Text = "&Configure Columns...";
+			this.m_menuViewConfigColumns.Click += new System.EventHandler(this.OnViewConfigColumns);
+			// 
+			// m_menuViewSortBy
+			// 
+			this.m_menuViewSortBy.Name = "m_menuViewSortBy";
+			this.m_menuViewSortBy.Size = new System.Drawing.Size(215, 22);
+			this.m_menuViewSortBy.Text = "&Sort By";
+			// 
+			// m_menuViewTanOptions
+			// 
+			this.m_menuViewTanOptions.DropDownItems.AddRange(new System.Windows.Forms.ToolStripItem[] {
+            this.m_menuViewTanSimpleList,
+            this.m_menuViewTanIndices});
+			this.m_menuViewTanOptions.Name = "m_menuViewTanOptions";
+			this.m_menuViewTanOptions.Size = new System.Drawing.Size(215, 22);
+			this.m_menuViewTanOptions.Text = "TAN &View Options";
+			// 
+			// m_menuViewTanSimpleList
+			// 
+			this.m_menuViewTanSimpleList.Name = "m_menuViewTanSimpleList";
+			this.m_menuViewTanSimpleList.Size = new System.Drawing.Size(296, 22);
+			this.m_menuViewTanSimpleList.Text = "Use &Simple List View for TAN-Only Groups";
+			this.m_menuViewTanSimpleList.Click += new System.EventHandler(this.OnViewTanSimpleListClick);
+			// 
+			// m_menuViewTanIndices
+			// 
+			this.m_menuViewTanIndices.Name = "m_menuViewTanIndices";
+			this.m_menuViewTanIndices.Size = new System.Drawing.Size(296, 22);
+			this.m_menuViewTanIndices.Text = "Show TAN &Indices in Entry Titles";
+			this.m_menuViewTanIndices.Click += new System.EventHandler(this.OnViewTanIndicesClick);
+			// 
+			// m_menuViewEntryListGrouping
+			// 
+			this.m_menuViewEntryListGrouping.Name = "m_menuViewEntryListGrouping";
+			this.m_menuViewEntryListGrouping.Size = new System.Drawing.Size(215, 22);
+			this.m_menuViewEntryListGrouping.Text = "&Grouping in Entry List";
+			// 
+			// m_menuViewSep3
+			// 
+			this.m_menuViewSep3.Name = "m_menuViewSep3";
+			this.m_menuViewSep3.Size = new System.Drawing.Size(212, 6);
+			// 
+			// m_menuViewShowEntriesOfSubGroups
+			// 
+			this.m_menuViewShowEntriesOfSubGroups.Name = "m_menuViewShowEntriesOfSubGroups";
+			this.m_menuViewShowEntriesOfSubGroups.Size = new System.Drawing.Size(215, 22);
+			this.m_menuViewShowEntriesOfSubGroups.Text = "Show Entries of Su&bgroups";
+			this.m_menuViewShowEntriesOfSubGroups.Click += new System.EventHandler(this.OnViewShowEntriesOfSubGroups);
+			// 
+			// m_menuTools
+			// 
+			this.m_menuTools.DropDownItems.AddRange(new System.Windows.Forms.ToolStripItem[] {
+            this.m_menuToolsPwGenerator,
+            this.m_menuToolsGeneratePwList,
+            this.m_menuToolsSep0,
+            this.m_menuToolsTanWizard,
+            this.m_menuToolsDb,
+            this.m_menuToolsSep1,
+            this.m_menuToolsTriggers,
+            this.m_menuToolsPlugins,
+            this.m_menuToolsSep2,
+            this.m_menuToolsOptions});
+			this.m_menuTools.Name = "m_menuTools";
+			this.m_menuTools.Size = new System.Drawing.Size(47, 20);
+			this.m_menuTools.Text = "&Tools";
+			// 
+			// m_menuToolsPwGenerator
+			// 
+			this.m_menuToolsPwGenerator.Image = global::KeePass.Properties.Resources.B16x16_Key_New;
+			this.m_menuToolsPwGenerator.Name = "m_menuToolsPwGenerator";
+			this.m_menuToolsPwGenerator.Size = new System.Drawing.Size(204, 22);
+			this.m_menuToolsPwGenerator.Text = "&Generate Password...";
+			this.m_menuToolsPwGenerator.Click += new System.EventHandler(this.OnToolsPwGenerator);
+			// 
+			// m_menuToolsGeneratePwList
+			// 
+			this.m_menuToolsGeneratePwList.Image = global::KeePass.Properties.Resources.B16x16_KGPG_Gen;
+			this.m_menuToolsGeneratePwList.Name = "m_menuToolsGeneratePwList";
+			this.m_menuToolsGeneratePwList.Size = new System.Drawing.Size(204, 22);
+			this.m_menuToolsGeneratePwList.Text = "Generate Password &List...";
+			this.m_menuToolsGeneratePwList.Click += new System.EventHandler(this.OnToolsGeneratePasswordList);
+			// 
+			// m_menuToolsSep0
+			// 
+			this.m_menuToolsSep0.Name = "m_menuToolsSep0";
+			this.m_menuToolsSep0.Size = new System.Drawing.Size(201, 6);
+			// 
+			// m_menuToolsTanWizard
+			// 
+			this.m_menuToolsTanWizard.Image = global::KeePass.Properties.Resources.B16x16_Wizard;
+			this.m_menuToolsTanWizard.Name = "m_menuToolsTanWizard";
+			this.m_menuToolsTanWizard.Size = new System.Drawing.Size(204, 22);
+			this.m_menuToolsTanWizard.Text = "&TAN Wizard...";
+			this.m_menuToolsTanWizard.Click += new System.EventHandler(this.OnToolsTanWizard);
+			// 
+			// m_menuToolsDb
+			// 
+			this.m_menuToolsDb.DropDownItems.AddRange(new System.Windows.Forms.ToolStripItem[] {
+            this.m_menuToolsDbMaintenance,
+            this.m_menuToolsDbSep0,
+            this.m_menuToolsDbDelDupEntries,
+            this.m_menuToolsDbDelEmptyGroups,
+            this.m_menuToolsDbDelUnusedIcons,
+            this.m_menuToolsDbSep1,
+            this.m_menuToolsDbXmlRep});
+			this.m_menuToolsDb.Name = "m_menuToolsDb";
+			this.m_menuToolsDb.Size = new System.Drawing.Size(204, 22);
+			this.m_menuToolsDb.Text = "&Database Tools";
+			// 
+			// m_menuToolsDbMaintenance
+			// 
+			this.m_menuToolsDbMaintenance.Image = global::KeePass.Properties.Resources.B16x16_Package_Settings;
+			this.m_menuToolsDbMaintenance.Name = "m_menuToolsDbMaintenance";
+			this.m_menuToolsDbMaintenance.Size = new System.Drawing.Size(226, 22);
+			this.m_menuToolsDbMaintenance.Text = "Database &Maintenance...";
+			this.m_menuToolsDbMaintenance.Click += new System.EventHandler(this.OnToolsDbMaintenance);
+			// 
+			// m_menuToolsDbSep0
+			// 
+			this.m_menuToolsDbSep0.Name = "m_menuToolsDbSep0";
+			this.m_menuToolsDbSep0.Size = new System.Drawing.Size(223, 6);
+			// 
+			// m_menuToolsDbDelDupEntries
+			// 
+			this.m_menuToolsDbDelDupEntries.Image = global::KeePass.Properties.Resources.B16x16_DeleteEntry;
+			this.m_menuToolsDbDelDupEntries.Name = "m_menuToolsDbDelDupEntries";
+			this.m_menuToolsDbDelDupEntries.Size = new System.Drawing.Size(226, 22);
+			this.m_menuToolsDbDelDupEntries.Text = "Delete &Duplicate Entries";
+			this.m_menuToolsDbDelDupEntries.Click += new System.EventHandler(this.OnToolsDelDupEntries);
+			// 
+			// m_menuToolsDbDelEmptyGroups
+			// 
+			this.m_menuToolsDbDelEmptyGroups.Image = global::KeePass.Properties.Resources.B16x16_Folder_Locked;
+			this.m_menuToolsDbDelEmptyGroups.Name = "m_menuToolsDbDelEmptyGroups";
+			this.m_menuToolsDbDelEmptyGroups.Size = new System.Drawing.Size(226, 22);
+			this.m_menuToolsDbDelEmptyGroups.Text = "Delete Empty &Groups";
+			this.m_menuToolsDbDelEmptyGroups.Click += new System.EventHandler(this.OnToolsDelEmptyGroups);
+			// 
+			// m_menuToolsDbDelUnusedIcons
+			// 
+			this.m_menuToolsDbDelUnusedIcons.Image = global::KeePass.Properties.Resources.B16x16_Trashcan_Full;
+			this.m_menuToolsDbDelUnusedIcons.Name = "m_menuToolsDbDelUnusedIcons";
+			this.m_menuToolsDbDelUnusedIcons.Size = new System.Drawing.Size(226, 22);
+			this.m_menuToolsDbDelUnusedIcons.Text = "Delete Unused Custom &Icons";
+			this.m_menuToolsDbDelUnusedIcons.Click += new System.EventHandler(this.OnToolsDelUnusedIcons);
+			// 
+			// m_menuToolsDbSep1
+			// 
+			this.m_menuToolsDbSep1.Name = "m_menuToolsDbSep1";
+			this.m_menuToolsDbSep1.Size = new System.Drawing.Size(223, 6);
+			// 
+			// m_menuToolsDbXmlRep
+			// 
+			this.m_menuToolsDbXmlRep.Image = global::KeePass.Properties.Resources.B16x16_Binary;
+			this.m_menuToolsDbXmlRep.Name = "m_menuToolsDbXmlRep";
+			this.m_menuToolsDbXmlRep.Size = new System.Drawing.Size(226, 22);
+			this.m_menuToolsDbXmlRep.Text = "&XML Replace...";
+			this.m_menuToolsDbXmlRep.Click += new System.EventHandler(this.OnToolsXmlRep);
+			// 
+			// m_menuToolsSep1
+			// 
+			this.m_menuToolsSep1.Name = "m_menuToolsSep1";
+			this.m_menuToolsSep1.Size = new System.Drawing.Size(201, 6);
+			// 
+			// m_menuToolsTriggers
+			// 
+			this.m_menuToolsTriggers.Image = global::KeePass.Properties.Resources.B16x16_Make_KDevelop;
+			this.m_menuToolsTriggers.Name = "m_menuToolsTriggers";
+			this.m_menuToolsTriggers.Size = new System.Drawing.Size(204, 22);
+			this.m_menuToolsTriggers.Text = "T&riggers...";
+			this.m_menuToolsTriggers.Click += new System.EventHandler(this.OnToolsTriggers);
+			// 
+			// m_menuToolsPlugins
+			// 
+			this.m_menuToolsPlugins.Image = global::KeePass.Properties.Resources.B16x16_BlockDevice;
+			this.m_menuToolsPlugins.Name = "m_menuToolsPlugins";
+			this.m_menuToolsPlugins.Size = new System.Drawing.Size(204, 22);
+			this.m_menuToolsPlugins.Text = "&Plugins...";
+			this.m_menuToolsPlugins.Click += new System.EventHandler(this.OnToolsPlugins);
+			// 
+			// m_menuToolsSep2
+			// 
+			this.m_menuToolsSep2.Name = "m_menuToolsSep2";
+			this.m_menuToolsSep2.Size = new System.Drawing.Size(201, 6);
+			// 
+			// m_menuToolsOptions
+			// 
+			this.m_menuToolsOptions.Image = global::KeePass.Properties.Resources.B16x16_Misc;
+			this.m_menuToolsOptions.Name = "m_menuToolsOptions";
+			this.m_menuToolsOptions.Size = new System.Drawing.Size(204, 22);
+			this.m_menuToolsOptions.Text = "&Options...";
+			this.m_menuToolsOptions.Click += new System.EventHandler(this.OnToolsOptions);
+			// 
+			// m_menuHelp
+			// 
+			this.m_menuHelp.DropDownItems.AddRange(new System.Windows.Forms.ToolStripItem[] {
+            this.m_menuHelpContents,
+            this.m_menuHelpSelectSource,
+            this.m_menuHelpSep0,
+            this.m_menuHelpWebsite,
+            this.m_menuHelpDonate,
+            this.m_menuHelpSep1,
+            this.m_menuHelpCheckForUpdates,
+            this.m_menuHelpSep2,
+            this.m_menuHelpAbout});
+			this.m_menuHelp.Name = "m_menuHelp";
+			this.m_menuHelp.Size = new System.Drawing.Size(44, 20);
+			this.m_menuHelp.Text = "&Help";
+			// 
+			// m_menuHelpContents
+			// 
+			this.m_menuHelpContents.Image = global::KeePass.Properties.Resources.B16x16_Toggle_Log;
+			this.m_menuHelpContents.Name = "m_menuHelpContents";
+			this.m_menuHelpContents.Size = new System.Drawing.Size(171, 22);
+			this.m_menuHelpContents.Text = "&Help Contents";
+			this.m_menuHelpContents.Click += new System.EventHandler(this.OnHelpContents);
+			// 
+			// m_menuHelpSelectSource
+			// 
+			this.m_menuHelpSelectSource.Image = global::KeePass.Properties.Resources.B16x16_KOrganizer;
+			this.m_menuHelpSelectSource.Name = "m_menuHelpSelectSource";
+			this.m_menuHelpSelectSource.Size = new System.Drawing.Size(171, 22);
+			this.m_menuHelpSelectSource.Text = "Help &Source...";
+			this.m_menuHelpSelectSource.Click += new System.EventHandler(this.OnHelpSelectSource);
+			// 
+			// m_menuHelpSep0
+			// 
+			this.m_menuHelpSep0.Name = "m_menuHelpSep0";
+			this.m_menuHelpSep0.Size = new System.Drawing.Size(168, 6);
+			// 
+			// m_menuHelpWebsite
+			// 
+			this.m_menuHelpWebsite.Image = global::KeePass.Properties.Resources.B16x16_Folder_Home;
+			this.m_menuHelpWebsite.Name = "m_menuHelpWebsite";
+			this.m_menuHelpWebsite.Size = new System.Drawing.Size(171, 22);
+			this.m_menuHelpWebsite.Text = "KeePass &Website";
+			this.m_menuHelpWebsite.Click += new System.EventHandler(this.OnHelpHomepage);
+			// 
+			// m_menuHelpDonate
+			// 
+			this.m_menuHelpDonate.Image = global::KeePass.Properties.Resources.B16x16_Identity;
+			this.m_menuHelpDonate.Name = "m_menuHelpDonate";
+			this.m_menuHelpDonate.Size = new System.Drawing.Size(171, 22);
+			this.m_menuHelpDonate.Text = "&Donate...";
+			this.m_menuHelpDonate.Click += new System.EventHandler(this.OnHelpDonate);
+			// 
+			// m_menuHelpSep1
+			// 
+			this.m_menuHelpSep1.Name = "m_menuHelpSep1";
+			this.m_menuHelpSep1.Size = new System.Drawing.Size(168, 6);
+			// 
+			// m_menuHelpCheckForUpdates
+			// 
+			this.m_menuHelpCheckForUpdates.Image = global::KeePass.Properties.Resources.B16x16_FTP;
+			this.m_menuHelpCheckForUpdates.Name = "m_menuHelpCheckForUpdates";
+			this.m_menuHelpCheckForUpdates.Size = new System.Drawing.Size(171, 22);
+			this.m_menuHelpCheckForUpdates.Text = "&Check for Updates";
+			this.m_menuHelpCheckForUpdates.Click += new System.EventHandler(this.OnHelpCheckForUpdate);
+			// 
+			// m_menuHelpSep2
+			// 
+			this.m_menuHelpSep2.Name = "m_menuHelpSep2";
+			this.m_menuHelpSep2.Size = new System.Drawing.Size(168, 6);
+			// 
+			// m_menuHelpAbout
+			// 
+			this.m_menuHelpAbout.Image = global::KeePass.Properties.Resources.B16x16_Help;
+			this.m_menuHelpAbout.Name = "m_menuHelpAbout";
+			this.m_menuHelpAbout.Size = new System.Drawing.Size(171, 22);
+			this.m_menuHelpAbout.Text = "&About KeePass";
+			this.m_menuHelpAbout.Click += new System.EventHandler(this.OnHelpAbout);
+			// 
+			// m_toolMain
+			// 
+			this.m_toolMain.Items.AddRange(new System.Windows.Forms.ToolStripItem[] {
+            this.m_tbNewDatabase,
+            this.m_tbOpenDatabase,
+            this.m_tbSaveDatabase,
+            this.m_tbSaveAll,
+            this.m_tbSep0,
+            this.m_tbAddEntry,
+            this.m_tbSep1,
+            this.m_tbCopyUserName,
+            this.m_tbCopyPassword,
+            this.m_tbOpenUrl,
+            this.m_tbCopyUrl,
+            this.m_tbAutoType,
+            this.m_tbSep4,
+            this.m_tbFind,
+            this.m_tbEntryViewsDropDown,
+            this.m_tbSep2,
+            this.m_tbLockWorkspace,
+            this.m_tbSep3,
+            this.m_tbQuickFind,
+            this.m_tbCloseTab});
+			this.m_toolMain.Location = new System.Drawing.Point(0, 24);
+			this.m_toolMain.Name = "m_toolMain";
+			this.m_toolMain.Size = new System.Drawing.Size(654, 25);
+			this.m_toolMain.TabIndex = 1;
+			this.m_toolMain.TabStop = true;
+			// 
+			// m_tbNewDatabase
+			// 
+			this.m_tbNewDatabase.DisplayStyle = System.Windows.Forms.ToolStripItemDisplayStyle.Image;
+			this.m_tbNewDatabase.Image = global::KeePass.Properties.Resources.B16x16_FileNew;
+			this.m_tbNewDatabase.ImageTransparentColor = System.Drawing.Color.Magenta;
+			this.m_tbNewDatabase.Name = "m_tbNewDatabase";
+			this.m_tbNewDatabase.Size = new System.Drawing.Size(23, 22);
+			this.m_tbNewDatabase.Click += new System.EventHandler(this.OnFileNew);
+			// 
+			// m_tbOpenDatabase
+			// 
+			this.m_tbOpenDatabase.DisplayStyle = System.Windows.Forms.ToolStripItemDisplayStyle.Image;
+			this.m_tbOpenDatabase.Image = global::KeePass.Properties.Resources.B16x16_Folder_Yellow_Open;
+			this.m_tbOpenDatabase.ImageTransparentColor = System.Drawing.Color.Magenta;
+			this.m_tbOpenDatabase.Name = "m_tbOpenDatabase";
+			this.m_tbOpenDatabase.Size = new System.Drawing.Size(23, 22);
+			this.m_tbOpenDatabase.Click += new System.EventHandler(this.OnFileOpen);
+			// 
+			// m_tbSaveDatabase
+			// 
+			this.m_tbSaveDatabase.DisplayStyle = System.Windows.Forms.ToolStripItemDisplayStyle.Image;
+			this.m_tbSaveDatabase.Image = global::KeePass.Properties.Resources.B16x16_FileSave;
+			this.m_tbSaveDatabase.ImageTransparentColor = System.Drawing.Color.Magenta;
+			this.m_tbSaveDatabase.Name = "m_tbSaveDatabase";
+			this.m_tbSaveDatabase.Size = new System.Drawing.Size(23, 22);
+			this.m_tbSaveDatabase.Click += new System.EventHandler(this.OnFileSave);
+			// 
+			// m_tbSaveAll
+			// 
+			this.m_tbSaveAll.DisplayStyle = System.Windows.Forms.ToolStripItemDisplayStyle.Image;
+			this.m_tbSaveAll.Image = global::KeePass.Properties.Resources.B16x16_File_SaveAll;
+			this.m_tbSaveAll.ImageTransparentColor = System.Drawing.Color.Magenta;
+			this.m_tbSaveAll.Name = "m_tbSaveAll";
+			this.m_tbSaveAll.Size = new System.Drawing.Size(23, 22);
+			this.m_tbSaveAll.Click += new System.EventHandler(this.OnFileSaveAll);
+			// 
+			// m_tbSep0
+			// 
+			this.m_tbSep0.Name = "m_tbSep0";
+			this.m_tbSep0.Size = new System.Drawing.Size(6, 25);
+			// 
+			// m_tbAddEntry
+			// 
+			this.m_tbAddEntry.DisplayStyle = System.Windows.Forms.ToolStripItemDisplayStyle.Image;
+			this.m_tbAddEntry.DropDownItems.AddRange(new System.Windows.Forms.ToolStripItem[] {
+            this.m_tbAddEntryDefault});
+			this.m_tbAddEntry.Image = global::KeePass.Properties.Resources.B16x16_KGPG_Import;
+			this.m_tbAddEntry.ImageTransparentColor = System.Drawing.Color.Magenta;
+			this.m_tbAddEntry.Name = "m_tbAddEntry";
+			this.m_tbAddEntry.Size = new System.Drawing.Size(32, 22);
+			this.m_tbAddEntry.ButtonClick += new System.EventHandler(this.OnEntryAdd);
+			// 
+			// m_tbAddEntryDefault
+			// 
+			this.m_tbAddEntryDefault.Image = global::KeePass.Properties.Resources.B16x16_KGPG_Import;
+			this.m_tbAddEntryDefault.Name = "m_tbAddEntryDefault";
+			this.m_tbAddEntryDefault.Size = new System.Drawing.Size(90, 22);
+			this.m_tbAddEntryDefault.Text = "<>";
+			this.m_tbAddEntryDefault.Click += new System.EventHandler(this.OnEntryAdd);
+			// 
+			// m_tbSep1
+			// 
+			this.m_tbSep1.Name = "m_tbSep1";
+			this.m_tbSep1.Size = new System.Drawing.Size(6, 25);
+			// 
+			// m_tbCopyUserName
+			// 
+			this.m_tbCopyUserName.DisplayStyle = System.Windows.Forms.ToolStripItemDisplayStyle.Image;
+			this.m_tbCopyUserName.Image = global::KeePass.Properties.Resources.B16x16_Personal;
+			this.m_tbCopyUserName.ImageTransparentColor = System.Drawing.Color.Magenta;
+			this.m_tbCopyUserName.Name = "m_tbCopyUserName";
+			this.m_tbCopyUserName.Size = new System.Drawing.Size(23, 22);
+			this.m_tbCopyUserName.Click += new System.EventHandler(this.OnEntryCopyUserName);
+			// 
+			// m_tbCopyPassword
+			// 
+			this.m_tbCopyPassword.DisplayStyle = System.Windows.Forms.ToolStripItemDisplayStyle.Image;
+			this.m_tbCopyPassword.Image = global::KeePass.Properties.Resources.B16x16_KGPG_Info;
+			this.m_tbCopyPassword.ImageTransparentColor = System.Drawing.Color.Magenta;
+			this.m_tbCopyPassword.Name = "m_tbCopyPassword";
+			this.m_tbCopyPassword.Size = new System.Drawing.Size(23, 22);
+			this.m_tbCopyPassword.Click += new System.EventHandler(this.OnEntryCopyPassword);
+			// 
+			// m_tbOpenUrl
+			// 
+			this.m_tbOpenUrl.DisplayStyle = System.Windows.Forms.ToolStripItemDisplayStyle.Image;
+			this.m_tbOpenUrl.DropDownItems.AddRange(new System.Windows.Forms.ToolStripItem[] {
+            this.m_tbOpenUrlDefault});
+			this.m_tbOpenUrl.Image = global::KeePass.Properties.Resources.B16x16_FTP;
+			this.m_tbOpenUrl.ImageTransparentColor = System.Drawing.Color.Magenta;
+			this.m_tbOpenUrl.Name = "m_tbOpenUrl";
+			this.m_tbOpenUrl.Size = new System.Drawing.Size(32, 22);
+			this.m_tbOpenUrl.ButtonClick += new System.EventHandler(this.OnEntryOpenUrl);
+			// 
+			// m_tbOpenUrlDefault
+			// 
+			this.m_tbOpenUrlDefault.Image = global::KeePass.Properties.Resources.B16x16_FTP;
+			this.m_tbOpenUrlDefault.Name = "m_tbOpenUrlDefault";
+			this.m_tbOpenUrlDefault.Size = new System.Drawing.Size(90, 22);
+			this.m_tbOpenUrlDefault.Text = "<>";
+			this.m_tbOpenUrlDefault.Click += new System.EventHandler(this.OnEntryOpenUrl);
+			// 
+			// m_tbCopyUrl
+			// 
+			this.m_tbCopyUrl.DisplayStyle = System.Windows.Forms.ToolStripItemDisplayStyle.Image;
+			this.m_tbCopyUrl.Image = global::KeePass.Properties.Resources.B16x16_EditCopyUrl;
+			this.m_tbCopyUrl.ImageTransparentColor = System.Drawing.Color.Magenta;
+			this.m_tbCopyUrl.Name = "m_tbCopyUrl";
+			this.m_tbCopyUrl.Size = new System.Drawing.Size(23, 22);
+			this.m_tbCopyUrl.Click += new System.EventHandler(this.OnEntryCopyURL);
+			// 
+			// m_tbAutoType
+			// 
+			this.m_tbAutoType.DisplayStyle = System.Windows.Forms.ToolStripItemDisplayStyle.Image;
+			this.m_tbAutoType.Image = global::KeePass.Properties.Resources.B16x16_KTouch;
+			this.m_tbAutoType.ImageTransparentColor = System.Drawing.Color.Magenta;
+			this.m_tbAutoType.Name = "m_tbAutoType";
+			this.m_tbAutoType.Size = new System.Drawing.Size(23, 22);
+			this.m_tbAutoType.Click += new System.EventHandler(this.OnEntryPerformAutoType);
+			// 
+			// m_tbSep4
+			// 
+			this.m_tbSep4.Name = "m_tbSep4";
+			this.m_tbSep4.Size = new System.Drawing.Size(6, 25);
+			// 
+			// m_tbFind
+			// 
+			this.m_tbFind.DisplayStyle = System.Windows.Forms.ToolStripItemDisplayStyle.Image;
+			this.m_tbFind.Image = global::KeePass.Properties.Resources.B16x16_XMag;
+			this.m_tbFind.ImageTransparentColor = System.Drawing.Color.Magenta;
+			this.m_tbFind.Name = "m_tbFind";
+			this.m_tbFind.Size = new System.Drawing.Size(23, 22);
+			this.m_tbFind.Click += new System.EventHandler(this.OnFindInDatabase);
+			// 
+			// m_tbEntryViewsDropDown
+			// 
+			this.m_tbEntryViewsDropDown.DisplayStyle = System.Windows.Forms.ToolStripItemDisplayStyle.Image;
+			this.m_tbEntryViewsDropDown.DropDownItems.AddRange(new System.Windows.Forms.ToolStripItem[] {
+            this.m_tbViewsShowAll,
+            this.m_tbViewsShowExpired});
+			this.m_tbEntryViewsDropDown.Image = global::KeePass.Properties.Resources.B16x16_KGPG_Key3;
+			this.m_tbEntryViewsDropDown.ImageTransparentColor = System.Drawing.Color.Magenta;
+			this.m_tbEntryViewsDropDown.Name = "m_tbEntryViewsDropDown";
+			this.m_tbEntryViewsDropDown.Size = new System.Drawing.Size(29, 22);
+			this.m_tbEntryViewsDropDown.DropDownOpening += new System.EventHandler(this.OnEntryViewsByTagOpening);
+			// 
+			// m_tbViewsShowAll
+			// 
+			this.m_tbViewsShowAll.Image = global::KeePass.Properties.Resources.B16x16_KGPG_Key3;
+			this.m_tbViewsShowAll.Name = "m_tbViewsShowAll";
+			this.m_tbViewsShowAll.Size = new System.Drawing.Size(90, 22);
+			this.m_tbViewsShowAll.Text = "<>";
+			this.m_tbViewsShowAll.Click += new System.EventHandler(this.OnFindAll);
+			// 
+			// m_tbViewsShowExpired
+			// 
+			this.m_tbViewsShowExpired.Image = global::KeePass.Properties.Resources.B16x16_History_Clear;
+			this.m_tbViewsShowExpired.Name = "m_tbViewsShowExpired";
+			this.m_tbViewsShowExpired.Size = new System.Drawing.Size(90, 22);
+			this.m_tbViewsShowExpired.Text = "<>";
+			this.m_tbViewsShowExpired.Click += new System.EventHandler(this.OnFindExp);
+			// 
+			// m_tbSep2
+			// 
+			this.m_tbSep2.Name = "m_tbSep2";
+			this.m_tbSep2.Size = new System.Drawing.Size(6, 25);
+			// 
+			// m_tbLockWorkspace
+			// 
+			this.m_tbLockWorkspace.DisplayStyle = System.Windows.Forms.ToolStripItemDisplayStyle.Image;
+			this.m_tbLockWorkspace.Image = global::KeePass.Properties.Resources.B16x16_LockWorkspace;
+			this.m_tbLockWorkspace.ImageTransparentColor = System.Drawing.Color.Magenta;
+			this.m_tbLockWorkspace.Name = "m_tbLockWorkspace";
+			this.m_tbLockWorkspace.Size = new System.Drawing.Size(23, 22);
+			this.m_tbLockWorkspace.Click += new System.EventHandler(this.OnFileLock);
+			// 
+			// m_tbSep3
+			// 
+			this.m_tbSep3.Name = "m_tbSep3";
+			this.m_tbSep3.Size = new System.Drawing.Size(6, 25);
+			// 
+			// m_tbQuickFind
+			// 
+			this.m_tbQuickFind.Name = "m_tbQuickFind";
+			this.m_tbQuickFind.Size = new System.Drawing.Size(121, 25);
+			this.m_tbQuickFind.SelectedIndexChanged += new System.EventHandler(this.OnQuickFindSelectedIndexChanged);
+			this.m_tbQuickFind.KeyUp += new System.Windows.Forms.KeyEventHandler(this.OnQuickFindKeyUp);
+			this.m_tbQuickFind.KeyDown += new System.Windows.Forms.KeyEventHandler(this.OnQuickFindKeyDown);
+			// 
+			// m_tbCloseTab
+			// 
+			this.m_tbCloseTab.Alignment = System.Windows.Forms.ToolStripItemAlignment.Right;
+			this.m_tbCloseTab.DisplayStyle = System.Windows.Forms.ToolStripItemDisplayStyle.Image;
+			this.m_tbCloseTab.Image = global::KeePass.Properties.Resources.B16x16_File_Close;
+			this.m_tbCloseTab.ImageTransparentColor = System.Drawing.Color.Magenta;
+			this.m_tbCloseTab.Name = "m_tbCloseTab";
+			this.m_tbCloseTab.Size = new System.Drawing.Size(23, 22);
+			this.m_tbCloseTab.Click += new System.EventHandler(this.OnFileClose);
+			// 
+			// m_statusMain
+			// 
+			this.m_statusMain.GripStyle = System.Windows.Forms.ToolStripGripStyle.Visible;
+			this.m_statusMain.Items.AddRange(new System.Windows.Forms.ToolStripItem[] {
+            this.m_statusPartSelected,
+            this.m_statusPartInfo,
+            this.m_statusPartProgress,
+            this.m_statusClipboard});
+			this.m_statusMain.Location = new System.Drawing.Point(0, 464);
+			this.m_statusMain.Name = "m_statusMain";
+			this.m_statusMain.Size = new System.Drawing.Size(654, 22);
+			this.m_statusMain.TabIndex = 3;
+			// 
+			// m_statusPartSelected
+			// 
+			this.m_statusPartSelected.AutoSize = false;
+			this.m_statusPartSelected.BorderSides = System.Windows.Forms.ToolStripStatusLabelBorderSides.Right;
+			this.m_statusPartSelected.Name = "m_statusPartSelected";
+			this.m_statusPartSelected.Size = new System.Drawing.Size(140, 17);
+			this.m_statusPartSelected.Text = "0 entries";
+			this.m_statusPartSelected.TextAlign = System.Drawing.ContentAlignment.MiddleLeft;
+			// 
+			// m_statusPartInfo
+			// 
+			this.m_statusPartInfo.Name = "m_statusPartInfo";
+			this.m_statusPartInfo.Size = new System.Drawing.Size(245, 17);
+			this.m_statusPartInfo.Spring = true;
+			this.m_statusPartInfo.Text = "Ready.";
+			this.m_statusPartInfo.TextAlign = System.Drawing.ContentAlignment.MiddleLeft;
+			// 
+			// m_statusPartProgress
+			// 
+			this.m_statusPartProgress.AutoSize = false;
+			this.m_statusPartProgress.Name = "m_statusPartProgress";
+			this.m_statusPartProgress.Size = new System.Drawing.Size(150, 16);
+			this.m_statusPartProgress.Style = System.Windows.Forms.ProgressBarStyle.Continuous;
+			// 
+			// m_statusClipboard
+			// 
+			this.m_statusClipboard.AutoSize = false;
+			this.m_statusClipboard.Name = "m_statusClipboard";
+			this.m_statusClipboard.Size = new System.Drawing.Size(100, 16);
+			this.m_statusClipboard.Style = System.Windows.Forms.ProgressBarStyle.Continuous;
+			// 
+			// m_ctxTray
+			// 
+			this.m_ctxTray.Items.AddRange(new System.Windows.Forms.ToolStripItem[] {
+            this.m_ctxTrayTray,
+            this.m_ctxTraySep0,
+            this.m_ctxTrayGenPw,
+            this.m_ctxTraySep1,
+            this.m_ctxTrayOptions,
+            this.m_ctxTraySep2,
+            this.m_ctxTrayCancel,
+            this.m_ctxTrayLock,
+            this.m_ctxTrayFileExit});
+			this.m_ctxTray.Name = "m_ctxTray";
+			this.m_ctxTray.Size = new System.Drawing.Size(184, 154);
+			this.m_ctxTray.Opening += new System.ComponentModel.CancelEventHandler(this.OnCtxTrayOpening);
+			// 
+			// m_ctxTrayTray
+			// 
+			this.m_ctxTrayTray.Image = global::KeePass.Properties.Resources.B16x16_View_Detailed;
+			this.m_ctxTrayTray.Name = "m_ctxTrayTray";
+			this.m_ctxTrayTray.Size = new System.Drawing.Size(183, 22);
+			this.m_ctxTrayTray.Text = "&Tray / Untray";
+			this.m_ctxTrayTray.Click += new System.EventHandler(this.OnTrayTray);
+			// 
+			// m_ctxTraySep0
+			// 
+			this.m_ctxTraySep0.Name = "m_ctxTraySep0";
+			this.m_ctxTraySep0.Size = new System.Drawing.Size(180, 6);
+			// 
+			// m_ctxTrayGenPw
+			// 
+			this.m_ctxTrayGenPw.Image = global::KeePass.Properties.Resources.B16x16_Key_New;
+			this.m_ctxTrayGenPw.Name = "m_ctxTrayGenPw";
+			this.m_ctxTrayGenPw.Size = new System.Drawing.Size(183, 22);
+			this.m_ctxTrayGenPw.Text = "&Generate Password...";
+			this.m_ctxTrayGenPw.Click += new System.EventHandler(this.OnTrayGenPw);
+			// 
+			// m_ctxTraySep1
+			// 
+			this.m_ctxTraySep1.Name = "m_ctxTraySep1";
+			this.m_ctxTraySep1.Size = new System.Drawing.Size(180, 6);
+			// 
+			// m_ctxTrayOptions
+			// 
+			this.m_ctxTrayOptions.Image = global::KeePass.Properties.Resources.B16x16_Misc;
+			this.m_ctxTrayOptions.Name = "m_ctxTrayOptions";
+			this.m_ctxTrayOptions.Size = new System.Drawing.Size(183, 22);
+			this.m_ctxTrayOptions.Text = "&Options...";
+			this.m_ctxTrayOptions.Click += new System.EventHandler(this.OnTrayOptions);
+			// 
+			// m_ctxTraySep2
+			// 
+			this.m_ctxTraySep2.Name = "m_ctxTraySep2";
+			this.m_ctxTraySep2.Size = new System.Drawing.Size(180, 6);
+			// 
+			// m_ctxTrayCancel
+			// 
+			this.m_ctxTrayCancel.Image = global::KeePass.Properties.Resources.B16x16_Error;
+			this.m_ctxTrayCancel.Name = "m_ctxTrayCancel";
+			this.m_ctxTrayCancel.Size = new System.Drawing.Size(183, 22);
+			this.m_ctxTrayCancel.Text = "&Cancel";
+			this.m_ctxTrayCancel.Click += new System.EventHandler(this.OnTrayCancel);
+			// 
+			// m_ctxTrayLock
+			// 
+			this.m_ctxTrayLock.Image = global::KeePass.Properties.Resources.B16x16_LockWorkspace;
+			this.m_ctxTrayLock.Name = "m_ctxTrayLock";
+			this.m_ctxTrayLock.Size = new System.Drawing.Size(183, 22);
+			this.m_ctxTrayLock.Text = "<>";
+			this.m_ctxTrayLock.Click += new System.EventHandler(this.OnTrayLock);
+			// 
+			// m_ctxTrayFileExit
+			// 
+			this.m_ctxTrayFileExit.Image = global::KeePass.Properties.Resources.B16x16_Exit;
+			this.m_ctxTrayFileExit.Name = "m_ctxTrayFileExit";
+			this.m_ctxTrayFileExit.Size = new System.Drawing.Size(183, 22);
+			this.m_ctxTrayFileExit.Text = "E&xit";
+			this.m_ctxTrayFileExit.Click += new System.EventHandler(this.OnTrayExit);
+			// 
+			// m_timerMain
+			// 
+			this.m_timerMain.Enabled = true;
+			this.m_timerMain.Interval = 1000;
+			this.m_timerMain.Tick += new System.EventHandler(this.OnTimerMainTick);
+			// 
+			// m_tabMain
+			// 
+			this.m_tabMain.Dock = System.Windows.Forms.DockStyle.Top;
+			this.m_tabMain.Location = new System.Drawing.Point(0, 49);
+			this.m_tabMain.Name = "m_tabMain";
+			this.m_tabMain.SelectedIndex = 0;
+			this.m_tabMain.ShowToolTips = true;
+			this.m_tabMain.Size = new System.Drawing.Size(654, 22);
+			this.m_tabMain.TabIndex = 2;
+			this.m_tabMain.KeyUp += new System.Windows.Forms.KeyEventHandler(this.OnTabMainKeyUp);
+			this.m_tabMain.MouseClick += new System.Windows.Forms.MouseEventHandler(this.OnTabMainMouseClick);
+			this.m_tabMain.SelectedIndexChanged += new System.EventHandler(this.OnTabMainSelectedIndexChanged);
+			this.m_tabMain.KeyDown += new System.Windows.Forms.KeyEventHandler(this.OnTabMainKeyDown);
+			// 
+			// m_splitHorizontal
+			// 
+			this.m_splitHorizontal.Dock = System.Windows.Forms.DockStyle.Fill;
+			this.m_splitHorizontal.Location = new System.Drawing.Point(0, 71);
+			this.m_splitHorizontal.Name = "m_splitHorizontal";
+			this.m_splitHorizontal.Orientation = System.Windows.Forms.Orientation.Horizontal;
+			// 
+			// m_splitHorizontal.Panel1
+			// 
+			this.m_splitHorizontal.Panel1.Controls.Add(this.m_splitVertical);
+			// 
+			// m_splitHorizontal.Panel2
+			// 
+			this.m_splitHorizontal.Panel2.Controls.Add(this.m_richEntryView);
+			this.m_splitHorizontal.Size = new System.Drawing.Size(654, 393);
+			this.m_splitHorizontal.SplitterDistance = 306;
+			this.m_splitHorizontal.TabIndex = 2;
+			this.m_splitHorizontal.TabStop = false;
+			// 
+			// m_splitVertical
+			// 
+			this.m_splitVertical.Dock = System.Windows.Forms.DockStyle.Fill;
+			this.m_splitVertical.Location = new System.Drawing.Point(0, 0);
+			this.m_splitVertical.Name = "m_splitVertical";
+			// 
+			// m_splitVertical.Panel1
+			// 
+			this.m_splitVertical.Panel1.Controls.Add(this.m_tvGroups);
+			// 
+			// m_splitVertical.Panel2
+			// 
+			this.m_splitVertical.Panel2.Controls.Add(this.m_lvEntries);
+			this.m_splitVertical.Size = new System.Drawing.Size(654, 306);
+			this.m_splitVertical.SplitterDistance = 177;
+			this.m_splitVertical.TabIndex = 0;
+			this.m_splitVertical.TabStop = false;
+			// 
+			// m_tvGroups
+			// 
+			this.m_tvGroups.AllowDrop = true;
+			this.m_tvGroups.ContextMenuStrip = this.m_ctxGroupList;
+			this.m_tvGroups.Dock = System.Windows.Forms.DockStyle.Fill;
+			this.m_tvGroups.HideSelection = false;
+			this.m_tvGroups.HotTracking = true;
+			this.m_tvGroups.Location = new System.Drawing.Point(0, 0);
+			this.m_tvGroups.Name = "m_tvGroups";
+			this.m_tvGroups.ShowNodeToolTips = true;
+			this.m_tvGroups.ShowRootLines = false;
+			this.m_tvGroups.Size = new System.Drawing.Size(177, 306);
+			this.m_tvGroups.TabIndex = 0;
+			this.m_tvGroups.AfterCollapse += new System.Windows.Forms.TreeViewEventHandler(this.OnGroupsAfterCollapse);
+			this.m_tvGroups.DragLeave += new System.EventHandler(this.OnGroupsListDragLeave);
+			this.m_tvGroups.DragDrop += new System.Windows.Forms.DragEventHandler(this.OnGroupsListDragDrop);
+			this.m_tvGroups.DragEnter += new System.Windows.Forms.DragEventHandler(this.OnGroupsListDragEnter);
+			this.m_tvGroups.KeyUp += new System.Windows.Forms.KeyEventHandler(this.OnGroupsKeyUp);
+			this.m_tvGroups.NodeMouseClick += new System.Windows.Forms.TreeNodeMouseClickEventHandler(this.OnGroupsListClickNode);
+			this.m_tvGroups.KeyDown += new System.Windows.Forms.KeyEventHandler(this.OnGroupsKeyDown);
+			this.m_tvGroups.AfterExpand += new System.Windows.Forms.TreeViewEventHandler(this.OnGroupsAfterExpand);
+			this.m_tvGroups.ItemDrag += new System.Windows.Forms.ItemDragEventHandler(this.OnGroupsListItemDrag);
+			this.m_tvGroups.DragOver += new System.Windows.Forms.DragEventHandler(this.OnGroupsListDragOver);
+			// 
+			// m_lvEntries
+			// 
+			this.m_lvEntries.AllowColumnReorder = true;
+			this.m_lvEntries.ContextMenuStrip = this.m_ctxPwList;
+			this.m_lvEntries.Dock = System.Windows.Forms.DockStyle.Fill;
+			this.m_lvEntries.FullRowSelect = true;
+			this.m_lvEntries.HideSelection = false;
+			this.m_lvEntries.Location = new System.Drawing.Point(0, 0);
+			this.m_lvEntries.Name = "m_lvEntries";
+			this.m_lvEntries.ShowItemToolTips = true;
+			this.m_lvEntries.Size = new System.Drawing.Size(473, 306);
+			this.m_lvEntries.TabIndex = 0;
+			this.m_lvEntries.UseCompatibleStateImageBehavior = false;
+			this.m_lvEntries.View = System.Windows.Forms.View.Details;
+			this.m_lvEntries.MouseDoubleClick += new System.Windows.Forms.MouseEventHandler(this.OnPwListMouseDoubleClick);
+			this.m_lvEntries.ColumnWidthChanged += new System.Windows.Forms.ColumnWidthChangedEventHandler(this.OnPwListColumnWidthChanged);
+			this.m_lvEntries.SelectedIndexChanged += new System.EventHandler(this.OnPwListSelectedIndexChanged);
+			this.m_lvEntries.ColumnClick += new System.Windows.Forms.ColumnClickEventHandler(this.OnPwListColumnClick);
+			this.m_lvEntries.MouseDown += new System.Windows.Forms.MouseEventHandler(this.OnPwListMouseDown);
+			this.m_lvEntries.KeyUp += new System.Windows.Forms.KeyEventHandler(this.OnPwListKeyUp);
+			this.m_lvEntries.KeyDown += new System.Windows.Forms.KeyEventHandler(this.OnPwListKeyDown);
+			this.m_lvEntries.ItemDrag += new System.Windows.Forms.ItemDragEventHandler(this.OnPwListItemDrag);
+			this.m_lvEntries.Click += new System.EventHandler(this.OnPwListClick);
+			// 
+			// m_richEntryView
+			// 
+			this.m_richEntryView.Dock = System.Windows.Forms.DockStyle.Fill;
+			this.m_richEntryView.Location = new System.Drawing.Point(0, 0);
+			this.m_richEntryView.Name = "m_richEntryView";
+			this.m_richEntryView.ReadOnly = true;
+			this.m_richEntryView.Size = new System.Drawing.Size(654, 83);
+			this.m_richEntryView.TabIndex = 0;
+			this.m_richEntryView.Text = "";
+			this.m_richEntryView.KeyDown += new System.Windows.Forms.KeyEventHandler(this.OnEntryViewKeyDown);
+			this.m_richEntryView.LinkClicked += new System.Windows.Forms.LinkClickedEventHandler(this.OnEntryViewLinkClicked);
+			this.m_richEntryView.KeyUp += new System.Windows.Forms.KeyEventHandler(this.OnEntryViewKeyUp);
+			// 
+			// MainForm
+			// 
+			this.AutoScaleDimensions = new System.Drawing.SizeF(6F, 13F);
+			this.AutoScaleMode = System.Windows.Forms.AutoScaleMode.Font;
+			this.ClientSize = new System.Drawing.Size(654, 486);
+			this.Controls.Add(this.m_splitHorizontal);
+			this.Controls.Add(this.m_statusMain);
+			this.Controls.Add(this.m_tabMain);
+			this.Controls.Add(this.m_toolMain);
+			this.Controls.Add(this.m_menuMain);
+			this.MainMenuStrip = this.m_menuMain;
+			this.Name = "MainForm";
+			this.StartPosition = System.Windows.Forms.FormStartPosition.Manual;
+			this.Text = "<>";
+			this.Deactivate += new System.EventHandler(this.OnFormDeactivate);
+			this.Load += new System.EventHandler(this.OnFormLoad);
+			this.Shown += new System.EventHandler(this.OnFormShown);
+			this.Activated += new System.EventHandler(this.OnFormActivated);
+			this.FormClosed += new System.Windows.Forms.FormClosedEventHandler(this.OnFormClosed);
+			this.FormClosing += new System.Windows.Forms.FormClosingEventHandler(this.OnFormClosing);
+			this.Resize += new System.EventHandler(this.OnFormResize);
+			this.m_ctxGroupList.ResumeLayout(false);
+			this.m_ctxPwList.ResumeLayout(false);
+			this.m_menuMain.ResumeLayout(false);
+			this.m_menuMain.PerformLayout();
+			this.m_toolMain.ResumeLayout(false);
+			this.m_toolMain.PerformLayout();
+			this.m_statusMain.ResumeLayout(false);
+			this.m_statusMain.PerformLayout();
+			this.m_ctxTray.ResumeLayout(false);
+			this.m_splitHorizontal.Panel1.ResumeLayout(false);
+			this.m_splitHorizontal.Panel2.ResumeLayout(false);
+			this.m_splitHorizontal.ResumeLayout(false);
+			this.m_splitVertical.Panel1.ResumeLayout(false);
+			this.m_splitVertical.Panel2.ResumeLayout(false);
+			this.m_splitVertical.ResumeLayout(false);
+			this.ResumeLayout(false);
+			this.PerformLayout();
+
+		}
+
+		#endregion
+
+		private KeePass.UI.CustomMenuStripEx m_menuMain;
+		private System.Windows.Forms.ToolStripMenuItem m_menuFile;
+		private System.Windows.Forms.ToolStripMenuItem m_menuFileNew;
+		private System.Windows.Forms.ToolStripMenuItem m_menuFileClose;
+		private System.Windows.Forms.ToolStripSeparator m_menuFileSep0;
+		private System.Windows.Forms.ToolStripMenuItem m_menuFileSave;
+		private System.Windows.Forms.ToolStripSeparator m_menuFileSep1;
+		private System.Windows.Forms.ToolStripMenuItem m_menuFileDbSettings;
+		private System.Windows.Forms.ToolStripMenuItem m_menuFileChangeMasterKey;
+		private System.Windows.Forms.ToolStripSeparator m_menuFileSep2;
+		private System.Windows.Forms.ToolStripMenuItem m_menuFilePrint;
+		private System.Windows.Forms.ToolStripSeparator m_menuFileSep3;
+		private System.Windows.Forms.ToolStripMenuItem m_menuFileExport;
+		private System.Windows.Forms.ToolStripSeparator m_menuFileSep4;
+		private System.Windows.Forms.ToolStripMenuItem m_menuFileLock;
+		private System.Windows.Forms.ToolStripMenuItem m_menuFileExit;
+		private System.Windows.Forms.ToolStripMenuItem m_menuView;
+		private System.Windows.Forms.ToolStripMenuItem m_menuTools;
+		private System.Windows.Forms.ToolStripMenuItem m_menuHelp;
+		private System.Windows.Forms.ToolStripMenuItem m_menuHelpWebsite;
+		private System.Windows.Forms.ToolStripMenuItem m_menuHelpDonate;
+		private System.Windows.Forms.ToolStripSeparator m_menuHelpSep0;
+		private System.Windows.Forms.ToolStripMenuItem m_menuHelpContents;
+		private System.Windows.Forms.ToolStripSeparator m_menuHelpSep1;
+		private System.Windows.Forms.ToolStripMenuItem m_menuHelpCheckForUpdates;
+		private System.Windows.Forms.ToolStripSeparator m_menuHelpSep2;
+		private System.Windows.Forms.ToolStripMenuItem m_menuHelpAbout;
+		private KeePass.UI.CustomToolStripEx m_toolMain;
+		private System.Windows.Forms.ToolStripButton m_tbNewDatabase;
+		private System.Windows.Forms.ToolStripButton m_tbOpenDatabase;
+		private KeePass.UI.CustomRichTextBoxEx m_richEntryView;
+		private KeePass.UI.CustomSplitContainerEx m_splitHorizontal;
+		private KeePass.UI.CustomSplitContainerEx m_splitVertical;
+		private KeePass.UI.CustomTreeViewEx m_tvGroups;
+		private System.Windows.Forms.StatusStrip m_statusMain;
+		private System.Windows.Forms.ToolStripStatusLabel m_statusPartSelected;
+		private System.Windows.Forms.ToolStripStatusLabel m_statusPartInfo;
+		private KeePass.UI.CustomListViewEx m_lvEntries;
+		private System.Windows.Forms.ToolStripButton m_tbSaveDatabase;
+		private KeePass.UI.CustomContextMenuStripEx m_ctxPwList;
+		private System.Windows.Forms.ToolStripSeparator m_ctxEntrySep0;
+		private System.Windows.Forms.ToolStripSeparator m_ctxEntrySep1;
+		private System.Windows.Forms.ToolStripMenuItem m_ctxEntryEditQuick;
+		private System.Windows.Forms.ToolStripSeparator m_ctxEntrySep2;
+		private System.Windows.Forms.ToolStripMenuItem m_ctxEntryRearrange;
+		private System.Windows.Forms.ToolStripMenuItem m_menuChangeLanguage;
+		private System.Windows.Forms.ToolStripSeparator m_tbSep0;
+		private System.Windows.Forms.ToolStripSeparator m_menuViewSep0;
+		private System.Windows.Forms.ToolStripMenuItem m_menuViewShowToolBar;
+		private System.Windows.Forms.ToolStripMenuItem m_menuViewShowEntryView;
+		private System.Windows.Forms.ToolStripSeparator m_tbSep1;
+		private System.Windows.Forms.ToolStripButton m_tbFind;
+		private System.Windows.Forms.ToolStripSeparator m_tbSep2;
+		private System.Windows.Forms.ToolStripButton m_tbLockWorkspace;
+		private System.Windows.Forms.ToolStripSeparator m_tbSep3;
+		private System.Windows.Forms.ToolStripComboBox m_tbQuickFind;
+		private System.Windows.Forms.ToolStripMenuItem m_menuToolsOptions;
+		private System.Windows.Forms.ToolStripSeparator m_menuViewSep1;
+		private KeePass.UI.CustomContextMenuStripEx m_ctxGroupList;
+		private System.Windows.Forms.ToolStripProgressBar m_statusPartProgress;
+		private System.Windows.Forms.ToolStripMenuItem m_menuViewAlwaysOnTop;
+		private System.Windows.Forms.ToolStripSeparator m_menuViewSep2;
+		private System.Windows.Forms.ToolStripMenuItem m_menuViewConfigColumns;
+		private System.Windows.Forms.ToolStripSeparator m_menuViewSep3;
+		private System.Windows.Forms.ToolStripMenuItem m_menuFileRecent;
+		private KeePass.UI.CustomContextMenuStripEx m_ctxTray;
+		private System.Windows.Forms.ToolStripMenuItem m_ctxTrayTray;
+		private System.Windows.Forms.Timer m_timerMain;
+		private System.Windows.Forms.ToolStripMenuItem m_menuToolsPlugins;
+		private System.Windows.Forms.ToolStripMenuItem m_ctxEntryUrl;
+		private System.Windows.Forms.ToolStripMenuItem m_ctxGroupFind;
+		private System.Windows.Forms.ToolStripMenuItem m_menuViewTanOptions;
+		private System.Windows.Forms.ToolStripMenuItem m_menuViewTanSimpleList;
+		private System.Windows.Forms.ToolStripMenuItem m_menuViewTanIndices;
+		private System.Windows.Forms.ToolStripMenuItem m_menuToolsPwGenerator;
+		private System.Windows.Forms.ToolStripSeparator m_menuToolsSep0;
+		private System.Windows.Forms.ToolStripMenuItem m_menuToolsTanWizard;
+		private System.Windows.Forms.ToolStripProgressBar m_statusClipboard;
+		private System.Windows.Forms.ToolStripDropDownButton m_tbEntryViewsDropDown;
+		private System.Windows.Forms.ToolStripMenuItem m_tbViewsShowAll;
+		private System.Windows.Forms.ToolStripMenuItem m_tbViewsShowExpired;
+		private System.Windows.Forms.ToolStripSplitButton m_tbAddEntry;
+		private System.Windows.Forms.ToolStripMenuItem m_tbAddEntryDefault;
+		private System.Windows.Forms.ToolStripMenuItem m_ctxEntryCopyString;
+		private System.Windows.Forms.ToolStripMenuItem m_menuToolsGeneratePwList;
+		private System.Windows.Forms.ToolStripSeparator m_menuToolsSep1;
+		private System.Windows.Forms.ToolStripMenuItem m_menuViewWindowLayout;
+		private System.Windows.Forms.ToolStripMenuItem m_menuViewWindowsStacked;
+		private System.Windows.Forms.ToolStripMenuItem m_menuViewWindowsSideBySide;
+		private System.Windows.Forms.ToolStripButton m_tbCopyUserName;
+		private System.Windows.Forms.ToolStripButton m_tbCopyPassword;
+		private System.Windows.Forms.ToolStripSeparator m_tbSep4;
+		private System.Windows.Forms.ToolStripMenuItem m_menuHelpSelectSource;
+		private System.Windows.Forms.ToolStripMenuItem m_menuFileOpen;
+		private System.Windows.Forms.ToolStripMenuItem m_menuFileOpenLocal;
+		private System.Windows.Forms.ToolStripMenuItem m_menuFileOpenUrl;
+		private System.Windows.Forms.ToolStripMenuItem m_menuFileSaveAs;
+		private System.Windows.Forms.ToolStripMenuItem m_menuFileSaveAsLocal;
+		private System.Windows.Forms.ToolStripMenuItem m_menuFileSaveAsUrl;
+		private System.Windows.Forms.ToolStripMenuItem m_menuFileImport;
+		private System.Windows.Forms.ToolStripMenuItem m_ctxEntryAttachments;
+		private System.Windows.Forms.ToolStripSeparator m_ctxTraySep0;
+		private System.Windows.Forms.ToolStripMenuItem m_ctxTrayFileExit;
+		private System.Windows.Forms.TabControl m_tabMain;
+		private System.Windows.Forms.ToolStripButton m_tbSaveAll;
+		private System.Windows.Forms.ToolStripButton m_tbCloseTab;
+		private System.Windows.Forms.ToolStripSeparator m_menuFileSaveAsSep0;
+		private System.Windows.Forms.ToolStripMenuItem m_menuFileSaveAsCopy;
+		private System.Windows.Forms.ToolStripMenuItem m_menuViewShowEntriesOfSubGroups;
+		private System.Windows.Forms.ToolStripMenuItem m_menuFileSync;
+		private System.Windows.Forms.ToolStripMenuItem m_menuFileSyncFile;
+		private System.Windows.Forms.ToolStripMenuItem m_menuFileSyncUrl;
+		private System.Windows.Forms.ToolStripMenuItem m_ctxTrayLock;
+		private System.Windows.Forms.ToolStripSeparator m_ctxTraySep1;
+		private System.Windows.Forms.ToolStripSeparator m_menuFileSyncSep0;
+		private System.Windows.Forms.ToolStripMenuItem m_menuFileSyncRecent;
+		private System.Windows.Forms.ToolStripSeparator m_menuToolsSep2;
+		private System.Windows.Forms.ToolStripMenuItem m_menuToolsTriggers;
+		private System.Windows.Forms.ToolStripMenuItem m_ctxEntryTagAdd;
+		private System.Windows.Forms.ToolStripMenuItem m_ctxEntryTagRemove;
+		private System.Windows.Forms.ToolStripMenuItem m_menuViewSortBy;
+		private System.Windows.Forms.ToolStripMenuItem m_menuToolsDb;
+		private System.Windows.Forms.ToolStripMenuItem m_menuToolsDbMaintenance;
+		private System.Windows.Forms.ToolStripMenuItem m_menuToolsDbDelDupEntries;
+		private System.Windows.Forms.ToolStripSeparator m_menuToolsDbSep0;
+		private System.Windows.Forms.ToolStripMenuItem m_menuToolsDbDelEmptyGroups;
+		private System.Windows.Forms.ToolStripMenuItem m_menuToolsDbDelUnusedIcons;
+		private System.Windows.Forms.ToolStripMenuItem m_ctxTrayOptions;
+		private System.Windows.Forms.ToolStripMenuItem m_menuViewEntryListGrouping;
+		private System.Windows.Forms.ToolStripSeparator m_ctxTraySep2;
+		private System.Windows.Forms.ToolStripMenuItem m_ctxTrayGenPw;
+		private System.Windows.Forms.ToolStripSplitButton m_tbOpenUrl;
+		private System.Windows.Forms.ToolStripMenuItem m_tbOpenUrlDefault;
+		private System.Windows.Forms.ToolStripButton m_tbCopyUrl;
+		private System.Windows.Forms.ToolStripButton m_tbAutoType;
+		private System.Windows.Forms.ToolStripSeparator m_menuToolsDbSep1;
+		private System.Windows.Forms.ToolStripMenuItem m_menuToolsDbXmlRep;
+		private System.Windows.Forms.ToolStripMenuItem m_menuFileRecentDummy;
+		private System.Windows.Forms.ToolStripMenuItem m_menuFileSyncRecentDummy;
+		private System.Windows.Forms.ToolStripMenuItem m_ctxEntryAutoTypeAdv;
+		private System.Windows.Forms.ToolStripMenuItem m_ctxTrayCancel;
+		private System.Windows.Forms.ToolStripMenuItem m_menuFind;
+		private System.Windows.Forms.ToolStripMenuItem m_menuFindInDatabase;
+		private System.Windows.Forms.ToolStripSeparator m_menuFindSep0;
+		private System.Windows.Forms.ToolStripMenuItem m_menuFindAll;
+		private System.Windows.Forms.ToolStripSeparator m_menuFindSep2;
+		private System.Windows.Forms.ToolStripMenuItem m_menuFindExp;
+		private System.Windows.Forms.ToolStripSeparator m_menuFindSep3;
+		private System.Windows.Forms.ToolStripMenuItem m_menuFindDupPasswords;
+		private System.Windows.Forms.ToolStripMenuItem m_menuFindSimPasswordsP;
+		private System.Windows.Forms.ToolStripMenuItem m_menuFindSimPasswordsC;
+		private System.Windows.Forms.ToolStripMenuItem m_menuFindPwQuality;
+		private System.Windows.Forms.ToolStripSeparator m_menuFindSep4;
+		private System.Windows.Forms.ToolStripMenuItem m_menuFindLarge;
+		private System.Windows.Forms.ToolStripMenuItem m_menuFindLastMod;
+		private System.Windows.Forms.ToolStripMenuItem m_menuFindTag;
+		private System.Windows.Forms.ToolStripSeparator m_menuFindSep1;
+		private System.Windows.Forms.ToolStripMenuItem m_menuFindInGroup;
+		private System.Windows.Forms.ToolStripMenuItem m_menuGroup;
+		private System.Windows.Forms.ToolStripMenuItem m_menuEntry;
+		private System.Windows.Forms.ToolStripMenuItem m_menuFindParentGroup;
+		private System.Windows.Forms.ToolStripMenuItem m_menuEntrySelectAll;
+		private System.Windows.Forms.ToolStripMenuItem m_menuEntryDelete;
+		private System.Windows.Forms.ToolStripMenuItem m_menuGroupAdd;
+		private System.Windows.Forms.ToolStripMenuItem m_menuGroupEdit;
+		private System.Windows.Forms.ToolStripMenuItem m_menuGroupDuplicate;
+		private System.Windows.Forms.ToolStripMenuItem m_menuGroupDelete;
+		private System.Windows.Forms.ToolStripMenuItem m_menuGroupEmptyRB;
+		private System.Windows.Forms.ToolStripSeparator m_menuGroupSep0;
+		private System.Windows.Forms.ToolStripMenuItem m_menuGroupPrint;
+		private System.Windows.Forms.ToolStripMenuItem m_menuGroupExport;
+		private System.Windows.Forms.ToolStripSeparator m_menuGroupSep1;
+		private System.Windows.Forms.ToolStripMenuItem m_menuGroupRearrange;
+		private System.Windows.Forms.ToolStripMenuItem m_menuEntryAdd;
+		private System.Windows.Forms.ToolStripMenuItem m_menuEntryEdit;
+		private System.Windows.Forms.ToolStripMenuItem m_menuEntryDuplicate;
+		private System.Windows.Forms.ToolStripMenuItem m_menuEntryCopyUserName;
+		private System.Windows.Forms.ToolStripMenuItem m_menuEntryCopyPassword;
+		private System.Windows.Forms.ToolStripMenuItem m_menuEntryUrl;
+		private System.Windows.Forms.ToolStripMenuItem m_menuEntryOpenUrl;
+		private System.Windows.Forms.ToolStripMenuItem m_menuEntryCopyUrl;
+		private System.Windows.Forms.ToolStripMenuItem m_menuEntryCopyString;
+		private System.Windows.Forms.ToolStripMenuItem m_menuEntryAttachments;
+		private System.Windows.Forms.ToolStripMenuItem m_menuEntrySaveAttachedFiles;
+		private System.Windows.Forms.ToolStripSeparator m_menuEntrySep0;
+		private System.Windows.Forms.ToolStripMenuItem m_menuEntryPerformAutoType;
+		private System.Windows.Forms.ToolStripMenuItem m_menuEntryAutoTypeAdv;
+		private System.Windows.Forms.ToolStripSeparator m_menuEntrySep1;
+		private System.Windows.Forms.ToolStripSeparator m_menuEntrySep2;
+		private System.Windows.Forms.ToolStripSeparator m_menuEntrySep3;
+		private System.Windows.Forms.ToolStripMenuItem m_menuEntryEditQuick;
+		private System.Windows.Forms.ToolStripMenuItem m_menuEntryColor;
+		private System.Windows.Forms.ToolStripMenuItem m_menuEntryColorStandard;
+		private System.Windows.Forms.ToolStripSeparator m_menuEntryColorSep0;
+		private System.Windows.Forms.ToolStripMenuItem m_menuEntryColorLightRed;
+		private System.Windows.Forms.ToolStripMenuItem m_menuEntryColorLightGreen;
+		private System.Windows.Forms.ToolStripMenuItem m_menuEntryColorLightBlue;
+		private System.Windows.Forms.ToolStripMenuItem m_menuEntryColorLightYellow;
+		private System.Windows.Forms.ToolStripSeparator m_menuEntryColorSep1;
+		private System.Windows.Forms.ToolStripMenuItem m_menuEntryColorCustom;
+		private System.Windows.Forms.ToolStripMenuItem m_menuEntryDX;
+		private System.Windows.Forms.ToolStripMenuItem m_menuEntryIcon;
+		private System.Windows.Forms.ToolStripSeparator m_menuEntryEditQuickSep0;
+		private System.Windows.Forms.ToolStripMenuItem m_menuEntryTagAdd;
+		private System.Windows.Forms.ToolStripMenuItem m_menuEntryTagRemove;
+		private System.Windows.Forms.ToolStripMenuItem m_menuEntryTagNew;
+		private System.Windows.Forms.ToolStripMenuItem m_menuEntryPrint;
+		private System.Windows.Forms.ToolStripMenuItem m_menuEntryExport;
+		private System.Windows.Forms.ToolStripMenuItem m_menuEntryRearrange;
+		private System.Windows.Forms.ToolStripMenuItem m_menuEntryMoveToGroup;
+		private System.Windows.Forms.ToolStripMenuItem m_ctxEntryMoveToGroup;
+		private System.Windows.Forms.ToolStripMenuItem m_menuEntryClipCopy;
+		private System.Windows.Forms.ToolStripMenuItem m_menuEntryClipPaste;
+		private System.Windows.Forms.ToolStripSeparator m_menuEntryDXSep0;
+		private System.Windows.Forms.ToolStripMenuItem m_menuEntryMoveToTop;
+		private System.Windows.Forms.ToolStripSeparator m_menuEntryRearrangeSep0;
+		private System.Windows.Forms.ToolStripMenuItem m_menuEntryMoveOneUp;
+		private System.Windows.Forms.ToolStripMenuItem m_menuEntryMoveOneDown;
+		private System.Windows.Forms.ToolStripMenuItem m_menuEntryMoveToBottom;
+		private System.Windows.Forms.ToolStripSeparator m_menuGroupSep2;
+		private System.Windows.Forms.ToolStripMenuItem m_menuFindExpIn;
+		private System.Windows.Forms.ToolStripMenuItem m_menuFindExp1;
+		private System.Windows.Forms.ToolStripMenuItem m_menuFindExp2;
+		private System.Windows.Forms.ToolStripMenuItem m_menuFindExp3;
+		private System.Windows.Forms.ToolStripMenuItem m_menuFindExp7;
+		private System.Windows.Forms.ToolStripMenuItem m_menuFindExp14;
+		private System.Windows.Forms.ToolStripMenuItem m_menuFindExp30;
+		private System.Windows.Forms.ToolStripMenuItem m_menuFindExp60;
+		private System.Windows.Forms.ToolStripSeparator m_menuFindExpInSep0;
+		private System.Windows.Forms.ToolStripMenuItem m_menuFindExpInF;
+		private System.Windows.Forms.ToolStripMenuItem m_menuEntryClipCopyPlain;
+		private System.Windows.Forms.ToolStripMenuItem m_menuFilePrintDatabase;
+		private System.Windows.Forms.ToolStripMenuItem m_menuFilePrintEmSheet;
+		private System.Windows.Forms.ToolStripSeparator m_menuEntryEditQuickSep1;
+		private System.Windows.Forms.ToolStripMenuItem m_menuEntryExpiresNow;
+		private System.Windows.Forms.ToolStripMenuItem m_menuEntryExpiresNever;
+		private System.Windows.Forms.ToolStripMenuItem m_menuGroupMoveToTop;
+		private System.Windows.Forms.ToolStripMenuItem m_menuGroupMoveOneUp;
+		private System.Windows.Forms.ToolStripMenuItem m_menuGroupMoveOneDown;
+		private System.Windows.Forms.ToolStripMenuItem m_menuGroupMoveToBottom;
+		private System.Windows.Forms.ToolStripSeparator m_menuGroupMoveSep0;
+		private System.Windows.Forms.ToolStripMenuItem m_menuGroupSort;
+		private System.Windows.Forms.ToolStripMenuItem m_menuGroupSortRec;
+		private System.Windows.Forms.ToolStripSeparator m_menuGroupMoveSep1;
+		private System.Windows.Forms.ToolStripMenuItem m_menuGroupExpand;
+		private System.Windows.Forms.ToolStripMenuItem m_menuGroupCollapse;
+		private System.Windows.Forms.ToolStripSeparator m_menuFileOpenSep0;
+		private System.Windows.Forms.ToolStripMenuItem m_menuFileFind;
+		private System.Windows.Forms.ToolStripMenuItem m_menuFileFindInFolder;
+	}
+}
+
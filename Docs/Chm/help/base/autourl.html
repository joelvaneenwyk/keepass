--- conflicted
+++ resolved
@@ -1,311 +1,303 @@
-<!DOCTYPE html>
-<html xmlns="http://www.w3.org/1999/xhtml" xml:lang="en" lang="en">
-<head>
-	<meta http-equiv="Content-Type" content="text/html; charset=utf-8" />
-
-	<meta http-equiv="X-UA-Compatible" content="IE=edge" />
-	<meta http-equiv="expires" content="0" />
-	<meta http-equiv="cache-control" content="no-cache" />
-	<meta http-equiv="pragma" content="no-cache" />
-
-	<meta name="author" content="Dominik Reichl" />
-
-	
-	
-
-	<meta name="DC.title" content="URL Field Capabilities - KeePass" />
-	<meta name="DC.creator" content="Dominik Reichl" />
-	<meta name="DC.type" content="Text" />
-	<meta name="DC.format" content="text/html" />
-	<meta name="DC.language" content="en" />
-	<meta name="DC.rights" content="Copyright (C) 2003-2020 Dominik Reichl" />
-
-	<meta name="robots" content="index, follow" />
-	<meta name="flattr:id" content="42rykv" />
-
-	<title>URL Field Capabilities - KeePass</title>
-	<base target="_self" />
-	<link rel="stylesheet" type="text/css" href="../../default.css" />
-	
-</head>
-<body>
-
-
-
-
-<table class="sectionheader"><tr>
-<td><img src="../images/b64x64_enhanced_browsing.png" alt="URL" /></td>
-<td><h1>URL Field Capabilities</h1>
-<p>The URL field supports various special protocols and placeholders.</p></td>
-</tr></table>
-
-<br />
-URL Field Capabibilities:
-<ul>
-<li><a href="#stdcp">Standard Capabilities</a></li>
-<li><a href="#cmdln">Executing Command Lines</a></li>
-<li><a href="#subst">Placeholders</a></li>
-<li><a href="#override">Changing the URL Handler (URL Override)</a></li>
-</ul>
-
-Usage Tips &amp; Tricks:
-<ul>
-<li><a href="#rdpts">Starting RDP/TS Sessions (Remote Desktop / Terminal Server Connection)</a></li>
-<li><a href="#builtin">Executing Built-In Shell Commands</a></li>
-</ul>
-
-<br />
-
-<a name="stdcp"></a>
-<h2 class="sectiontitle"><img src="../images/b16x16_ascii.png" alt="Text" />
-Standard Capabilities</h2>
-
-<p>The URL field can execute any valid URL for which a protocol handler is defined.
-On most systems at least the <code>http://</code>, <code>https://</code>,
-<code>ftp://</code> and <code>mailto:</code> protocols are defined.
-KeePass supports all protocols that Windows supports.</p>
-
-<p>For example, if you globally (i.e. using the Windows Explorer) register PuTTY for <code>ssh://</code> URLs,
-KeePass will automatically use PuTTY for <code>ssh://</code> URLs, too.</p>
-
-<br />
-
-<a name="cmdln"></a>
-<h2 class="sectiontitle"><img src="../images/b16x16_openterm.png" alt="Terminal" />
-Executing Command Lines</h2>
-
-<p>Instead of a URL, you can also execute command lines using the URL field.
-To tell KeePass that the line you entered
-is a command line, prefix it using <code>cmd://</code>. For example if you would like to execute
-Notepad, your URL could look like this:</p>
-
-<pre>cmd://C:\Windows\Notepad.exe C:\Test\MyTestFile.txt</pre>
-
-<p>The virtual <code>cmd://</code> protocol also supports parameters for executable
-files, in contrast to
-the <code>file://</code> protocol. This was the main reason why <code>cmd://</code>
-was introduced; with <code>file://</code> you
-aren't able to pass any parameters to started applications. Use the <code>cmd://</code>
-protocol instead.</p>
-
-<p>The paths for the <code>cmd://</code> protocol don't need to be encoded. For example,
-you do not have to replace space characters by <code>%20</code>, as it is normally
-required for other URLs. KeePass just cuts away the <code>cmd://</code> virtual
-protocol prefix and passes the remaining command line to the system.</p>
-
-<p>If the file path contains spaces, you must enclose it in quotes (&quot;).</p>
-
-<p><b>Environment Variables:</b><br />
-System environment variables are supported.
-The name of the variable must be enclosed in '<code>%</code>' characters.
-For example <code>%TEMP%</code> is replaced by the user's temporary path.</p>
-
-<p><b>UNC Paths:</b><br />
-Windows-style UNC paths (starting with <code>\\</code>) are directly
-supported, i.e. do not need to be prefixed with <code>cmd://</code>.</p>
-
-<p><b>Double Quotes (<code>&quot;</code>) and Backslashes (<code>\</code>):</b><br />
-There are multiple rule sets for parsing command lines
-<<<<<<< HEAD
-(<a href="https://docs.microsoft.com/en-us/windows/desktop/api/shellapi/ns-shellapi-shellexecuteinfow"
-target="_blank"><code>SHELLEXECUTEINFOW</code> structure</a>,
-<a href="https://docs.microsoft.com/en-us/windows/desktop/api/shellapi/nf-shellapi-commandlinetoargvw"
-target="_blank"><code>CommandLineToArgvW</code> function</a>,
-<a href="https://docs.microsoft.com/en-us/cpp/cpp/parsing-cpp-command-line-arguments"
-=======
-(<a href="https://docs.microsoft.com/en-us/windows/win32/api/shellapi/ns-shellapi-shellexecuteinfow"
-target="_blank"><code>SHELLEXECUTEINFOW</code> structure</a>,
-<a href="https://docs.microsoft.com/en-us/windows/win32/api/shellapi/nf-shellapi-commandlinetoargvw"
-target="_blank"><code>CommandLineToArgvW</code> function</a>,
-<!-- https://docs.microsoft.com/en-us/cpp/cpp/parsing-cpp-command-line-arguments -->
-<a href="https://docs.microsoft.com/en-us/cpp/cpp/main-function-command-line-args"
->>>>>>> 025dd5f9
-target="_blank">Microsoft C/C++ startup code</a>, etc.).
-These rule sets are contradictory; command lines are interpreted differently.
-For example, in the <code>SHELLEXECUTEINFOW</code> structure documentation,
-backslashes have no special meaning, whereas the
-<code>CommandLineToArgvW</code> function sometimes interprets a backslash
-as an escape character.
-Another example: <code>A&quot;&quot;&quot;B C&quot;&quot;&quot;D</code> is
-interpreted as <em>one</em> argument (namely <code>A&quot;B C&quot;D</code>)
-by the Microsoft C/C++ startup code, whereas the <code>CommandLineToArgvW</code>
-function returns <em>two</em> arguments
-(namely <code>A&quot;B</code> and <code>C&quot;D</code>).
-KeePass cannot know how the executed application will interpret its
-command line, and there is no command line encoding that is
-interpreted as intended by all applications.
-Therefore, we recommend:</p>
-<ul>
-<li>Use double quotes (&quot;) only to indicate the start and the end of
-the file path or of an argument. Do not use a quote in data that
-requires encoding. For example, if your command line contains a
-<code>{PASSWORD}</code> <a href="placeholders.html">placeholder</a>,
-the password should not contain a quote.</li>
-<li>Use a backslash only when the next character is not a quote,
-i.e. avoid <code>\&quot;</code>.
-Especially, avoid data ending with a backslash if a quote follows on
-the command line. For example, if the command line contains an
-argument like <code>-pw:&quot;{PASSWORD}&quot;</code>, the password should
-not end with a backslash, because otherwise the placeholder replacement
-results in the problematic <code>\&quot;</code> sequence.</li>
-</ul>
-
-<p><b>Unix-like Systems:</b><br />
-On Unix-like systems, KeePass assumes that double quotes (<code>&quot;</code>)
-and backslashes (<code>\</code>) must be encoded.
-Furthermore, KeePass assumes that single quotes (<code>'</code>)
-only occur in contexts where they must not be encoded (e.g. within
-double quotes). So, if any of your arguments may contain a single quote,
-you have to ensure that it occurs within such a context.
-On Windows, this is irrelevant, as single quotes do not have a special meaning here.</p>
-
-<br />
-
-<a name="subst"></a>
-<h2 class="sectiontitle"><img src="../images/b16x16_ascii.png" alt="Text" />
-Placeholders</h2>
-
-<p>In the URL field, you can use several placeholders that will get automatically replaced
-when the URL is executed. For example:</p>
-
-<pre>https://www.example.com/default.php?user={USERNAME}&amp;pass={PASSWORD}</pre>
-
-<p>For this entry, KeePass will replace {USERNAME} by the data of the username field and {PASSWORD}
-by the data in the password field when you execute the link.</p>
-
-<p>For a complete list of supported placeholders, see the page
-<a href="placeholders.html">Placeholders</a>.</p>
-
-<p>Also note that the special placeholders are supported, too. For example,
-the <code>{APPDIR}</code> placeholder is replaced by the application
-directory path of the currently running KeePass instance. It's the absolute path of the
-directory containing the KeePass executable, without a trailing backslash.
-If you would like to start a new KeePass instance, you could set the URL to:</p>
-
-<pre>cmd://&quot;{APPDIR}\KeePass.exe&quot;</pre>
-
-<p>To use different browsers for entries, you can use URLs like the following:<br />
-<code>cmd://{INTERNETEXPLORER} &quot;https://www.example.com/&quot;</code><br />
-<code>cmd://{FIREFOX} &quot;https://www.example.com/&quot;</code><br />
-<code>cmd://{OPERA} &quot;https://www.example.com/&quot;</code><br />
-<code>cmd://{GOOGLECHROME} &quot;https://www.example.com/&quot;</code><br />
-<code>cmd://{SAFARI} &quot;https://www.example.com/&quot;</code><br />
-The browser placeholder will be replaced by the browser's executable path (if the
-browser is installed).</p>
-
-<br />
-
-<a name="override"></a>
-<h2 class="sectiontitle"><img src="../images/b16x16_ascii.png" alt="Text" />
-Changing the URL Handler (URL Override)</h2>
-
-<br />
-
-
-
-
-
-
-<p>The URL field behavior can be overridden individually for each entry
-using the field 'Override URL' (tab 'Properties' in the entry dialog).
-This allows you to execute a specific URL, while still using the URL
-field to (only) store data.
-When double-clicking the URL field of the entry in the main window, the
-specified command line (in the URL override field) will be run.</p>
-
-<p><b>Using a different browser:</b><br />
-If your default browser is Firefox and you want to open a specific site with
-Internet Explorer, specify the following in the URL override field:</p>
-
-<p><code>cmd://{INTERNETEXPLORER} &quot;{URL}&quot;</code></p>
-
-<p>KeePass will open Internet Explorer and pass the data from the URL field
-as the parameter. This uses a <a href="#subst">placeholder</a> to find Internet
-Explorer.</p>
-
-<p><b>Globally changing the URL behavior:</b><br />
-If you want to change the <i>default</i> URL action for a URL scheme
-(e.g. <code>http://</code>, <code>https://</code> or <code>ftp://</code>),
-you can define a URL scheme override
-in 'Tools' &rarr; 'Options' &rarr; tab 'Integration' &rarr; 'URL Overrides'.
-This for example allows to specify a browser as default for websites
-(in the dialog you can find several overrides for browsers like Internet Explorer,
-Mozilla Firefox, Opera and Google Chrome).</p>
-
-<p>URL scheme overrides can also be used to define new protocols. For example,
-if you want to define a protocol <code>kdbx://</code> that opens another KeePass database,
-specify the following as override for the kdbx scheme (on Windows):<br />
-<code>cmd://&quot;{APPDIR}\KeePass.exe&quot; &quot;{BASE:RMVSCM}&quot; -pw-enc:&quot;{PASSWORD_ENC}&quot;</code><br />
-or on Unix-like systems (Mono):<br />
-<code>cmd://mono &quot;{APPDIR}/KeePass.exe&quot; &quot;{BASE:RMVSCM}&quot; -pw-enc:&quot;{PASSWORD_ENC}&quot;</code><br />
-If an entry now has a URL looking like <code>kdbx://<i>PathToYourDatabase.kdbx</i></code>
-and the master password for this database in the password field,
-double-clicking the URL of the entry in the main window opens the other database.
-The <code>-pw-enc</code> <a href="cmdline.html">command line</a> parameter and
-the <a href="placeholders.html#passwordenc"><code>{PASSWORD_ENC}</code></a> placeholder
-allow passing the master password of the other database in encrypted form,
-i.e. process monitors and similar utilities aren't be able to read the master password.</p>
-
-
-<br /><br />
-
-<a name="rdpts"></a>
-<h2 class="sectiontitle"><img src="../images/b16x16_openterm.png" alt="Terminal" />
-Starting RDP/TS Sessions</h2>
-
-<p>You can use the URL field of entries and the virtual <code>cmd://</code>
-protocol to start remote desktop connections.</p>
-
-<p>For this, enter the following in the URL field of an entry:</p>
-
-<pre>cmd://mstsc.exe</pre>
-
-<p>When you now double-click the URL field of the entry in the main window, a
-Windows remote desktop connection is initiated.</p>
-
-<p>MSTSC is the Windows terminal server connection program (remote desktop connection).
-You can pass a path to an existing RDP file to the program to open it. For example,
-the following URL opens the specified RDP file:</p>
-
-<pre>cmd://mstsc.exe &quot;C:\My Files\Connection.rdp&quot;</pre>
-
-<p>MSTSC also supports several command line options:</p>
-
-<ul>
-<li><b>/v:&lt;Server[:Port]&gt;</b><br />Defines the terminal server to connect to.</li>
-<li><b>/console</b><br />Connects to the terminal session of the server.</li>
-<li><b>/f</b><br />Starts the client in full screen mode.</li>
-<li><b>/w:&lt;Width&gt;</b><br />Defines the width of the remote desktop screen.</li>
-<li><b>/h:&lt;Height&gt;</b><br />Defines the height of the remote desktop screen.</li>
-<li><b>/edit</b><br />Opens the specified RDP file for editing.</li>
-<li><b>/migrate</b><br />Migrates old connection files to new RDP files.</li>
-</ul>
-
-<br />
-
-<a name="builtin"></a>
-<h2 class="sectiontitle"><img src="../images/b16x16_openterm.png" alt="Terminal" />
-Executing Built-In Shell Commands</h2>
-
-<p>The URL field can be used to start applications/documents and URLs.
-If you want to execute a built-in shell command, like <code>COPY</code> for
-example, this however doesn't work directly, because there is no <code>COPY.EXE</code>
-(in Windows 9x times there actually was one, but on all modern Windows operating
-systems these commands are built-in to the command line window).</p>
-
-<p>In order to execute built-in shell commands, you need to pass them to the
-command line interpreter <code>cmd.exe</code>.</p>
-
-<p>For the <code>COPY</code> command you would specify <code>cmd.exe</code>
-as executable file and <code>/C COPY from to</code> as arguments (where
-'<code>from</code>' and '<code>to</code>' are paths). The <code>/C</code>
-parameter tells <code>cmd.exe</code> to execute the command line that
-follows.</p>
-
-<p>In the URL field, your URL would look like the following:<br />
-<code>cmd://cmd.exe /C COPY from to</code><br />
-In other locations, like command lines in the trigger system,
-you can leave out the <code>cmd://</code> URL prefix.</p>
-
-</body></html>
-
+<!DOCTYPE html>
+<html xmlns="http://www.w3.org/1999/xhtml" xml:lang="en" lang="en">
+<head>
+	<meta http-equiv="Content-Type" content="text/html; charset=utf-8" />
+
+	<meta http-equiv="X-UA-Compatible" content="IE=edge" />
+	<meta http-equiv="expires" content="0" />
+	<meta http-equiv="cache-control" content="no-cache" />
+	<meta http-equiv="pragma" content="no-cache" />
+
+	<meta name="author" content="Dominik Reichl" />
+
+	
+	
+
+	<meta name="DC.title" content="URL Field Capabilities - KeePass" />
+	<meta name="DC.creator" content="Dominik Reichl" />
+	<meta name="DC.type" content="Text" />
+	<meta name="DC.format" content="text/html" />
+	<meta name="DC.language" content="en" />
+	<meta name="DC.rights" content="Copyright (C) 2003-2020 Dominik Reichl" />
+
+	<meta name="robots" content="index, follow" />
+	<meta name="flattr:id" content="42rykv" />
+
+	<title>URL Field Capabilities - KeePass</title>
+	<base target="_self" />
+	<link rel="stylesheet" type="text/css" href="../../default.css" />
+	
+</head>
+<body>
+
+
+
+
+<table class="sectionheader"><tr>
+<td><img src="../images/b64x64_enhanced_browsing.png" alt="URL" /></td>
+<td><h1>URL Field Capabilities</h1>
+<p>The URL field supports various special protocols and placeholders.</p></td>
+</tr></table>
+
+<br />
+URL Field Capabibilities:
+<ul>
+<li><a href="#stdcp">Standard Capabilities</a></li>
+<li><a href="#cmdln">Executing Command Lines</a></li>
+<li><a href="#subst">Placeholders</a></li>
+<li><a href="#override">Changing the URL Handler (URL Override)</a></li>
+</ul>
+
+Usage Tips &amp; Tricks:
+<ul>
+<li><a href="#rdpts">Starting RDP/TS Sessions (Remote Desktop / Terminal Server Connection)</a></li>
+<li><a href="#builtin">Executing Built-In Shell Commands</a></li>
+</ul>
+
+<br />
+
+<a name="stdcp"></a>
+<h2 class="sectiontitle"><img src="../images/b16x16_ascii.png" alt="Text" />
+Standard Capabilities</h2>
+
+<p>The URL field can execute any valid URL for which a protocol handler is defined.
+On most systems at least the <code>http://</code>, <code>https://</code>,
+<code>ftp://</code> and <code>mailto:</code> protocols are defined.
+KeePass supports all protocols that Windows supports.</p>
+
+<p>For example, if you globally (i.e. using the Windows Explorer) register PuTTY for <code>ssh://</code> URLs,
+KeePass will automatically use PuTTY for <code>ssh://</code> URLs, too.</p>
+
+<br />
+
+<a name="cmdln"></a>
+<h2 class="sectiontitle"><img src="../images/b16x16_openterm.png" alt="Terminal" />
+Executing Command Lines</h2>
+
+<p>Instead of a URL, you can also execute command lines using the URL field.
+To tell KeePass that the line you entered
+is a command line, prefix it using <code>cmd://</code>. For example if you would like to execute
+Notepad, your URL could look like this:</p>
+
+<pre>cmd://C:\Windows\Notepad.exe C:\Test\MyTestFile.txt</pre>
+
+<p>The virtual <code>cmd://</code> protocol also supports parameters for executable
+files, in contrast to
+the <code>file://</code> protocol. This was the main reason why <code>cmd://</code>
+was introduced; with <code>file://</code> you
+aren't able to pass any parameters to started applications. Use the <code>cmd://</code>
+protocol instead.</p>
+
+<p>The paths for the <code>cmd://</code> protocol don't need to be encoded. For example,
+you do not have to replace space characters by <code>%20</code>, as it is normally
+required for other URLs. KeePass just cuts away the <code>cmd://</code> virtual
+protocol prefix and passes the remaining command line to the system.</p>
+
+<p>If the file path contains spaces, you must enclose it in quotes (&quot;).</p>
+
+<p><b>Environment Variables:</b><br />
+System environment variables are supported.
+The name of the variable must be enclosed in '<code>%</code>' characters.
+For example <code>%TEMP%</code> is replaced by the user's temporary path.</p>
+
+<p><b>UNC Paths:</b><br />
+Windows-style UNC paths (starting with <code>\\</code>) are directly
+supported, i.e. do not need to be prefixed with <code>cmd://</code>.</p>
+
+<p><b>Double Quotes (<code>&quot;</code>) and Backslashes (<code>\</code>):</b><br />
+There are multiple rule sets for parsing command lines
+(<a href="https://docs.microsoft.com/en-us/windows/win32/api/shellapi/ns-shellapi-shellexecuteinfow"
+target="_blank"><code>SHELLEXECUTEINFOW</code> structure</a>,
+<a href="https://docs.microsoft.com/en-us/windows/win32/api/shellapi/nf-shellapi-commandlinetoargvw"
+target="_blank"><code>CommandLineToArgvW</code> function</a>,
+<!-- https://docs.microsoft.com/en-us/cpp/cpp/parsing-cpp-command-line-arguments -->
+<a href="https://docs.microsoft.com/en-us/cpp/cpp/main-function-command-line-args"
+target="_blank">Microsoft C/C++ startup code</a>, etc.).
+These rule sets are contradictory; command lines are interpreted differently.
+For example, in the <code>SHELLEXECUTEINFOW</code> structure documentation,
+backslashes have no special meaning, whereas the
+<code>CommandLineToArgvW</code> function sometimes interprets a backslash
+as an escape character.
+Another example: <code>A&quot;&quot;&quot;B C&quot;&quot;&quot;D</code> is
+interpreted as <em>one</em> argument (namely <code>A&quot;B C&quot;D</code>)
+by the Microsoft C/C++ startup code, whereas the <code>CommandLineToArgvW</code>
+function returns <em>two</em> arguments
+(namely <code>A&quot;B</code> and <code>C&quot;D</code>).
+KeePass cannot know how the executed application will interpret its
+command line, and there is no command line encoding that is
+interpreted as intended by all applications.
+Therefore, we recommend:</p>
+<ul>
+<li>Use double quotes (&quot;) only to indicate the start and the end of
+the file path or of an argument. Do not use a quote in data that
+requires encoding. For example, if your command line contains a
+<code>{PASSWORD}</code> <a href="placeholders.html">placeholder</a>,
+the password should not contain a quote.</li>
+<li>Use a backslash only when the next character is not a quote,
+i.e. avoid <code>\&quot;</code>.
+Especially, avoid data ending with a backslash if a quote follows on
+the command line. For example, if the command line contains an
+argument like <code>-pw:&quot;{PASSWORD}&quot;</code>, the password should
+not end with a backslash, because otherwise the placeholder replacement
+results in the problematic <code>\&quot;</code> sequence.</li>
+</ul>
+
+<p><b>Unix-like Systems:</b><br />
+On Unix-like systems, KeePass assumes that double quotes (<code>&quot;</code>)
+and backslashes (<code>\</code>) must be encoded.
+Furthermore, KeePass assumes that single quotes (<code>'</code>)
+only occur in contexts where they must not be encoded (e.g. within
+double quotes). So, if any of your arguments may contain a single quote,
+you have to ensure that it occurs within such a context.
+On Windows, this is irrelevant, as single quotes do not have a special meaning here.</p>
+
+<br />
+
+<a name="subst"></a>
+<h2 class="sectiontitle"><img src="../images/b16x16_ascii.png" alt="Text" />
+Placeholders</h2>
+
+<p>In the URL field, you can use several placeholders that will get automatically replaced
+when the URL is executed. For example:</p>
+
+<pre>https://www.example.com/default.php?user={USERNAME}&amp;pass={PASSWORD}</pre>
+
+<p>For this entry, KeePass will replace {USERNAME} by the data of the username field and {PASSWORD}
+by the data in the password field when you execute the link.</p>
+
+<p>For a complete list of supported placeholders, see the page
+<a href="placeholders.html">Placeholders</a>.</p>
+
+<p>Also note that the special placeholders are supported, too. For example,
+the <code>{APPDIR}</code> placeholder is replaced by the application
+directory path of the currently running KeePass instance. It's the absolute path of the
+directory containing the KeePass executable, without a trailing backslash.
+If you would like to start a new KeePass instance, you could set the URL to:</p>
+
+<pre>cmd://&quot;{APPDIR}\KeePass.exe&quot;</pre>
+
+<p>To use different browsers for entries, you can use URLs like the following:<br />
+<code>cmd://{INTERNETEXPLORER} &quot;https://www.example.com/&quot;</code><br />
+<code>cmd://{FIREFOX} &quot;https://www.example.com/&quot;</code><br />
+<code>cmd://{OPERA} &quot;https://www.example.com/&quot;</code><br />
+<code>cmd://{GOOGLECHROME} &quot;https://www.example.com/&quot;</code><br />
+<code>cmd://{SAFARI} &quot;https://www.example.com/&quot;</code><br />
+The browser placeholder will be replaced by the browser's executable path (if the
+browser is installed).</p>
+
+<br />
+
+<a name="override"></a>
+<h2 class="sectiontitle"><img src="../images/b16x16_ascii.png" alt="Text" />
+Changing the URL Handler (URL Override)</h2>
+
+<br />
+
+
+
+
+
+
+<p>The URL field behavior can be overridden individually for each entry
+using the field 'Override URL' (tab 'Properties' in the entry dialog).
+This allows you to execute a specific URL, while still using the URL
+field to (only) store data.
+When double-clicking the URL field of the entry in the main window, the
+specified command line (in the URL override field) will be run.</p>
+
+<p><b>Using a different browser:</b><br />
+If your default browser is Firefox and you want to open a specific site with
+Internet Explorer, specify the following in the URL override field:</p>
+
+<p><code>cmd://{INTERNETEXPLORER} &quot;{URL}&quot;</code></p>
+
+<p>KeePass will open Internet Explorer and pass the data from the URL field
+as the parameter. This uses a <a href="#subst">placeholder</a> to find Internet
+Explorer.</p>
+
+<p><b>Globally changing the URL behavior:</b><br />
+If you want to change the <i>default</i> URL action for a URL scheme
+(e.g. <code>http://</code>, <code>https://</code> or <code>ftp://</code>),
+you can define a URL scheme override
+in 'Tools' &rarr; 'Options' &rarr; tab 'Integration' &rarr; 'URL Overrides'.
+This for example allows to specify a browser as default for websites
+(in the dialog you can find several overrides for browsers like Internet Explorer,
+Mozilla Firefox, Opera and Google Chrome).</p>
+
+<p>URL scheme overrides can also be used to define new protocols. For example,
+if you want to define a protocol <code>kdbx://</code> that opens another KeePass database,
+specify the following as override for the kdbx scheme (on Windows):<br />
+<code>cmd://&quot;{APPDIR}\KeePass.exe&quot; &quot;{BASE:RMVSCM}&quot; -pw-enc:&quot;{PASSWORD_ENC}&quot;</code><br />
+or on Unix-like systems (Mono):<br />
+<code>cmd://mono &quot;{APPDIR}/KeePass.exe&quot; &quot;{BASE:RMVSCM}&quot; -pw-enc:&quot;{PASSWORD_ENC}&quot;</code><br />
+If an entry now has a URL looking like <code>kdbx://<i>PathToYourDatabase.kdbx</i></code>
+and the master password for this database in the password field,
+double-clicking the URL of the entry in the main window opens the other database.
+The <code>-pw-enc</code> <a href="cmdline.html">command line</a> parameter and
+the <a href="placeholders.html#passwordenc"><code>{PASSWORD_ENC}</code></a> placeholder
+allow passing the master password of the other database in encrypted form,
+i.e. process monitors and similar utilities aren't be able to read the master password.</p>
+
+
+<br /><br />
+
+<a name="rdpts"></a>
+<h2 class="sectiontitle"><img src="../images/b16x16_openterm.png" alt="Terminal" />
+Starting RDP/TS Sessions</h2>
+
+<p>You can use the URL field of entries and the virtual <code>cmd://</code>
+protocol to start remote desktop connections.</p>
+
+<p>For this, enter the following in the URL field of an entry:</p>
+
+<pre>cmd://mstsc.exe</pre>
+
+<p>When you now double-click the URL field of the entry in the main window, a
+Windows remote desktop connection is initiated.</p>
+
+<p>MSTSC is the Windows terminal server connection program (remote desktop connection).
+You can pass a path to an existing RDP file to the program to open it. For example,
+the following URL opens the specified RDP file:</p>
+
+<pre>cmd://mstsc.exe &quot;C:\My Files\Connection.rdp&quot;</pre>
+
+<p>MSTSC also supports several command line options:</p>
+
+<ul>
+<li><b>/v:&lt;Server[:Port]&gt;</b><br />Defines the terminal server to connect to.</li>
+<li><b>/console</b><br />Connects to the terminal session of the server.</li>
+<li><b>/f</b><br />Starts the client in full screen mode.</li>
+<li><b>/w:&lt;Width&gt;</b><br />Defines the width of the remote desktop screen.</li>
+<li><b>/h:&lt;Height&gt;</b><br />Defines the height of the remote desktop screen.</li>
+<li><b>/edit</b><br />Opens the specified RDP file for editing.</li>
+<li><b>/migrate</b><br />Migrates old connection files to new RDP files.</li>
+</ul>
+
+<br />
+
+<a name="builtin"></a>
+<h2 class="sectiontitle"><img src="../images/b16x16_openterm.png" alt="Terminal" />
+Executing Built-In Shell Commands</h2>
+
+<p>The URL field can be used to start applications/documents and URLs.
+If you want to execute a built-in shell command, like <code>COPY</code> for
+example, this however doesn't work directly, because there is no <code>COPY.EXE</code>
+(in Windows 9x times there actually was one, but on all modern Windows operating
+systems these commands are built-in to the command line window).</p>
+
+<p>In order to execute built-in shell commands, you need to pass them to the
+command line interpreter <code>cmd.exe</code>.</p>
+
+<p>For the <code>COPY</code> command you would specify <code>cmd.exe</code>
+as executable file and <code>/C COPY from to</code> as arguments (where
+'<code>from</code>' and '<code>to</code>' are paths). The <code>/C</code>
+parameter tells <code>cmd.exe</code> to execute the command line that
+follows.</p>
+
+<p>In the URL field, your URL would look like the following:<br />
+<code>cmd://cmd.exe /C COPY from to</code><br />
+In other locations, like command lines in the trigger system,
+you can leave out the <code>cmd://</code> URL prefix.</p>
+
+</body></html>
+
/*
  KeePass Password Safe - The Open-Source Password Manager
  Copyright (C) 2003-2018 Dominik Reichl <dominik.reichl@t-online.de>

  This program is free software; you can redistribute it and/or modify
  it under the terms of the GNU General Public License as published by
  the Free Software Foundation; either version 2 of the License, or
  (at your option) any later version.

  This program is distributed in the hope that it will be useful,
  but WITHOUT ANY WARRANTY; without even the implied warranty of
  MERCHANTABILITY or FITNESS FOR A PARTICULAR PURPOSE.  See the
  GNU General Public License for more details.

  You should have received a copy of the GNU General Public License
  along with this program; if not, write to the Free Software
  Foundation, Inc., 51 Franklin St, Fifth Floor, Boston, MA  02110-1301  USA
*/

using System;
using System.Diagnostics;
using System.IO;
using System.Runtime.InteropServices;
using System.Text;

using KeePassLib.Utility;

namespace KeePassLib.Native
{
	internal static partial class NativeMethods
	{
		internal const int MAX_PATH = 260;

		internal const long INVALID_HANDLE_VALUE = -1;

		internal const uint MOVEFILE_REPLACE_EXISTING = 0x00000001;
		internal const uint MOVEFILE_COPY_ALLOWED = 0x00000002;

		internal const uint FILE_SUPPORTS_TRANSACTIONS = 0x00200000;
		internal const int MAX_TRANSACTION_DESCRIPTION_LENGTH = 64;

		// internal const uint TF_SFT_SHOWNORMAL = 0x00000001;
		// internal const uint TF_SFT_HIDDEN = 0x00000008;

		/* [DllImport("KeePassNtv32.dll", EntryPoint = "TransformKey")]
		[return: MarshalAs(UnmanagedType.Bool)]
		private static extern bool TransformKey32(IntPtr pBuf256,
			IntPtr pKey256, UInt64 uRounds);

		[DllImport("KeePassNtv64.dll", EntryPoint = "TransformKey")]
		[return: MarshalAs(UnmanagedType.Bool)]
		private static extern bool TransformKey64(IntPtr pBuf256,
			IntPtr pKey256, UInt64 uRounds);

		internal static bool TransformKey(IntPtr pBuf256, IntPtr pKey256,
			UInt64 uRounds)
		{
<<<<<<< HEAD
			if(IntPtr.Size == 8)
				return TransformKey64(pBuf256, pKey256, uRounds);
			return TransformKey32(pBuf256, pKey256, uRounds);
=======
			if(IntPtr.Size == 4)
				return TransformKey32(pBuf256, pKey256, uRounds);
			return TransformKey64(pBuf256, pKey256, uRounds);
>>>>>>> 2a4b4365
		}

		[DllImport("KeePassNtv32.dll", EntryPoint = "TransformKeyTimed")]
		[return: MarshalAs(UnmanagedType.Bool)]
		private static extern bool TransformKeyTimed32(IntPtr pBuf256,
			IntPtr pKey256, ref UInt64 puRounds, UInt32 uSeconds);

		[DllImport("KeePassNtv64.dll", EntryPoint = "TransformKeyTimed")]
		[return: MarshalAs(UnmanagedType.Bool)]
		private static extern bool TransformKeyTimed64(IntPtr pBuf256,
			IntPtr pKey256, ref UInt64 puRounds, UInt32 uSeconds);

		internal static bool TransformKeyTimed(IntPtr pBuf256, IntPtr pKey256,
			ref UInt64 puRounds, UInt32 uSeconds)
		{
<<<<<<< HEAD
			if(IntPtr.Size == 8)
				return TransformKeyTimed64(pBuf256, pKey256, ref puRounds, uSeconds);
			return TransformKeyTimed32(pBuf256, pKey256, ref puRounds, uSeconds);
=======
			if(IntPtr.Size == 4)
				return TransformKeyTimed32(pBuf256, pKey256, ref puRounds, uSeconds);
			return TransformKeyTimed64(pBuf256, pKey256, ref puRounds, uSeconds);
>>>>>>> 2a4b4365
		} */

#if !KeePassUAP
		[DllImport("KeePassLibC32.dll", EntryPoint = "TransformKey256")]
		[return: MarshalAs(UnmanagedType.Bool)]
		private static extern bool TransformKey32(IntPtr pBuf256,
			IntPtr pKey256, UInt64 uRounds);

		[DllImport("KeePassLibC64.dll", EntryPoint = "TransformKey256")]
		[return: MarshalAs(UnmanagedType.Bool)]
		private static extern bool TransformKey64(IntPtr pBuf256,
			IntPtr pKey256, UInt64 uRounds);

		internal static bool TransformKey(IntPtr pBuf256, IntPtr pKey256,
			UInt64 uRounds)
		{
<<<<<<< HEAD
			if(IntPtr.Size == 8)
				return TransformKey64(pBuf256, pKey256, uRounds);
			return TransformKey32(pBuf256, pKey256, uRounds);
=======
			if(IntPtr.Size == 4)
				return TransformKey32(pBuf256, pKey256, uRounds);
			return TransformKey64(pBuf256, pKey256, uRounds);
>>>>>>> 2a4b4365
		}

		[DllImport("KeePassLibC32.dll", EntryPoint = "TransformKeyBenchmark256")]
		private static extern UInt64 TransformKeyBenchmark32(UInt32 uTimeMs);

		[DllImport("KeePassLibC64.dll", EntryPoint = "TransformKeyBenchmark256")]
		private static extern UInt64 TransformKeyBenchmark64(UInt32 uTimeMs);

		internal static UInt64 TransformKeyBenchmark(UInt32 uTimeMs)
		{
<<<<<<< HEAD
			if(IntPtr.Size == 8)
				return TransformKeyBenchmark64(uTimeMs);
			return TransformKeyBenchmark32(uTimeMs);
=======
			if(IntPtr.Size == 4)
				return TransformKeyBenchmark32(uTimeMs);
			return TransformKeyBenchmark64(uTimeMs);
>>>>>>> 2a4b4365
		}
#endif

		/* [DllImport("KeePassLibC32.dll", EntryPoint = "TF_ShowLangBar")]
		[return: MarshalAs(UnmanagedType.Bool)]
		private static extern bool TF_ShowLangBar32(UInt32 dwFlags);

		[DllImport("KeePassLibC64.dll", EntryPoint = "TF_ShowLangBar")]
		[return: MarshalAs(UnmanagedType.Bool)]
		private static extern bool TF_ShowLangBar64(UInt32 dwFlags);

		internal static bool TfShowLangBar(uint dwFlags)
		{
<<<<<<< HEAD
			if(IntPtr.Size == 8) return TF_ShowLangBar64(dwFlags);
			return TF_ShowLangBar32(dwFlags);
		} */

=======
			if(IntPtr.Size == 4) return TF_ShowLangBar32(dwFlags);
			return TF_ShowLangBar64(dwFlags);
		} */

		[DllImport("KeePassLibC32.dll", EntryPoint = "ProtectProcessWithDacl")]
		private static extern void ProtectProcessWithDacl32();

		[DllImport("KeePassLibC64.dll", EntryPoint = "ProtectProcessWithDacl")]
		private static extern void ProtectProcessWithDacl64();

		internal static void ProtectProcessWithDacl()
		{
			try
			{
				if(NativeLib.IsUnix()) return;

				if(IntPtr.Size == 4) ProtectProcessWithDacl32();
				else ProtectProcessWithDacl64();
			}
			catch(Exception) { Debug.Assert(false); }
		}

>>>>>>> 2a4b4365
		[DllImport("Kernel32.dll", SetLastError = true)]
		[return: MarshalAs(UnmanagedType.Bool)]
		internal static extern bool CloseHandle(IntPtr hObject);

		[DllImport("Kernel32.dll", CharSet = CharSet.Auto, ExactSpelling = false,
			SetLastError = true)]
		[return: MarshalAs(UnmanagedType.Bool)]
		internal static extern bool GetVolumeInformation(string lpRootPathName,
			StringBuilder lpVolumeNameBuffer, UInt32 nVolumeNameSize,
			ref UInt32 lpVolumeSerialNumber, ref UInt32 lpMaximumComponentLength,
			ref UInt32 lpFileSystemFlags, StringBuilder lpFileSystemNameBuffer,
			UInt32 nFileSystemNameSize);

		[DllImport("Kernel32.dll", CharSet = CharSet.Auto, ExactSpelling = false,
			SetLastError = true)]
		[return: MarshalAs(UnmanagedType.Bool)]
		internal static extern bool MoveFileEx(string lpExistingFileName,
			string lpNewFileName, UInt32 dwFlags);

		[DllImport("KtmW32.dll", CharSet = CharSet.Unicode, ExactSpelling = true,
			SetLastError = true)]
		internal static extern IntPtr CreateTransaction(IntPtr lpTransactionAttributes,
			IntPtr lpUOW, UInt32 dwCreateOptions, UInt32 dwIsolationLevel,
			UInt32 dwIsolationFlags, UInt32 dwTimeout, string lpDescription);

		[DllImport("KtmW32.dll", SetLastError = true)]
		[return: MarshalAs(UnmanagedType.Bool)]
		internal static extern bool CommitTransaction(IntPtr hTransaction);

		[DllImport("Kernel32.dll", CharSet = CharSet.Auto, ExactSpelling = false,
			SetLastError = true)]
		[return: MarshalAs(UnmanagedType.Bool)]
		internal static extern bool MoveFileTransacted(string lpExistingFileName,
			string lpNewFileName, IntPtr lpProgressRoutine, IntPtr lpData,
			UInt32 dwFlags, IntPtr hTransaction);

#if (!KeePassLibSD && !KeePassUAP)
		[DllImport("ShlWApi.dll", CharSet = CharSet.Auto)]
		[return: MarshalAs(UnmanagedType.Bool)]
		internal static extern bool PathRelativePathTo([Out] StringBuilder pszPath,
			[In] string pszFrom, uint dwAttrFrom, [In] string pszTo, uint dwAttrTo);

		[DllImport("ShlWApi.dll", CharSet = CharSet.Unicode, ExactSpelling = true)]
		private static extern int StrCmpLogicalW(string x, string y);

		private static bool? m_obSupportsLogicalCmp = null;

		private static void TestNaturalComparisonsSupport()
		{
			try
			{
				StrCmpLogicalW("0", "0"); // Throws exception if unsupported
				m_obSupportsLogicalCmp = true;
			}
			catch(Exception) { m_obSupportsLogicalCmp = false; }
		}
#endif

		internal static bool SupportsStrCmpNaturally
		{
			get
			{
#if (!KeePassLibSD && !KeePassUAP)
				if(!m_obSupportsLogicalCmp.HasValue)
					TestNaturalComparisonsSupport();

				return m_obSupportsLogicalCmp.Value;
#else
				return false;
#endif
			}
		}

		internal static int StrCmpNaturally(string x, string y)
		{
#if (!KeePassLibSD && !KeePassUAP)
			if(!NativeMethods.SupportsStrCmpNaturally)
			{
				Debug.Assert(false);
				return string.Compare(x, y, true);
			}

			return StrCmpLogicalW(x, y);
#else
			Debug.Assert(false);
			return string.Compare(x, y, true);
#endif
		}

		internal static string GetUserRuntimeDir()
		{
#if KeePassLibSD
			return Path.GetTempPath();
#else
#if KeePassUAP
			string strRtDir = EnvironmentExt.AppDataLocalFolderPath;
#else
			string strRtDir = Environment.GetEnvironmentVariable("XDG_RUNTIME_DIR");
			if(string.IsNullOrEmpty(strRtDir))
				strRtDir = Environment.GetFolderPath(Environment.SpecialFolder.LocalApplicationData);
			if(string.IsNullOrEmpty(strRtDir))
			{
				Debug.Assert(false);
				return Path.GetTempPath(); // Not UrlUtil (otherwise cyclic)
			}
#endif

			strRtDir = UrlUtil.EnsureTerminatingSeparator(strRtDir, false);
			strRtDir += PwDefs.ShortProductName;

			return strRtDir;
#endif
		}
	}
}
<|MERGE_RESOLUTION|>--- conflicted
+++ resolved
@@ -1,291 +1,260 @@
-/*
-  KeePass Password Safe - The Open-Source Password Manager
-  Copyright (C) 2003-2018 Dominik Reichl <dominik.reichl@t-online.de>
-
-  This program is free software; you can redistribute it and/or modify
-  it under the terms of the GNU General Public License as published by
-  the Free Software Foundation; either version 2 of the License, or
-  (at your option) any later version.
-
-  This program is distributed in the hope that it will be useful,
-  but WITHOUT ANY WARRANTY; without even the implied warranty of
-  MERCHANTABILITY or FITNESS FOR A PARTICULAR PURPOSE.  See the
-  GNU General Public License for more details.
-
-  You should have received a copy of the GNU General Public License
-  along with this program; if not, write to the Free Software
-  Foundation, Inc., 51 Franklin St, Fifth Floor, Boston, MA  02110-1301  USA
-*/
-
-using System;
-using System.Diagnostics;
-using System.IO;
-using System.Runtime.InteropServices;
-using System.Text;
-
-using KeePassLib.Utility;
-
-namespace KeePassLib.Native
-{
-	internal static partial class NativeMethods
-	{
-		internal const int MAX_PATH = 260;
-
-		internal const long INVALID_HANDLE_VALUE = -1;
-
-		internal const uint MOVEFILE_REPLACE_EXISTING = 0x00000001;
-		internal const uint MOVEFILE_COPY_ALLOWED = 0x00000002;
-
-		internal const uint FILE_SUPPORTS_TRANSACTIONS = 0x00200000;
-		internal const int MAX_TRANSACTION_DESCRIPTION_LENGTH = 64;
-
-		// internal const uint TF_SFT_SHOWNORMAL = 0x00000001;
-		// internal const uint TF_SFT_HIDDEN = 0x00000008;
-
-		/* [DllImport("KeePassNtv32.dll", EntryPoint = "TransformKey")]
-		[return: MarshalAs(UnmanagedType.Bool)]
-		private static extern bool TransformKey32(IntPtr pBuf256,
-			IntPtr pKey256, UInt64 uRounds);
-
-		[DllImport("KeePassNtv64.dll", EntryPoint = "TransformKey")]
-		[return: MarshalAs(UnmanagedType.Bool)]
-		private static extern bool TransformKey64(IntPtr pBuf256,
-			IntPtr pKey256, UInt64 uRounds);
-
-		internal static bool TransformKey(IntPtr pBuf256, IntPtr pKey256,
-			UInt64 uRounds)
-		{
-<<<<<<< HEAD
-			if(IntPtr.Size == 8)
-				return TransformKey64(pBuf256, pKey256, uRounds);
-			return TransformKey32(pBuf256, pKey256, uRounds);
-=======
-			if(IntPtr.Size == 4)
-				return TransformKey32(pBuf256, pKey256, uRounds);
-			return TransformKey64(pBuf256, pKey256, uRounds);
->>>>>>> 2a4b4365
-		}
-
-		[DllImport("KeePassNtv32.dll", EntryPoint = "TransformKeyTimed")]
-		[return: MarshalAs(UnmanagedType.Bool)]
-		private static extern bool TransformKeyTimed32(IntPtr pBuf256,
-			IntPtr pKey256, ref UInt64 puRounds, UInt32 uSeconds);
-
-		[DllImport("KeePassNtv64.dll", EntryPoint = "TransformKeyTimed")]
-		[return: MarshalAs(UnmanagedType.Bool)]
-		private static extern bool TransformKeyTimed64(IntPtr pBuf256,
-			IntPtr pKey256, ref UInt64 puRounds, UInt32 uSeconds);
-
-		internal static bool TransformKeyTimed(IntPtr pBuf256, IntPtr pKey256,
-			ref UInt64 puRounds, UInt32 uSeconds)
-		{
-<<<<<<< HEAD
-			if(IntPtr.Size == 8)
-				return TransformKeyTimed64(pBuf256, pKey256, ref puRounds, uSeconds);
-			return TransformKeyTimed32(pBuf256, pKey256, ref puRounds, uSeconds);
-=======
-			if(IntPtr.Size == 4)
-				return TransformKeyTimed32(pBuf256, pKey256, ref puRounds, uSeconds);
-			return TransformKeyTimed64(pBuf256, pKey256, ref puRounds, uSeconds);
->>>>>>> 2a4b4365
-		} */
-
-#if !KeePassUAP
-		[DllImport("KeePassLibC32.dll", EntryPoint = "TransformKey256")]
-		[return: MarshalAs(UnmanagedType.Bool)]
-		private static extern bool TransformKey32(IntPtr pBuf256,
-			IntPtr pKey256, UInt64 uRounds);
-
-		[DllImport("KeePassLibC64.dll", EntryPoint = "TransformKey256")]
-		[return: MarshalAs(UnmanagedType.Bool)]
-		private static extern bool TransformKey64(IntPtr pBuf256,
-			IntPtr pKey256, UInt64 uRounds);
-
-		internal static bool TransformKey(IntPtr pBuf256, IntPtr pKey256,
-			UInt64 uRounds)
-		{
-<<<<<<< HEAD
-			if(IntPtr.Size == 8)
-				return TransformKey64(pBuf256, pKey256, uRounds);
-			return TransformKey32(pBuf256, pKey256, uRounds);
-=======
-			if(IntPtr.Size == 4)
-				return TransformKey32(pBuf256, pKey256, uRounds);
-			return TransformKey64(pBuf256, pKey256, uRounds);
->>>>>>> 2a4b4365
-		}
-
-		[DllImport("KeePassLibC32.dll", EntryPoint = "TransformKeyBenchmark256")]
-		private static extern UInt64 TransformKeyBenchmark32(UInt32 uTimeMs);
-
-		[DllImport("KeePassLibC64.dll", EntryPoint = "TransformKeyBenchmark256")]
-		private static extern UInt64 TransformKeyBenchmark64(UInt32 uTimeMs);
-
-		internal static UInt64 TransformKeyBenchmark(UInt32 uTimeMs)
-		{
-<<<<<<< HEAD
-			if(IntPtr.Size == 8)
-				return TransformKeyBenchmark64(uTimeMs);
-			return TransformKeyBenchmark32(uTimeMs);
-=======
-			if(IntPtr.Size == 4)
-				return TransformKeyBenchmark32(uTimeMs);
-			return TransformKeyBenchmark64(uTimeMs);
->>>>>>> 2a4b4365
-		}
-#endif
-
-		/* [DllImport("KeePassLibC32.dll", EntryPoint = "TF_ShowLangBar")]
-		[return: MarshalAs(UnmanagedType.Bool)]
-		private static extern bool TF_ShowLangBar32(UInt32 dwFlags);
-
-		[DllImport("KeePassLibC64.dll", EntryPoint = "TF_ShowLangBar")]
-		[return: MarshalAs(UnmanagedType.Bool)]
-		private static extern bool TF_ShowLangBar64(UInt32 dwFlags);
-
-		internal static bool TfShowLangBar(uint dwFlags)
-		{
-<<<<<<< HEAD
-			if(IntPtr.Size == 8) return TF_ShowLangBar64(dwFlags);
-			return TF_ShowLangBar32(dwFlags);
-		} */
-
-=======
-			if(IntPtr.Size == 4) return TF_ShowLangBar32(dwFlags);
-			return TF_ShowLangBar64(dwFlags);
-		} */
-
-		[DllImport("KeePassLibC32.dll", EntryPoint = "ProtectProcessWithDacl")]
-		private static extern void ProtectProcessWithDacl32();
-
-		[DllImport("KeePassLibC64.dll", EntryPoint = "ProtectProcessWithDacl")]
-		private static extern void ProtectProcessWithDacl64();
-
-		internal static void ProtectProcessWithDacl()
-		{
-			try
-			{
-				if(NativeLib.IsUnix()) return;
-
-				if(IntPtr.Size == 4) ProtectProcessWithDacl32();
-				else ProtectProcessWithDacl64();
-			}
-			catch(Exception) { Debug.Assert(false); }
-		}
-
->>>>>>> 2a4b4365
-		[DllImport("Kernel32.dll", SetLastError = true)]
-		[return: MarshalAs(UnmanagedType.Bool)]
-		internal static extern bool CloseHandle(IntPtr hObject);
-
-		[DllImport("Kernel32.dll", CharSet = CharSet.Auto, ExactSpelling = false,
-			SetLastError = true)]
-		[return: MarshalAs(UnmanagedType.Bool)]
-		internal static extern bool GetVolumeInformation(string lpRootPathName,
-			StringBuilder lpVolumeNameBuffer, UInt32 nVolumeNameSize,
-			ref UInt32 lpVolumeSerialNumber, ref UInt32 lpMaximumComponentLength,
-			ref UInt32 lpFileSystemFlags, StringBuilder lpFileSystemNameBuffer,
-			UInt32 nFileSystemNameSize);
-
-		[DllImport("Kernel32.dll", CharSet = CharSet.Auto, ExactSpelling = false,
-			SetLastError = true)]
-		[return: MarshalAs(UnmanagedType.Bool)]
-		internal static extern bool MoveFileEx(string lpExistingFileName,
-			string lpNewFileName, UInt32 dwFlags);
-
-		[DllImport("KtmW32.dll", CharSet = CharSet.Unicode, ExactSpelling = true,
-			SetLastError = true)]
-		internal static extern IntPtr CreateTransaction(IntPtr lpTransactionAttributes,
-			IntPtr lpUOW, UInt32 dwCreateOptions, UInt32 dwIsolationLevel,
-			UInt32 dwIsolationFlags, UInt32 dwTimeout, string lpDescription);
-
-		[DllImport("KtmW32.dll", SetLastError = true)]
-		[return: MarshalAs(UnmanagedType.Bool)]
-		internal static extern bool CommitTransaction(IntPtr hTransaction);
-
-		[DllImport("Kernel32.dll", CharSet = CharSet.Auto, ExactSpelling = false,
-			SetLastError = true)]
-		[return: MarshalAs(UnmanagedType.Bool)]
-		internal static extern bool MoveFileTransacted(string lpExistingFileName,
-			string lpNewFileName, IntPtr lpProgressRoutine, IntPtr lpData,
-			UInt32 dwFlags, IntPtr hTransaction);
-
-#if (!KeePassLibSD && !KeePassUAP)
-		[DllImport("ShlWApi.dll", CharSet = CharSet.Auto)]
-		[return: MarshalAs(UnmanagedType.Bool)]
-		internal static extern bool PathRelativePathTo([Out] StringBuilder pszPath,
-			[In] string pszFrom, uint dwAttrFrom, [In] string pszTo, uint dwAttrTo);
-
-		[DllImport("ShlWApi.dll", CharSet = CharSet.Unicode, ExactSpelling = true)]
-		private static extern int StrCmpLogicalW(string x, string y);
-
-		private static bool? m_obSupportsLogicalCmp = null;
-
-		private static void TestNaturalComparisonsSupport()
-		{
-			try
-			{
-				StrCmpLogicalW("0", "0"); // Throws exception if unsupported
-				m_obSupportsLogicalCmp = true;
-			}
-			catch(Exception) { m_obSupportsLogicalCmp = false; }
-		}
-#endif
-
-		internal static bool SupportsStrCmpNaturally
-		{
-			get
-			{
-#if (!KeePassLibSD && !KeePassUAP)
-				if(!m_obSupportsLogicalCmp.HasValue)
-					TestNaturalComparisonsSupport();
-
-				return m_obSupportsLogicalCmp.Value;
-#else
-				return false;
-#endif
-			}
-		}
-
-		internal static int StrCmpNaturally(string x, string y)
-		{
-#if (!KeePassLibSD && !KeePassUAP)
-			if(!NativeMethods.SupportsStrCmpNaturally)
-			{
-				Debug.Assert(false);
-				return string.Compare(x, y, true);
-			}
-
-			return StrCmpLogicalW(x, y);
-#else
-			Debug.Assert(false);
-			return string.Compare(x, y, true);
-#endif
-		}
-
-		internal static string GetUserRuntimeDir()
-		{
-#if KeePassLibSD
-			return Path.GetTempPath();
-#else
-#if KeePassUAP
-			string strRtDir = EnvironmentExt.AppDataLocalFolderPath;
-#else
-			string strRtDir = Environment.GetEnvironmentVariable("XDG_RUNTIME_DIR");
-			if(string.IsNullOrEmpty(strRtDir))
-				strRtDir = Environment.GetFolderPath(Environment.SpecialFolder.LocalApplicationData);
-			if(string.IsNullOrEmpty(strRtDir))
-			{
-				Debug.Assert(false);
-				return Path.GetTempPath(); // Not UrlUtil (otherwise cyclic)
-			}
-#endif
-
-			strRtDir = UrlUtil.EnsureTerminatingSeparator(strRtDir, false);
-			strRtDir += PwDefs.ShortProductName;
-
-			return strRtDir;
-#endif
-		}
-	}
-}
+/*
+  KeePass Password Safe - The Open-Source Password Manager
+  Copyright (C) 2003-2018 Dominik Reichl <dominik.reichl@t-online.de>
+
+  This program is free software; you can redistribute it and/or modify
+  it under the terms of the GNU General Public License as published by
+  the Free Software Foundation; either version 2 of the License, or
+  (at your option) any later version.
+
+  This program is distributed in the hope that it will be useful,
+  but WITHOUT ANY WARRANTY; without even the implied warranty of
+  MERCHANTABILITY or FITNESS FOR A PARTICULAR PURPOSE.  See the
+  GNU General Public License for more details.
+
+  You should have received a copy of the GNU General Public License
+  along with this program; if not, write to the Free Software
+  Foundation, Inc., 51 Franklin St, Fifth Floor, Boston, MA  02110-1301  USA
+*/
+
+using System;
+using System.Diagnostics;
+using System.IO;
+using System.Runtime.InteropServices;
+using System.Text;
+
+using KeePassLib.Utility;
+
+namespace KeePassLib.Native
+{
+	internal static partial class NativeMethods
+	{
+		internal const int MAX_PATH = 260;
+
+		internal const long INVALID_HANDLE_VALUE = -1;
+
+		internal const uint MOVEFILE_REPLACE_EXISTING = 0x00000001;
+		internal const uint MOVEFILE_COPY_ALLOWED = 0x00000002;
+
+		internal const uint FILE_SUPPORTS_TRANSACTIONS = 0x00200000;
+		internal const int MAX_TRANSACTION_DESCRIPTION_LENGTH = 64;
+
+		// internal const uint TF_SFT_SHOWNORMAL = 0x00000001;
+		// internal const uint TF_SFT_HIDDEN = 0x00000008;
+
+		/* [DllImport("KeePassNtv32.dll", EntryPoint = "TransformKey")]
+		[return: MarshalAs(UnmanagedType.Bool)]
+		private static extern bool TransformKey32(IntPtr pBuf256,
+			IntPtr pKey256, UInt64 uRounds);
+
+		[DllImport("KeePassNtv64.dll", EntryPoint = "TransformKey")]
+		[return: MarshalAs(UnmanagedType.Bool)]
+		private static extern bool TransformKey64(IntPtr pBuf256,
+			IntPtr pKey256, UInt64 uRounds);
+
+		internal static bool TransformKey(IntPtr pBuf256, IntPtr pKey256,
+			UInt64 uRounds)
+		{
+			if(IntPtr.Size == 4)
+				return TransformKey32(pBuf256, pKey256, uRounds);
+			return TransformKey64(pBuf256, pKey256, uRounds);
+		}
+
+		[DllImport("KeePassNtv32.dll", EntryPoint = "TransformKeyTimed")]
+		[return: MarshalAs(UnmanagedType.Bool)]
+		private static extern bool TransformKeyTimed32(IntPtr pBuf256,
+			IntPtr pKey256, ref UInt64 puRounds, UInt32 uSeconds);
+
+		[DllImport("KeePassNtv64.dll", EntryPoint = "TransformKeyTimed")]
+		[return: MarshalAs(UnmanagedType.Bool)]
+		private static extern bool TransformKeyTimed64(IntPtr pBuf256,
+			IntPtr pKey256, ref UInt64 puRounds, UInt32 uSeconds);
+
+		internal static bool TransformKeyTimed(IntPtr pBuf256, IntPtr pKey256,
+			ref UInt64 puRounds, UInt32 uSeconds)
+		{
+			if(IntPtr.Size == 4)
+				return TransformKeyTimed32(pBuf256, pKey256, ref puRounds, uSeconds);
+			return TransformKeyTimed64(pBuf256, pKey256, ref puRounds, uSeconds);
+		} */
+
+#if !KeePassUAP
+		[DllImport("KeePassLibC32.dll", EntryPoint = "TransformKey256")]
+		[return: MarshalAs(UnmanagedType.Bool)]
+		private static extern bool TransformKey32(IntPtr pBuf256,
+			IntPtr pKey256, UInt64 uRounds);
+
+		[DllImport("KeePassLibC64.dll", EntryPoint = "TransformKey256")]
+		[return: MarshalAs(UnmanagedType.Bool)]
+		private static extern bool TransformKey64(IntPtr pBuf256,
+			IntPtr pKey256, UInt64 uRounds);
+
+		internal static bool TransformKey(IntPtr pBuf256, IntPtr pKey256,
+			UInt64 uRounds)
+		{
+			if(IntPtr.Size == 4)
+				return TransformKey32(pBuf256, pKey256, uRounds);
+			return TransformKey64(pBuf256, pKey256, uRounds);
+		}
+
+		[DllImport("KeePassLibC32.dll", EntryPoint = "TransformKeyBenchmark256")]
+		private static extern UInt64 TransformKeyBenchmark32(UInt32 uTimeMs);
+
+		[DllImport("KeePassLibC64.dll", EntryPoint = "TransformKeyBenchmark256")]
+		private static extern UInt64 TransformKeyBenchmark64(UInt32 uTimeMs);
+
+		internal static UInt64 TransformKeyBenchmark(UInt32 uTimeMs)
+		{
+			if(IntPtr.Size == 4)
+				return TransformKeyBenchmark32(uTimeMs);
+			return TransformKeyBenchmark64(uTimeMs);
+		}
+#endif
+
+		/* [DllImport("KeePassLibC32.dll", EntryPoint = "TF_ShowLangBar")]
+		[return: MarshalAs(UnmanagedType.Bool)]
+		private static extern bool TF_ShowLangBar32(UInt32 dwFlags);
+
+		[DllImport("KeePassLibC64.dll", EntryPoint = "TF_ShowLangBar")]
+		[return: MarshalAs(UnmanagedType.Bool)]
+		private static extern bool TF_ShowLangBar64(UInt32 dwFlags);
+
+		internal static bool TfShowLangBar(uint dwFlags)
+		{
+			if(IntPtr.Size == 4) return TF_ShowLangBar32(dwFlags);
+			return TF_ShowLangBar64(dwFlags);
+		} */
+
+		[DllImport("KeePassLibC32.dll", EntryPoint = "ProtectProcessWithDacl")]
+		private static extern void ProtectProcessWithDacl32();
+
+		[DllImport("KeePassLibC64.dll", EntryPoint = "ProtectProcessWithDacl")]
+		private static extern void ProtectProcessWithDacl64();
+
+		internal static void ProtectProcessWithDacl()
+		{
+			try
+			{
+				if(NativeLib.IsUnix()) return;
+
+				if(IntPtr.Size == 4) ProtectProcessWithDacl32();
+				else ProtectProcessWithDacl64();
+			}
+			catch(Exception) { Debug.Assert(false); }
+		}
+
+		[DllImport("Kernel32.dll", SetLastError = true)]
+		[return: MarshalAs(UnmanagedType.Bool)]
+		internal static extern bool CloseHandle(IntPtr hObject);
+
+		[DllImport("Kernel32.dll", CharSet = CharSet.Auto, ExactSpelling = false,
+			SetLastError = true)]
+		[return: MarshalAs(UnmanagedType.Bool)]
+		internal static extern bool GetVolumeInformation(string lpRootPathName,
+			StringBuilder lpVolumeNameBuffer, UInt32 nVolumeNameSize,
+			ref UInt32 lpVolumeSerialNumber, ref UInt32 lpMaximumComponentLength,
+			ref UInt32 lpFileSystemFlags, StringBuilder lpFileSystemNameBuffer,
+			UInt32 nFileSystemNameSize);
+
+		[DllImport("Kernel32.dll", CharSet = CharSet.Auto, ExactSpelling = false,
+			SetLastError = true)]
+		[return: MarshalAs(UnmanagedType.Bool)]
+		internal static extern bool MoveFileEx(string lpExistingFileName,
+			string lpNewFileName, UInt32 dwFlags);
+
+		[DllImport("KtmW32.dll", CharSet = CharSet.Unicode, ExactSpelling = true,
+			SetLastError = true)]
+		internal static extern IntPtr CreateTransaction(IntPtr lpTransactionAttributes,
+			IntPtr lpUOW, UInt32 dwCreateOptions, UInt32 dwIsolationLevel,
+			UInt32 dwIsolationFlags, UInt32 dwTimeout, string lpDescription);
+
+		[DllImport("KtmW32.dll", SetLastError = true)]
+		[return: MarshalAs(UnmanagedType.Bool)]
+		internal static extern bool CommitTransaction(IntPtr hTransaction);
+
+		[DllImport("Kernel32.dll", CharSet = CharSet.Auto, ExactSpelling = false,
+			SetLastError = true)]
+		[return: MarshalAs(UnmanagedType.Bool)]
+		internal static extern bool MoveFileTransacted(string lpExistingFileName,
+			string lpNewFileName, IntPtr lpProgressRoutine, IntPtr lpData,
+			UInt32 dwFlags, IntPtr hTransaction);
+
+#if (!KeePassLibSD && !KeePassUAP)
+		[DllImport("ShlWApi.dll", CharSet = CharSet.Auto)]
+		[return: MarshalAs(UnmanagedType.Bool)]
+		internal static extern bool PathRelativePathTo([Out] StringBuilder pszPath,
+			[In] string pszFrom, uint dwAttrFrom, [In] string pszTo, uint dwAttrTo);
+
+		[DllImport("ShlWApi.dll", CharSet = CharSet.Unicode, ExactSpelling = true)]
+		private static extern int StrCmpLogicalW(string x, string y);
+
+		private static bool? m_obSupportsLogicalCmp = null;
+
+		private static void TestNaturalComparisonsSupport()
+		{
+			try
+			{
+				StrCmpLogicalW("0", "0"); // Throws exception if unsupported
+				m_obSupportsLogicalCmp = true;
+			}
+			catch(Exception) { m_obSupportsLogicalCmp = false; }
+		}
+#endif
+
+		internal static bool SupportsStrCmpNaturally
+		{
+			get
+			{
+#if (!KeePassLibSD && !KeePassUAP)
+				if(!m_obSupportsLogicalCmp.HasValue)
+					TestNaturalComparisonsSupport();
+
+				return m_obSupportsLogicalCmp.Value;
+#else
+				return false;
+#endif
+			}
+		}
+
+		internal static int StrCmpNaturally(string x, string y)
+		{
+#if (!KeePassLibSD && !KeePassUAP)
+			if(!NativeMethods.SupportsStrCmpNaturally)
+			{
+				Debug.Assert(false);
+				return string.Compare(x, y, true);
+			}
+
+			return StrCmpLogicalW(x, y);
+#else
+			Debug.Assert(false);
+			return string.Compare(x, y, true);
+#endif
+		}
+
+		internal static string GetUserRuntimeDir()
+		{
+#if KeePassLibSD
+			return Path.GetTempPath();
+#else
+#if KeePassUAP
+			string strRtDir = EnvironmentExt.AppDataLocalFolderPath;
+#else
+			string strRtDir = Environment.GetEnvironmentVariable("XDG_RUNTIME_DIR");
+			if(string.IsNullOrEmpty(strRtDir))
+				strRtDir = Environment.GetFolderPath(Environment.SpecialFolder.LocalApplicationData);
+			if(string.IsNullOrEmpty(strRtDir))
+			{
+				Debug.Assert(false);
+				return Path.GetTempPath(); // Not UrlUtil (otherwise cyclic)
+			}
+#endif
+
+			strRtDir = UrlUtil.EnsureTerminatingSeparator(strRtDir, false);
+			strRtDir += PwDefs.ShortProductName;
+
+			return strRtDir;
+#endif
+		}
+	}
+}
/*
  KeePass Password Safe - The Open-Source Password Manager
  Copyright (C) 2003-2018 Dominik Reichl <dominik.reichl@t-online.de>

  This program is free software; you can redistribute it and/or modify
  it under the terms of the GNU General Public License as published by
  the Free Software Foundation; either version 2 of the License, or
  (at your option) any later version.

  This program is distributed in the hope that it will be useful,
  but WITHOUT ANY WARRANTY; without even the implied warranty of
  MERCHANTABILITY or FITNESS FOR A PARTICULAR PURPOSE.  See the
  GNU General Public License for more details.

  You should have received a copy of the GNU General Public License
  along with this program; if not, write to the Free Software
  Foundation, Inc., 51 Franklin St, Fifth Floor, Boston, MA  02110-1301  USA
*/

using System;
using System.Diagnostics;
using System.Text;

using KeePassLib.Cryptography;
using KeePassLib.Utility;

#if KeePassLibSD
using KeePassLibSD;
#endif

// SecureString objects are limited to 65536 characters, don't use

namespace KeePassLib.Security
{
	/// <summary>
	/// A string that is protected in process memory.
	/// <c>ProtectedString</c> objects are immutable and thread-safe.
	/// </summary>
#if (DEBUG && !KeePassLibSD)
	[DebuggerDisplay("{ReadString()}")]
#endif
	public sealed class ProtectedString
	{
		// Exactly one of the following will be non-null
		private ProtectedBinary m_pbUtf8 = null;
		private string m_strPlainText = null;

		private bool m_bIsProtected;

		private static readonly ProtectedString m_psEmpty = new ProtectedString();
		/// <summary>
		/// Get an empty <c>ProtectedString</c> object, without protection.
		/// </summary>
		public static ProtectedString Empty
		{
			get { return m_psEmpty; }
		}

		private static readonly ProtectedString m_psEmptyEx = new ProtectedString(
			true, new byte[0]);
		/// <summary>
		/// Get an empty <c>ProtectedString</c> object, with protection turned on.
		/// </summary>
		public static ProtectedString EmptyEx
		{
			get { return m_psEmptyEx; }
		}

		/// <summary>
		/// A flag specifying whether the <c>ProtectedString</c> object
		/// has turned on memory protection or not.
		/// </summary>
		public bool IsProtected
		{
			get { return m_bIsProtected; }
		}

		public bool IsEmpty
		{
			get
			{
				ProtectedBinary p = m_pbUtf8; // Local ref for thread-safety
				if(p != null) return (p.Length == 0);

				Debug.Assert(m_strPlainText != null);
				return (m_strPlainText.Length == 0);
			}
		}

		private int m_nCachedLength = -1;
		/// <summary>
		/// Length of the protected string, in characters.
		/// </summary>
		public int Length
		{
			get
			{
				if(m_nCachedLength >= 0) return m_nCachedLength;

				ProtectedBinary p = m_pbUtf8; // Local ref for thread-safety
				if(p != null)
				{
					byte[] pbPlain = p.ReadData();
					try { m_nCachedLength = StrUtil.Utf8.GetCharCount(pbPlain); }
					finally { MemUtil.ZeroByteArray(pbPlain); }
				}
				else
				{
					Debug.Assert(m_strPlainText != null);
					m_nCachedLength = m_strPlainText.Length;
				}

				return m_nCachedLength;
			}
		}

		/// <summary>
		/// Construct a new protected string object. Protection is
		/// disabled.
		/// </summary>
		public ProtectedString()
		{
			Init(false, string.Empty);
		}

		/// <summary>
		/// Construct a new protected string. The string is initialized
		/// to the value supplied in the parameters.
		/// </summary>
		/// <param name="bEnableProtection">If this parameter is <c>true</c>,
		/// the string will be protected in memory (encrypted). If it
		/// is <c>false</c>, the string will be stored as plain-text.</param>
		/// <param name="strValue">The initial string value.</param>
		public ProtectedString(bool bEnableProtection, string strValue)
		{
			Init(bEnableProtection, strValue);
		}

		/// <summary>
		/// Construct a new protected string. The string is initialized
		/// to the value supplied in the parameters (UTF-8 encoded string).
		/// </summary>
		/// <param name="bEnableProtection">If this parameter is <c>true</c>,
		/// the string will be protected in memory (encrypted). If it
		/// is <c>false</c>, the string will be stored as plain-text.</param>
		/// <param name="vUtf8Value">The initial string value, encoded as
		/// UTF-8 byte array. This parameter won't be modified; the caller
		/// is responsible for clearing it.</param>
		public ProtectedString(bool bEnableProtection, byte[] vUtf8Value)
		{
			Init(bEnableProtection, vUtf8Value);
		}

		/// <summary>
		/// Construct a new protected string. The string is initialized
		/// to the value passed in the <c>XorredBuffer</c> object.
		/// </summary>
		/// <param name="bEnableProtection">Enable protection or not.</param>
		/// <param name="xbProtected"><c>XorredBuffer</c> object containing the
		/// string in UTF-8 representation. The UTF-8 string must not
		/// be <c>null</c>-terminated.</param>
		public ProtectedString(bool bEnableProtection, XorredBuffer xbProtected)
		{
			Debug.Assert(xbProtected != null);
			if(xbProtected == null) throw new ArgumentNullException("xbProtected");

			byte[] pb = xbProtected.ReadPlainText();
			try { Init(bEnableProtection, pb); }
			finally { if(bEnableProtection) MemUtil.ZeroByteArray(pb); }
		}

		private void Init(bool bEnableProtection, string str)
		{
			if(str == null) throw new ArgumentNullException("str");

			m_bIsProtected = bEnableProtection;

			// As the string already is in memory and immutable,
			// protection would be useless
			m_strPlainText = str;
		}

		private void Init(bool bEnableProtection, byte[] pbUtf8)
		{
			if(pbUtf8 == null) throw new ArgumentNullException("pbUtf8");

			m_bIsProtected = bEnableProtection;

			if(bEnableProtection)
				m_pbUtf8 = new ProtectedBinary(true, pbUtf8);
			else
				m_strPlainText = StrUtil.Utf8.GetString(pbUtf8, 0, pbUtf8.Length);
		}

		/// <summary>
		/// Convert the protected string to a standard string object.
		/// Be careful with this function, as the returned string object
		/// isn't protected anymore and stored in plain-text in the
		/// process memory.
		/// </summary>
		/// <returns>Plain-text string. Is never <c>null</c>.</returns>
		public string ReadString()
		{
			if(m_strPlainText != null) return m_strPlainText;

			byte[] pb = ReadUtf8();
			string str = ((pb.Length == 0) ? string.Empty :
				StrUtil.Utf8.GetString(pb, 0, pb.Length));
			// No need to clear pb

			// As the text is now visible in process memory anyway,
			// there's no need to protect it anymore (strings are
			// immutable and thus cannot be overwritten)
			m_strPlainText = str;
			m_pbUtf8 = null; // Thread-safe order

			return str;
		}

		/// <summary>
		/// Read out the string and return it as a char array.
		/// The returned array is not protected and should be cleared by
		/// the caller.
		/// </summary>
		/// <returns>Plain-text char array.</returns>
		public char[] ReadChars()
		{
			if(m_strPlainText != null) return m_strPlainText.ToCharArray();

			byte[] pb = ReadUtf8();
			char[] v;
			try { v = StrUtil.Utf8.GetChars(pb); }
			finally { MemUtil.ZeroByteArray(pb); }
			return v;
		}

		/// <summary>
		/// Read out the string and return a byte array that contains the
		/// string encoded using UTF-8.
		/// The returned array is not protected and should be cleared by
		/// the caller.
		/// </summary>
		/// <returns>Plain-text UTF-8 byte array.</returns>
		public byte[] ReadUtf8()
		{
			ProtectedBinary p = m_pbUtf8; // Local ref for thread-safety
			if(p != null) return p.ReadData();

			return StrUtil.Utf8.GetBytes(m_strPlainText);
		}

		/// <summary>
		/// Read the protected string and return it protected with a sequence
		/// of bytes generated by a random stream.
		/// </summary>
		/// <param name="crsRandomSource">Random number source.</param>
		/// <returns>Protected string.</returns>
		public byte[] ReadXorredString(CryptoRandomStream crsRandomSource)
		{
			if(crsRandomSource == null) { Debug.Assert(false); throw new ArgumentNullException("crsRandomSource"); }

			byte[] pbData = ReadUtf8();
			uint uLen = (uint)pbData.Length;

			byte[] randomPad = crsRandomSource.GetRandomBytes(uLen);
			Debug.Assert(randomPad.Length == pbData.Length);

			for(uint i = 0; i < uLen; ++i)
				pbData[i] ^= randomPad[i];

			return pbData;
		}

		public ProtectedString WithProtection(bool bProtect)
		{
			if(bProtect == m_bIsProtected) return this;

			byte[] pb = ReadUtf8();

			// No need to clear pb; either the current or the new object is unprotected
			return new ProtectedString(bProtect, pb);
		}

		public bool Equals(ProtectedString ps, bool bCheckProtEqual)
		{
			if(ps == null) throw new ArgumentNullException("ps");
<<<<<<< HEAD
=======
			if(object.ReferenceEquals(this, ps)) return true; // Perf. opt.
>>>>>>> 2a4b4365

			bool bPA = m_bIsProtected, bPB = ps.m_bIsProtected;
			if(bCheckProtEqual && (bPA != bPB)) return false;
			if(!bPA && !bPB) return (ReadString() == ps.ReadString());

			byte[] pbA = ReadUtf8(), pbB = null;
			bool bEq;
			try
			{
				pbB = ps.ReadUtf8();
				bEq = MemUtil.ArraysEqual(pbA, pbB);
			}
			finally
			{
				if(bPA) MemUtil.ZeroByteArray(pbA);
				if(bPB && (pbB != null)) MemUtil.ZeroByteArray(pbB);
			}

			return bEq;
		}

		public ProtectedString Insert(int iStart, string strInsert)
		{
			if(iStart < 0) throw new ArgumentOutOfRangeException("iStart");
			if(strInsert == null) throw new ArgumentNullException("strInsert");
			if(strInsert.Length == 0) return this;

			if(!m_bIsProtected)
				return new ProtectedString(false, ReadString().Insert(
					iStart, strInsert));

			UTF8Encoding utf8 = StrUtil.Utf8;
			char[] v = ReadChars(), vNew = null;
			byte[] pbNew = null;
			ProtectedString ps;

			try
			{
				if(iStart > v.Length)
					throw new ArgumentOutOfRangeException("iStart");

				char[] vIns = strInsert.ToCharArray();

				vNew = new char[v.Length + vIns.Length];
				Array.Copy(v, 0, vNew, 0, iStart);
				Array.Copy(vIns, 0, vNew, iStart, vIns.Length);
				Array.Copy(v, iStart, vNew, iStart + vIns.Length,
					v.Length - iStart);

				pbNew = utf8.GetBytes(vNew);
				ps = new ProtectedString(true, pbNew);

				Debug.Assert(utf8.GetString(pbNew, 0, pbNew.Length) ==
					ReadString().Insert(iStart, strInsert));
			}
			finally
			{
				MemUtil.ZeroArray<char>(v);
				if(vNew != null) MemUtil.ZeroArray<char>(vNew);
				if(pbNew != null) MemUtil.ZeroByteArray(pbNew);
			}

			return ps;
		}

		public ProtectedString Remove(int iStart, int nCount)
		{
			if(iStart < 0) throw new ArgumentOutOfRangeException("iStart");
			if(nCount < 0) throw new ArgumentOutOfRangeException("nCount");
			if(nCount == 0) return this;

			if(!m_bIsProtected)
				return new ProtectedString(false, ReadString().Remove(
					iStart, nCount));

			UTF8Encoding utf8 = StrUtil.Utf8;
			char[] v = ReadChars(), vNew = null;
			byte[] pbNew = null;
			ProtectedString ps;

			try
			{
				if((iStart + nCount) > v.Length)
					throw new ArgumentException("(iStart + nCount) > v.Length");

				vNew = new char[v.Length - nCount];
				Array.Copy(v, 0, vNew, 0, iStart);
				Array.Copy(v, iStart + nCount, vNew, iStart, v.Length -
					(iStart + nCount));

				pbNew = utf8.GetBytes(vNew);
				ps = new ProtectedString(true, pbNew);

				Debug.Assert(utf8.GetString(pbNew, 0, pbNew.Length) ==
					ReadString().Remove(iStart, nCount));
			}
			finally
			{
				MemUtil.ZeroArray<char>(v);
				if(vNew != null) MemUtil.ZeroArray<char>(vNew);
				if(pbNew != null) MemUtil.ZeroByteArray(pbNew);
			}

			return ps;
		}

		public static ProtectedString operator +(ProtectedString a, ProtectedString b)
		{
			if(a == null) throw new ArgumentNullException("a");
			if(b == null) throw new ArgumentNullException("b");

			if(b.IsEmpty) return a;
			if(a.IsEmpty) return b;
			if(!a.IsProtected && !b.IsProtected)
				return new ProtectedString(false, a.ReadString() + b.ReadString());

			char[] vA = a.ReadChars(), vB = null, vNew = null;
			byte[] pbNew = null;
			ProtectedString ps;

			try
			{
				vB = b.ReadChars();

				vNew = new char[vA.Length + vB.Length];
				Array.Copy(vA, vNew, vA.Length);
				Array.Copy(vB, 0, vNew, vA.Length, vB.Length);

				pbNew = StrUtil.Utf8.GetBytes(vNew);
				ps = new ProtectedString(true, pbNew);
			}
			finally
			{
				MemUtil.ZeroArray<char>(vA);
				if(vB != null) MemUtil.ZeroArray<char>(vB);
				if(vNew != null) MemUtil.ZeroArray<char>(vNew);
				if(pbNew != null) MemUtil.ZeroByteArray(pbNew);
			}

			return ps;
		}

		public static ProtectedString operator +(ProtectedString a, string b)
		{
			ProtectedString psB = new ProtectedString(false, b);
			return (a + psB);
		}
	}
}
<|MERGE_RESOLUTION|>--- conflicted
+++ resolved
@@ -1,439 +1,436 @@
-/*
-  KeePass Password Safe - The Open-Source Password Manager
-  Copyright (C) 2003-2018 Dominik Reichl <dominik.reichl@t-online.de>
-
-  This program is free software; you can redistribute it and/or modify
-  it under the terms of the GNU General Public License as published by
-  the Free Software Foundation; either version 2 of the License, or
-  (at your option) any later version.
-
-  This program is distributed in the hope that it will be useful,
-  but WITHOUT ANY WARRANTY; without even the implied warranty of
-  MERCHANTABILITY or FITNESS FOR A PARTICULAR PURPOSE.  See the
-  GNU General Public License for more details.
-
-  You should have received a copy of the GNU General Public License
-  along with this program; if not, write to the Free Software
-  Foundation, Inc., 51 Franklin St, Fifth Floor, Boston, MA  02110-1301  USA
-*/
-
-using System;
-using System.Diagnostics;
-using System.Text;
-
-using KeePassLib.Cryptography;
-using KeePassLib.Utility;
-
-#if KeePassLibSD
-using KeePassLibSD;
-#endif
-
-// SecureString objects are limited to 65536 characters, don't use
-
-namespace KeePassLib.Security
-{
-	/// <summary>
-	/// A string that is protected in process memory.
-	/// <c>ProtectedString</c> objects are immutable and thread-safe.
-	/// </summary>
-#if (DEBUG && !KeePassLibSD)
-	[DebuggerDisplay("{ReadString()}")]
-#endif
-	public sealed class ProtectedString
-	{
-		// Exactly one of the following will be non-null
-		private ProtectedBinary m_pbUtf8 = null;
-		private string m_strPlainText = null;
-
-		private bool m_bIsProtected;
-
-		private static readonly ProtectedString m_psEmpty = new ProtectedString();
-		/// <summary>
-		/// Get an empty <c>ProtectedString</c> object, without protection.
-		/// </summary>
-		public static ProtectedString Empty
-		{
-			get { return m_psEmpty; }
-		}
-
-		private static readonly ProtectedString m_psEmptyEx = new ProtectedString(
-			true, new byte[0]);
-		/// <summary>
-		/// Get an empty <c>ProtectedString</c> object, with protection turned on.
-		/// </summary>
-		public static ProtectedString EmptyEx
-		{
-			get { return m_psEmptyEx; }
-		}
-
-		/// <summary>
-		/// A flag specifying whether the <c>ProtectedString</c> object
-		/// has turned on memory protection or not.
-		/// </summary>
-		public bool IsProtected
-		{
-			get { return m_bIsProtected; }
-		}
-
-		public bool IsEmpty
-		{
-			get
-			{
-				ProtectedBinary p = m_pbUtf8; // Local ref for thread-safety
-				if(p != null) return (p.Length == 0);
-
-				Debug.Assert(m_strPlainText != null);
-				return (m_strPlainText.Length == 0);
-			}
-		}
-
-		private int m_nCachedLength = -1;
-		/// <summary>
-		/// Length of the protected string, in characters.
-		/// </summary>
-		public int Length
-		{
-			get
-			{
-				if(m_nCachedLength >= 0) return m_nCachedLength;
-
-				ProtectedBinary p = m_pbUtf8; // Local ref for thread-safety
-				if(p != null)
-				{
-					byte[] pbPlain = p.ReadData();
-					try { m_nCachedLength = StrUtil.Utf8.GetCharCount(pbPlain); }
-					finally { MemUtil.ZeroByteArray(pbPlain); }
-				}
-				else
-				{
-					Debug.Assert(m_strPlainText != null);
-					m_nCachedLength = m_strPlainText.Length;
-				}
-
-				return m_nCachedLength;
-			}
-		}
-
-		/// <summary>
-		/// Construct a new protected string object. Protection is
-		/// disabled.
-		/// </summary>
-		public ProtectedString()
-		{
-			Init(false, string.Empty);
-		}
-
-		/// <summary>
-		/// Construct a new protected string. The string is initialized
-		/// to the value supplied in the parameters.
-		/// </summary>
-		/// <param name="bEnableProtection">If this parameter is <c>true</c>,
-		/// the string will be protected in memory (encrypted). If it
-		/// is <c>false</c>, the string will be stored as plain-text.</param>
-		/// <param name="strValue">The initial string value.</param>
-		public ProtectedString(bool bEnableProtection, string strValue)
-		{
-			Init(bEnableProtection, strValue);
-		}
-
-		/// <summary>
-		/// Construct a new protected string. The string is initialized
-		/// to the value supplied in the parameters (UTF-8 encoded string).
-		/// </summary>
-		/// <param name="bEnableProtection">If this parameter is <c>true</c>,
-		/// the string will be protected in memory (encrypted). If it
-		/// is <c>false</c>, the string will be stored as plain-text.</param>
-		/// <param name="vUtf8Value">The initial string value, encoded as
-		/// UTF-8 byte array. This parameter won't be modified; the caller
-		/// is responsible for clearing it.</param>
-		public ProtectedString(bool bEnableProtection, byte[] vUtf8Value)
-		{
-			Init(bEnableProtection, vUtf8Value);
-		}
-
-		/// <summary>
-		/// Construct a new protected string. The string is initialized
-		/// to the value passed in the <c>XorredBuffer</c> object.
-		/// </summary>
-		/// <param name="bEnableProtection">Enable protection or not.</param>
-		/// <param name="xbProtected"><c>XorredBuffer</c> object containing the
-		/// string in UTF-8 representation. The UTF-8 string must not
-		/// be <c>null</c>-terminated.</param>
-		public ProtectedString(bool bEnableProtection, XorredBuffer xbProtected)
-		{
-			Debug.Assert(xbProtected != null);
-			if(xbProtected == null) throw new ArgumentNullException("xbProtected");
-
-			byte[] pb = xbProtected.ReadPlainText();
-			try { Init(bEnableProtection, pb); }
-			finally { if(bEnableProtection) MemUtil.ZeroByteArray(pb); }
-		}
-
-		private void Init(bool bEnableProtection, string str)
-		{
-			if(str == null) throw new ArgumentNullException("str");
-
-			m_bIsProtected = bEnableProtection;
-
-			// As the string already is in memory and immutable,
-			// protection would be useless
-			m_strPlainText = str;
-		}
-
-		private void Init(bool bEnableProtection, byte[] pbUtf8)
-		{
-			if(pbUtf8 == null) throw new ArgumentNullException("pbUtf8");
-
-			m_bIsProtected = bEnableProtection;
-
-			if(bEnableProtection)
-				m_pbUtf8 = new ProtectedBinary(true, pbUtf8);
-			else
-				m_strPlainText = StrUtil.Utf8.GetString(pbUtf8, 0, pbUtf8.Length);
-		}
-
-		/// <summary>
-		/// Convert the protected string to a standard string object.
-		/// Be careful with this function, as the returned string object
-		/// isn't protected anymore and stored in plain-text in the
-		/// process memory.
-		/// </summary>
-		/// <returns>Plain-text string. Is never <c>null</c>.</returns>
-		public string ReadString()
-		{
-			if(m_strPlainText != null) return m_strPlainText;
-
-			byte[] pb = ReadUtf8();
-			string str = ((pb.Length == 0) ? string.Empty :
-				StrUtil.Utf8.GetString(pb, 0, pb.Length));
-			// No need to clear pb
-
-			// As the text is now visible in process memory anyway,
-			// there's no need to protect it anymore (strings are
-			// immutable and thus cannot be overwritten)
-			m_strPlainText = str;
-			m_pbUtf8 = null; // Thread-safe order
-
-			return str;
-		}
-
-		/// <summary>
-		/// Read out the string and return it as a char array.
-		/// The returned array is not protected and should be cleared by
-		/// the caller.
-		/// </summary>
-		/// <returns>Plain-text char array.</returns>
-		public char[] ReadChars()
-		{
-			if(m_strPlainText != null) return m_strPlainText.ToCharArray();
-
-			byte[] pb = ReadUtf8();
-			char[] v;
-			try { v = StrUtil.Utf8.GetChars(pb); }
-			finally { MemUtil.ZeroByteArray(pb); }
-			return v;
-		}
-
-		/// <summary>
-		/// Read out the string and return a byte array that contains the
-		/// string encoded using UTF-8.
-		/// The returned array is not protected and should be cleared by
-		/// the caller.
-		/// </summary>
-		/// <returns>Plain-text UTF-8 byte array.</returns>
-		public byte[] ReadUtf8()
-		{
-			ProtectedBinary p = m_pbUtf8; // Local ref for thread-safety
-			if(p != null) return p.ReadData();
-
-			return StrUtil.Utf8.GetBytes(m_strPlainText);
-		}
-
-		/// <summary>
-		/// Read the protected string and return it protected with a sequence
-		/// of bytes generated by a random stream.
-		/// </summary>
-		/// <param name="crsRandomSource">Random number source.</param>
-		/// <returns>Protected string.</returns>
-		public byte[] ReadXorredString(CryptoRandomStream crsRandomSource)
-		{
-			if(crsRandomSource == null) { Debug.Assert(false); throw new ArgumentNullException("crsRandomSource"); }
-
-			byte[] pbData = ReadUtf8();
-			uint uLen = (uint)pbData.Length;
-
-			byte[] randomPad = crsRandomSource.GetRandomBytes(uLen);
-			Debug.Assert(randomPad.Length == pbData.Length);
-
-			for(uint i = 0; i < uLen; ++i)
-				pbData[i] ^= randomPad[i];
-
-			return pbData;
-		}
-
-		public ProtectedString WithProtection(bool bProtect)
-		{
-			if(bProtect == m_bIsProtected) return this;
-
-			byte[] pb = ReadUtf8();
-
-			// No need to clear pb; either the current or the new object is unprotected
-			return new ProtectedString(bProtect, pb);
-		}
-
-		public bool Equals(ProtectedString ps, bool bCheckProtEqual)
-		{
-			if(ps == null) throw new ArgumentNullException("ps");
-<<<<<<< HEAD
-=======
-			if(object.ReferenceEquals(this, ps)) return true; // Perf. opt.
->>>>>>> 2a4b4365
-
-			bool bPA = m_bIsProtected, bPB = ps.m_bIsProtected;
-			if(bCheckProtEqual && (bPA != bPB)) return false;
-			if(!bPA && !bPB) return (ReadString() == ps.ReadString());
-
-			byte[] pbA = ReadUtf8(), pbB = null;
-			bool bEq;
-			try
-			{
-				pbB = ps.ReadUtf8();
-				bEq = MemUtil.ArraysEqual(pbA, pbB);
-			}
-			finally
-			{
-				if(bPA) MemUtil.ZeroByteArray(pbA);
-				if(bPB && (pbB != null)) MemUtil.ZeroByteArray(pbB);
-			}
-
-			return bEq;
-		}
-
-		public ProtectedString Insert(int iStart, string strInsert)
-		{
-			if(iStart < 0) throw new ArgumentOutOfRangeException("iStart");
-			if(strInsert == null) throw new ArgumentNullException("strInsert");
-			if(strInsert.Length == 0) return this;
-
-			if(!m_bIsProtected)
-				return new ProtectedString(false, ReadString().Insert(
-					iStart, strInsert));
-
-			UTF8Encoding utf8 = StrUtil.Utf8;
-			char[] v = ReadChars(), vNew = null;
-			byte[] pbNew = null;
-			ProtectedString ps;
-
-			try
-			{
-				if(iStart > v.Length)
-					throw new ArgumentOutOfRangeException("iStart");
-
-				char[] vIns = strInsert.ToCharArray();
-
-				vNew = new char[v.Length + vIns.Length];
-				Array.Copy(v, 0, vNew, 0, iStart);
-				Array.Copy(vIns, 0, vNew, iStart, vIns.Length);
-				Array.Copy(v, iStart, vNew, iStart + vIns.Length,
-					v.Length - iStart);
-
-				pbNew = utf8.GetBytes(vNew);
-				ps = new ProtectedString(true, pbNew);
-
-				Debug.Assert(utf8.GetString(pbNew, 0, pbNew.Length) ==
-					ReadString().Insert(iStart, strInsert));
-			}
-			finally
-			{
-				MemUtil.ZeroArray<char>(v);
-				if(vNew != null) MemUtil.ZeroArray<char>(vNew);
-				if(pbNew != null) MemUtil.ZeroByteArray(pbNew);
-			}
-
-			return ps;
-		}
-
-		public ProtectedString Remove(int iStart, int nCount)
-		{
-			if(iStart < 0) throw new ArgumentOutOfRangeException("iStart");
-			if(nCount < 0) throw new ArgumentOutOfRangeException("nCount");
-			if(nCount == 0) return this;
-
-			if(!m_bIsProtected)
-				return new ProtectedString(false, ReadString().Remove(
-					iStart, nCount));
-
-			UTF8Encoding utf8 = StrUtil.Utf8;
-			char[] v = ReadChars(), vNew = null;
-			byte[] pbNew = null;
-			ProtectedString ps;
-
-			try
-			{
-				if((iStart + nCount) > v.Length)
-					throw new ArgumentException("(iStart + nCount) > v.Length");
-
-				vNew = new char[v.Length - nCount];
-				Array.Copy(v, 0, vNew, 0, iStart);
-				Array.Copy(v, iStart + nCount, vNew, iStart, v.Length -
-					(iStart + nCount));
-
-				pbNew = utf8.GetBytes(vNew);
-				ps = new ProtectedString(true, pbNew);
-
-				Debug.Assert(utf8.GetString(pbNew, 0, pbNew.Length) ==
-					ReadString().Remove(iStart, nCount));
-			}
-			finally
-			{
-				MemUtil.ZeroArray<char>(v);
-				if(vNew != null) MemUtil.ZeroArray<char>(vNew);
-				if(pbNew != null) MemUtil.ZeroByteArray(pbNew);
-			}
-
-			return ps;
-		}
-
-		public static ProtectedString operator +(ProtectedString a, ProtectedString b)
-		{
-			if(a == null) throw new ArgumentNullException("a");
-			if(b == null) throw new ArgumentNullException("b");
-
-			if(b.IsEmpty) return a;
-			if(a.IsEmpty) return b;
-			if(!a.IsProtected && !b.IsProtected)
-				return new ProtectedString(false, a.ReadString() + b.ReadString());
-
-			char[] vA = a.ReadChars(), vB = null, vNew = null;
-			byte[] pbNew = null;
-			ProtectedString ps;
-
-			try
-			{
-				vB = b.ReadChars();
-
-				vNew = new char[vA.Length + vB.Length];
-				Array.Copy(vA, vNew, vA.Length);
-				Array.Copy(vB, 0, vNew, vA.Length, vB.Length);
-
-				pbNew = StrUtil.Utf8.GetBytes(vNew);
-				ps = new ProtectedString(true, pbNew);
-			}
-			finally
-			{
-				MemUtil.ZeroArray<char>(vA);
-				if(vB != null) MemUtil.ZeroArray<char>(vB);
-				if(vNew != null) MemUtil.ZeroArray<char>(vNew);
-				if(pbNew != null) MemUtil.ZeroByteArray(pbNew);
-			}
-
-			return ps;
-		}
-
-		public static ProtectedString operator +(ProtectedString a, string b)
-		{
-			ProtectedString psB = new ProtectedString(false, b);
-			return (a + psB);
-		}
-	}
-}
+/*
+  KeePass Password Safe - The Open-Source Password Manager
+  Copyright (C) 2003-2018 Dominik Reichl <dominik.reichl@t-online.de>
+
+  This program is free software; you can redistribute it and/or modify
+  it under the terms of the GNU General Public License as published by
+  the Free Software Foundation; either version 2 of the License, or
+  (at your option) any later version.
+
+  This program is distributed in the hope that it will be useful,
+  but WITHOUT ANY WARRANTY; without even the implied warranty of
+  MERCHANTABILITY or FITNESS FOR A PARTICULAR PURPOSE.  See the
+  GNU General Public License for more details.
+
+  You should have received a copy of the GNU General Public License
+  along with this program; if not, write to the Free Software
+  Foundation, Inc., 51 Franklin St, Fifth Floor, Boston, MA  02110-1301  USA
+*/
+
+using System;
+using System.Diagnostics;
+using System.Text;
+
+using KeePassLib.Cryptography;
+using KeePassLib.Utility;
+
+#if KeePassLibSD
+using KeePassLibSD;
+#endif
+
+// SecureString objects are limited to 65536 characters, don't use
+
+namespace KeePassLib.Security
+{
+	/// <summary>
+	/// A string that is protected in process memory.
+	/// <c>ProtectedString</c> objects are immutable and thread-safe.
+	/// </summary>
+#if (DEBUG && !KeePassLibSD)
+	[DebuggerDisplay("{ReadString()}")]
+#endif
+	public sealed class ProtectedString
+	{
+		// Exactly one of the following will be non-null
+		private ProtectedBinary m_pbUtf8 = null;
+		private string m_strPlainText = null;
+
+		private bool m_bIsProtected;
+
+		private static readonly ProtectedString m_psEmpty = new ProtectedString();
+		/// <summary>
+		/// Get an empty <c>ProtectedString</c> object, without protection.
+		/// </summary>
+		public static ProtectedString Empty
+		{
+			get { return m_psEmpty; }
+		}
+
+		private static readonly ProtectedString m_psEmptyEx = new ProtectedString(
+			true, new byte[0]);
+		/// <summary>
+		/// Get an empty <c>ProtectedString</c> object, with protection turned on.
+		/// </summary>
+		public static ProtectedString EmptyEx
+		{
+			get { return m_psEmptyEx; }
+		}
+
+		/// <summary>
+		/// A flag specifying whether the <c>ProtectedString</c> object
+		/// has turned on memory protection or not.
+		/// </summary>
+		public bool IsProtected
+		{
+			get { return m_bIsProtected; }
+		}
+
+		public bool IsEmpty
+		{
+			get
+			{
+				ProtectedBinary p = m_pbUtf8; // Local ref for thread-safety
+				if(p != null) return (p.Length == 0);
+
+				Debug.Assert(m_strPlainText != null);
+				return (m_strPlainText.Length == 0);
+			}
+		}
+
+		private int m_nCachedLength = -1;
+		/// <summary>
+		/// Length of the protected string, in characters.
+		/// </summary>
+		public int Length
+		{
+			get
+			{
+				if(m_nCachedLength >= 0) return m_nCachedLength;
+
+				ProtectedBinary p = m_pbUtf8; // Local ref for thread-safety
+				if(p != null)
+				{
+					byte[] pbPlain = p.ReadData();
+					try { m_nCachedLength = StrUtil.Utf8.GetCharCount(pbPlain); }
+					finally { MemUtil.ZeroByteArray(pbPlain); }
+				}
+				else
+				{
+					Debug.Assert(m_strPlainText != null);
+					m_nCachedLength = m_strPlainText.Length;
+				}
+
+				return m_nCachedLength;
+			}
+		}
+
+		/// <summary>
+		/// Construct a new protected string object. Protection is
+		/// disabled.
+		/// </summary>
+		public ProtectedString()
+		{
+			Init(false, string.Empty);
+		}
+
+		/// <summary>
+		/// Construct a new protected string. The string is initialized
+		/// to the value supplied in the parameters.
+		/// </summary>
+		/// <param name="bEnableProtection">If this parameter is <c>true</c>,
+		/// the string will be protected in memory (encrypted). If it
+		/// is <c>false</c>, the string will be stored as plain-text.</param>
+		/// <param name="strValue">The initial string value.</param>
+		public ProtectedString(bool bEnableProtection, string strValue)
+		{
+			Init(bEnableProtection, strValue);
+		}
+
+		/// <summary>
+		/// Construct a new protected string. The string is initialized
+		/// to the value supplied in the parameters (UTF-8 encoded string).
+		/// </summary>
+		/// <param name="bEnableProtection">If this parameter is <c>true</c>,
+		/// the string will be protected in memory (encrypted). If it
+		/// is <c>false</c>, the string will be stored as plain-text.</param>
+		/// <param name="vUtf8Value">The initial string value, encoded as
+		/// UTF-8 byte array. This parameter won't be modified; the caller
+		/// is responsible for clearing it.</param>
+		public ProtectedString(bool bEnableProtection, byte[] vUtf8Value)
+		{
+			Init(bEnableProtection, vUtf8Value);
+		}
+
+		/// <summary>
+		/// Construct a new protected string. The string is initialized
+		/// to the value passed in the <c>XorredBuffer</c> object.
+		/// </summary>
+		/// <param name="bEnableProtection">Enable protection or not.</param>
+		/// <param name="xbProtected"><c>XorredBuffer</c> object containing the
+		/// string in UTF-8 representation. The UTF-8 string must not
+		/// be <c>null</c>-terminated.</param>
+		public ProtectedString(bool bEnableProtection, XorredBuffer xbProtected)
+		{
+			Debug.Assert(xbProtected != null);
+			if(xbProtected == null) throw new ArgumentNullException("xbProtected");
+
+			byte[] pb = xbProtected.ReadPlainText();
+			try { Init(bEnableProtection, pb); }
+			finally { if(bEnableProtection) MemUtil.ZeroByteArray(pb); }
+		}
+
+		private void Init(bool bEnableProtection, string str)
+		{
+			if(str == null) throw new ArgumentNullException("str");
+
+			m_bIsProtected = bEnableProtection;
+
+			// As the string already is in memory and immutable,
+			// protection would be useless
+			m_strPlainText = str;
+		}
+
+		private void Init(bool bEnableProtection, byte[] pbUtf8)
+		{
+			if(pbUtf8 == null) throw new ArgumentNullException("pbUtf8");
+
+			m_bIsProtected = bEnableProtection;
+
+			if(bEnableProtection)
+				m_pbUtf8 = new ProtectedBinary(true, pbUtf8);
+			else
+				m_strPlainText = StrUtil.Utf8.GetString(pbUtf8, 0, pbUtf8.Length);
+		}
+
+		/// <summary>
+		/// Convert the protected string to a standard string object.
+		/// Be careful with this function, as the returned string object
+		/// isn't protected anymore and stored in plain-text in the
+		/// process memory.
+		/// </summary>
+		/// <returns>Plain-text string. Is never <c>null</c>.</returns>
+		public string ReadString()
+		{
+			if(m_strPlainText != null) return m_strPlainText;
+
+			byte[] pb = ReadUtf8();
+			string str = ((pb.Length == 0) ? string.Empty :
+				StrUtil.Utf8.GetString(pb, 0, pb.Length));
+			// No need to clear pb
+
+			// As the text is now visible in process memory anyway,
+			// there's no need to protect it anymore (strings are
+			// immutable and thus cannot be overwritten)
+			m_strPlainText = str;
+			m_pbUtf8 = null; // Thread-safe order
+
+			return str;
+		}
+
+		/// <summary>
+		/// Read out the string and return it as a char array.
+		/// The returned array is not protected and should be cleared by
+		/// the caller.
+		/// </summary>
+		/// <returns>Plain-text char array.</returns>
+		public char[] ReadChars()
+		{
+			if(m_strPlainText != null) return m_strPlainText.ToCharArray();
+
+			byte[] pb = ReadUtf8();
+			char[] v;
+			try { v = StrUtil.Utf8.GetChars(pb); }
+			finally { MemUtil.ZeroByteArray(pb); }
+			return v;
+		}
+
+		/// <summary>
+		/// Read out the string and return a byte array that contains the
+		/// string encoded using UTF-8.
+		/// The returned array is not protected and should be cleared by
+		/// the caller.
+		/// </summary>
+		/// <returns>Plain-text UTF-8 byte array.</returns>
+		public byte[] ReadUtf8()
+		{
+			ProtectedBinary p = m_pbUtf8; // Local ref for thread-safety
+			if(p != null) return p.ReadData();
+
+			return StrUtil.Utf8.GetBytes(m_strPlainText);
+		}
+
+		/// <summary>
+		/// Read the protected string and return it protected with a sequence
+		/// of bytes generated by a random stream.
+		/// </summary>
+		/// <param name="crsRandomSource">Random number source.</param>
+		/// <returns>Protected string.</returns>
+		public byte[] ReadXorredString(CryptoRandomStream crsRandomSource)
+		{
+			if(crsRandomSource == null) { Debug.Assert(false); throw new ArgumentNullException("crsRandomSource"); }
+
+			byte[] pbData = ReadUtf8();
+			uint uLen = (uint)pbData.Length;
+
+			byte[] randomPad = crsRandomSource.GetRandomBytes(uLen);
+			Debug.Assert(randomPad.Length == pbData.Length);
+
+			for(uint i = 0; i < uLen; ++i)
+				pbData[i] ^= randomPad[i];
+
+			return pbData;
+		}
+
+		public ProtectedString WithProtection(bool bProtect)
+		{
+			if(bProtect == m_bIsProtected) return this;
+
+			byte[] pb = ReadUtf8();
+
+			// No need to clear pb; either the current or the new object is unprotected
+			return new ProtectedString(bProtect, pb);
+		}
+
+		public bool Equals(ProtectedString ps, bool bCheckProtEqual)
+		{
+			if(ps == null) throw new ArgumentNullException("ps");
+			if(object.ReferenceEquals(this, ps)) return true; // Perf. opt.
+
+			bool bPA = m_bIsProtected, bPB = ps.m_bIsProtected;
+			if(bCheckProtEqual && (bPA != bPB)) return false;
+			if(!bPA && !bPB) return (ReadString() == ps.ReadString());
+
+			byte[] pbA = ReadUtf8(), pbB = null;
+			bool bEq;
+			try
+			{
+				pbB = ps.ReadUtf8();
+				bEq = MemUtil.ArraysEqual(pbA, pbB);
+			}
+			finally
+			{
+				if(bPA) MemUtil.ZeroByteArray(pbA);
+				if(bPB && (pbB != null)) MemUtil.ZeroByteArray(pbB);
+			}
+
+			return bEq;
+		}
+
+		public ProtectedString Insert(int iStart, string strInsert)
+		{
+			if(iStart < 0) throw new ArgumentOutOfRangeException("iStart");
+			if(strInsert == null) throw new ArgumentNullException("strInsert");
+			if(strInsert.Length == 0) return this;
+
+			if(!m_bIsProtected)
+				return new ProtectedString(false, ReadString().Insert(
+					iStart, strInsert));
+
+			UTF8Encoding utf8 = StrUtil.Utf8;
+			char[] v = ReadChars(), vNew = null;
+			byte[] pbNew = null;
+			ProtectedString ps;
+
+			try
+			{
+				if(iStart > v.Length)
+					throw new ArgumentOutOfRangeException("iStart");
+
+				char[] vIns = strInsert.ToCharArray();
+
+				vNew = new char[v.Length + vIns.Length];
+				Array.Copy(v, 0, vNew, 0, iStart);
+				Array.Copy(vIns, 0, vNew, iStart, vIns.Length);
+				Array.Copy(v, iStart, vNew, iStart + vIns.Length,
+					v.Length - iStart);
+
+				pbNew = utf8.GetBytes(vNew);
+				ps = new ProtectedString(true, pbNew);
+
+				Debug.Assert(utf8.GetString(pbNew, 0, pbNew.Length) ==
+					ReadString().Insert(iStart, strInsert));
+			}
+			finally
+			{
+				MemUtil.ZeroArray<char>(v);
+				if(vNew != null) MemUtil.ZeroArray<char>(vNew);
+				if(pbNew != null) MemUtil.ZeroByteArray(pbNew);
+			}
+
+			return ps;
+		}
+
+		public ProtectedString Remove(int iStart, int nCount)
+		{
+			if(iStart < 0) throw new ArgumentOutOfRangeException("iStart");
+			if(nCount < 0) throw new ArgumentOutOfRangeException("nCount");
+			if(nCount == 0) return this;
+
+			if(!m_bIsProtected)
+				return new ProtectedString(false, ReadString().Remove(
+					iStart, nCount));
+
+			UTF8Encoding utf8 = StrUtil.Utf8;
+			char[] v = ReadChars(), vNew = null;
+			byte[] pbNew = null;
+			ProtectedString ps;
+
+			try
+			{
+				if((iStart + nCount) > v.Length)
+					throw new ArgumentException("(iStart + nCount) > v.Length");
+
+				vNew = new char[v.Length - nCount];
+				Array.Copy(v, 0, vNew, 0, iStart);
+				Array.Copy(v, iStart + nCount, vNew, iStart, v.Length -
+					(iStart + nCount));
+
+				pbNew = utf8.GetBytes(vNew);
+				ps = new ProtectedString(true, pbNew);
+
+				Debug.Assert(utf8.GetString(pbNew, 0, pbNew.Length) ==
+					ReadString().Remove(iStart, nCount));
+			}
+			finally
+			{
+				MemUtil.ZeroArray<char>(v);
+				if(vNew != null) MemUtil.ZeroArray<char>(vNew);
+				if(pbNew != null) MemUtil.ZeroByteArray(pbNew);
+			}
+
+			return ps;
+		}
+
+		public static ProtectedString operator +(ProtectedString a, ProtectedString b)
+		{
+			if(a == null) throw new ArgumentNullException("a");
+			if(b == null) throw new ArgumentNullException("b");
+
+			if(b.IsEmpty) return a;
+			if(a.IsEmpty) return b;
+			if(!a.IsProtected && !b.IsProtected)
+				return new ProtectedString(false, a.ReadString() + b.ReadString());
+
+			char[] vA = a.ReadChars(), vB = null, vNew = null;
+			byte[] pbNew = null;
+			ProtectedString ps;
+
+			try
+			{
+				vB = b.ReadChars();
+
+				vNew = new char[vA.Length + vB.Length];
+				Array.Copy(vA, vNew, vA.Length);
+				Array.Copy(vB, 0, vNew, vA.Length, vB.Length);
+
+				pbNew = StrUtil.Utf8.GetBytes(vNew);
+				ps = new ProtectedString(true, pbNew);
+			}
+			finally
+			{
+				MemUtil.ZeroArray<char>(vA);
+				if(vB != null) MemUtil.ZeroArray<char>(vB);
+				if(vNew != null) MemUtil.ZeroArray<char>(vNew);
+				if(pbNew != null) MemUtil.ZeroByteArray(pbNew);
+			}
+
+			return ps;
+		}
+
+		public static ProtectedString operator +(ProtectedString a, string b)
+		{
+			ProtectedString psB = new ProtectedString(false, b);
+			return (a + psB);
+		}
+	}
+}
--- conflicted
+++ resolved
@@ -1,147 +1,144 @@
-﻿<?xml version="1.0" encoding="utf-8"?>
-<Project DefaultTargets="Build" xmlns="http://schemas.microsoft.com/developer/msbuild/2003" ToolsVersion="14.0">
-  <PropertyGroup>
-    <Configuration Condition=" '$(Configuration)' == '' ">Debug</Configuration>
-    <Platform Condition=" '$(Platform)' == '' ">AnyCPU</Platform>
-    <ProductVersion>9.0.30729</ProductVersion>
-    <SchemaVersion>2.0</SchemaVersion>
-    <ProjectGuid>{B7E890E7-BF50-4450-9A52-C105BD98651C}</ProjectGuid>
-    <OutputType>WinExe</OutputType>
-    <AppDesignerFolder>Properties</AppDesignerFolder>
-    <RootNamespace>TrlUtil</RootNamespace>
-    <AssemblyName>TrlUtil</AssemblyName>
-    <ApplicationIcon>Resources\KeePass.ico</ApplicationIcon>
-    <FileUpgradeFlags>
-    </FileUpgradeFlags>
-    <OldToolsVersion>3.5</OldToolsVersion>
-    <UpgradeBackupLocation>
-    </UpgradeBackupLocation>
-    <TargetFrameworkVersion>v4.5.2</TargetFrameworkVersion>
-    <TargetFrameworkProfile />
-  </PropertyGroup>
-  <PropertyGroup Condition=" '$(Configuration)|$(Platform)' == 'Debug|AnyCPU' ">
-    <DebugSymbols>true</DebugSymbols>
-    <DebugType>full</DebugType>
-    <Optimize>false</Optimize>
-    <OutputPath>..\</OutputPath>
-    <DefineConstants>TRACE;DEBUG;KeeTranslationUtility</DefineConstants>
-    <ErrorReport>prompt</ErrorReport>
-    <WarningLevel>4</WarningLevel>
-    <Prefer32Bit>false</Prefer32Bit>
-  </PropertyGroup>
-  <PropertyGroup Condition=" '$(Configuration)|$(Platform)' == 'Release|AnyCPU' ">
-    <DebugType>pdbonly</DebugType>
-    <Optimize>true</Optimize>
-    <OutputPath>..\</OutputPath>
-    <DefineConstants>TRACE;KeeTranslationUtility</DefineConstants>
-    <ErrorReport>prompt</ErrorReport>
-    <WarningLevel>4</WarningLevel>
-    <Prefer32Bit>false</Prefer32Bit>
-  </PropertyGroup>
-  <ItemGroup>
-    <Reference Include="System" />
-    <Reference Include="System.Drawing" />
-    <Reference Include="System.Windows.Forms" />
-    <Reference Include="System.Xml" />
-  </ItemGroup>
-  <ItemGroup>
-    <Compile Include="AccelKeysCheck.cs" />
-    <Compile Include="App\Configuration\TceApplication.cs" />
-    <Compile Include="App\Configuration\TceConfig.cs" />
-    <Compile Include="App\TuDefs.cs" />
-    <Compile Include="FormTrlMgr.cs" />
-    <Compile Include="Native\NativeMethods.cs" />
-    <Compile Include="TrlImport.cs" />
-    <Compile Include="MainForm.cs">
-      <SubType>Form</SubType>
-    </Compile>
-    <Compile Include="MainForm.Designer.cs">
-      <DependentUpon>MainForm.cs</DependentUpon>
-    </Compile>
-    <Compile Include="PreviewForm.cs">
-      <SubType>Form</SubType>
-    </Compile>
-    <Compile Include="Program.cs" />
-    <Compile Include="Properties\AssemblyInfo.cs" />
-    <EmbeddedResource Include="MainForm.resx">
-      <SubType>Designer</SubType>
-      <DependentUpon>MainForm.cs</DependentUpon>
-    </EmbeddedResource>
-    <EmbeddedResource Include="Properties\Resources.resx">
-      <Generator>ResXFileCodeGenerator</Generator>
-      <LastGenOutput>Resources.Designer.cs</LastGenOutput>
-      <SubType>Designer</SubType>
-    </EmbeddedResource>
-    <Compile Include="Properties\Resources.Designer.cs">
-      <AutoGen>True</AutoGen>
-      <DependentUpon>Resources.resx</DependentUpon>
-      <DesignTime>True</DesignTime>
-    </Compile>
-<<<<<<< HEAD
-    <None Include="app.config" />
-    <None Include="Properties\Settings.settings">
-      <Generator>SettingsSingleFileGenerator</Generator>
-      <LastGenOutput>Settings.Designer.cs</LastGenOutput>
-    </None>
-    <Compile Include="Properties\Settings.Designer.cs">
-      <AutoGen>True</AutoGen>
-      <DependentUpon>Settings.settings</DependentUpon>
-      <DesignTimeSharedInput>True</DesignTimeSharedInput>
-    </Compile>
-=======
->>>>>>> 175db1bf
-  </ItemGroup>
-  <ItemGroup>
-    <ProjectReference Include="..\..\KeePass\KeePass.csproj">
-      <Project>{10938016-DEE2-4A25-9A5A-8FD3444379CA}</Project>
-      <Name>KeePass</Name>
-    </ProjectReference>
-  </ItemGroup>
-  <ItemGroup>
-    <None Include="Resources\B16x16_Keyboard_Layout.png" />
-  </ItemGroup>
-  <ItemGroup>
-    <None Include="Resources\KeePass.ico" />
-  </ItemGroup>
-  <ItemGroup>
-    <None Include="Resources\B16x16_FileSave.png" />
-  </ItemGroup>
-  <ItemGroup>
-    <None Include="Resources\B16x16_FileSaveAs.png" />
-  </ItemGroup>
-  <ItemGroup>
-    <None Include="Resources\B16x16_Folder_Yellow_Open.png" />
-  </ItemGroup>
-  <ItemGroup>
-    <None Include="Resources\B16x16_Binary.png" />
-  </ItemGroup>
-  <ItemGroup>
-    <None Include="Resources\B16x16_KRec_Record.png" />
-  </ItemGroup>
-  <ItemGroup>
-    <None Include="Resources\B16x16_LedGreen.png" />
-  </ItemGroup>
-  <ItemGroup>
-    <None Include="Resources\B16x16_LedLightBlue.png" />
-  </ItemGroup>
-  <ItemGroup>
-    <None Include="Resources\B16x16_LedLightGreen.png" />
-  </ItemGroup>
-  <ItemGroup>
-    <None Include="Resources\B16x16_LedOrange.png" />
-  </ItemGroup>
-  <ItemGroup>
-    <None Include="Resources\B16x16_View_Remove.png" />
-  </ItemGroup>
-  <ItemGroup>
-    <None Include="Resources\B16x16_Down.png" />
-  </ItemGroup>
-  <Import Project="$(MSBuildBinPath)\Microsoft.CSharp.targets" />
-  <!-- To modify your build process, add your task inside one of the targets below and uncomment it. 
-       Other similar extension points exist, see Microsoft.Common.targets.
-  <Target Name="BeforeBuild">
-  </Target>
-  <Target Name="AfterBuild">
-  </Target>
-  -->
+﻿<?xml version="1.0" encoding="utf-8"?>
+<Project DefaultTargets="Build" xmlns="http://schemas.microsoft.com/developer/msbuild/2003" ToolsVersion="14.0">
+  <PropertyGroup>
+    <Configuration Condition=" '$(Configuration)' == '' ">Debug</Configuration>
+    <Platform Condition=" '$(Platform)' == '' ">AnyCPU</Platform>
+    <ProductVersion>9.0.30729</ProductVersion>
+    <SchemaVersion>2.0</SchemaVersion>
+    <ProjectGuid>{B7E890E7-BF50-4450-9A52-C105BD98651C}</ProjectGuid>
+    <OutputType>WinExe</OutputType>
+    <AppDesignerFolder>Properties</AppDesignerFolder>
+    <RootNamespace>TrlUtil</RootNamespace>
+    <AssemblyName>TrlUtil</AssemblyName>
+    <ApplicationIcon>Resources\KeePass.ico</ApplicationIcon>
+    <FileUpgradeFlags>
+    </FileUpgradeFlags>
+    <OldToolsVersion>3.5</OldToolsVersion>
+    <UpgradeBackupLocation>
+    </UpgradeBackupLocation>
+    <TargetFrameworkVersion>v4.5.2</TargetFrameworkVersion>
+    <TargetFrameworkProfile />
+  </PropertyGroup>
+  <PropertyGroup Condition=" '$(Configuration)|$(Platform)' == 'Debug|AnyCPU' ">
+    <DebugSymbols>true</DebugSymbols>
+    <DebugType>full</DebugType>
+    <Optimize>false</Optimize>
+    <OutputPath>..\</OutputPath>
+    <DefineConstants>TRACE;DEBUG;KeeTranslationUtility</DefineConstants>
+    <ErrorReport>prompt</ErrorReport>
+    <WarningLevel>4</WarningLevel>
+    <Prefer32Bit>false</Prefer32Bit>
+  </PropertyGroup>
+  <PropertyGroup Condition=" '$(Configuration)|$(Platform)' == 'Release|AnyCPU' ">
+    <DebugType>pdbonly</DebugType>
+    <Optimize>true</Optimize>
+    <OutputPath>..\</OutputPath>
+    <DefineConstants>TRACE;KeeTranslationUtility</DefineConstants>
+    <ErrorReport>prompt</ErrorReport>
+    <WarningLevel>4</WarningLevel>
+    <Prefer32Bit>false</Prefer32Bit>
+  </PropertyGroup>
+  <ItemGroup>
+    <Reference Include="System" />
+    <Reference Include="System.Drawing" />
+    <Reference Include="System.Windows.Forms" />
+    <Reference Include="System.Xml" />
+  </ItemGroup>
+  <ItemGroup>
+    <Compile Include="AccelKeysCheck.cs" />
+    <Compile Include="App\Configuration\TceApplication.cs" />
+    <Compile Include="App\Configuration\TceConfig.cs" />
+    <Compile Include="App\TuDefs.cs" />
+    <Compile Include="FormTrlMgr.cs" />
+    <Compile Include="Native\NativeMethods.cs" />
+    <Compile Include="TrlImport.cs" />
+    <Compile Include="MainForm.cs">
+      <SubType>Form</SubType>
+    </Compile>
+    <Compile Include="MainForm.Designer.cs">
+      <DependentUpon>MainForm.cs</DependentUpon>
+    </Compile>
+    <Compile Include="PreviewForm.cs">
+      <SubType>Form</SubType>
+    </Compile>
+    <Compile Include="Program.cs" />
+    <Compile Include="Properties\AssemblyInfo.cs" />
+    <EmbeddedResource Include="MainForm.resx">
+      <SubType>Designer</SubType>
+      <DependentUpon>MainForm.cs</DependentUpon>
+    </EmbeddedResource>
+    <EmbeddedResource Include="Properties\Resources.resx">
+      <Generator>ResXFileCodeGenerator</Generator>
+      <LastGenOutput>Resources.Designer.cs</LastGenOutput>
+      <SubType>Designer</SubType>
+    </EmbeddedResource>
+    <Compile Include="Properties\Resources.Designer.cs">
+      <AutoGen>True</AutoGen>
+      <DependentUpon>Resources.resx</DependentUpon>
+      <DesignTime>True</DesignTime>
+    </Compile>
+    <None Include="app.config" />
+    <None Include="Properties\Settings.settings">
+      <Generator>SettingsSingleFileGenerator</Generator>
+      <LastGenOutput>Settings.Designer.cs</LastGenOutput>
+    </None>
+    <Compile Include="Properties\Settings.Designer.cs">
+      <AutoGen>True</AutoGen>
+      <DependentUpon>Settings.settings</DependentUpon>
+      <DesignTimeSharedInput>True</DesignTimeSharedInput>
+    </Compile>
+  </ItemGroup>
+  <ItemGroup>
+    <ProjectReference Include="..\..\KeePass\KeePass.csproj">
+      <Project>{10938016-DEE2-4A25-9A5A-8FD3444379CA}</Project>
+      <Name>KeePass</Name>
+    </ProjectReference>
+  </ItemGroup>
+  <ItemGroup>
+    <None Include="Resources\B16x16_Keyboard_Layout.png" />
+  </ItemGroup>
+  <ItemGroup>
+    <None Include="Resources\KeePass.ico" />
+  </ItemGroup>
+  <ItemGroup>
+    <None Include="Resources\B16x16_FileSave.png" />
+  </ItemGroup>
+  <ItemGroup>
+    <None Include="Resources\B16x16_FileSaveAs.png" />
+  </ItemGroup>
+  <ItemGroup>
+    <None Include="Resources\B16x16_Folder_Yellow_Open.png" />
+  </ItemGroup>
+  <ItemGroup>
+    <None Include="Resources\B16x16_Binary.png" />
+  </ItemGroup>
+  <ItemGroup>
+    <None Include="Resources\B16x16_KRec_Record.png" />
+  </ItemGroup>
+  <ItemGroup>
+    <None Include="Resources\B16x16_LedGreen.png" />
+  </ItemGroup>
+  <ItemGroup>
+    <None Include="Resources\B16x16_LedLightBlue.png" />
+  </ItemGroup>
+  <ItemGroup>
+    <None Include="Resources\B16x16_LedLightGreen.png" />
+  </ItemGroup>
+  <ItemGroup>
+    <None Include="Resources\B16x16_LedOrange.png" />
+  </ItemGroup>
+  <ItemGroup>
+    <None Include="Resources\B16x16_View_Remove.png" />
+  </ItemGroup>
+  <ItemGroup>
+    <None Include="Resources\B16x16_Down.png" />
+  </ItemGroup>
+  <Import Project="$(MSBuildBinPath)\Microsoft.CSharp.targets" />
+  <!-- To modify your build process, add your task inside one of the targets below and uncomment it. 
+       Other similar extension points exist, see Microsoft.Common.targets.
+  <Target Name="BeforeBuild">
+  </Target>
+  <Target Name="AfterBuild">
+  </Target>
+  -->
 </Project>